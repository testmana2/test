--- conflicted
+++ resolved
@@ -224,12 +224,8 @@
         self.emptyLabel = QLabel()
         self.emptyLabel.setPixmap(ericPic)
         self.emptyLabel.setAlignment(Qt.AlignVCenter | Qt.AlignHCenter)
-<<<<<<< HEAD
-        super().addTab(self.emptyLabel,
+        super(TabWidget, self).addTab(self.emptyLabel,
                        UI.PixmapCache.getIcon("empty.png"), "")
-=======
-        super(TabWidget, self).addTab(self.emptyLabel, UI.PixmapCache.getIcon("empty.png"), "")
->>>>>>> 40ea14d8
         
     def __initMenu(self):
         """
@@ -452,12 +448,8 @@
             self.removeTab(index)
         
         if not self.editors:
-<<<<<<< HEAD
-            super().addTab(
+            super(TabWidget, self).addTab(
                 self.emptyLabel, UI.PixmapCache.getIcon("empty.png"), "")
-=======
-            super(TabWidget, self).addTab(self.emptyLabel, UI.PixmapCache.getIcon("empty.png"), "")
->>>>>>> 40ea14d8
             self.emptyLabel.show()
             if self.closeButton:
                 self.closeButton.setEnabled(False)
