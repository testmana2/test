# -*- coding: utf-8 -*-

# Copyright (c) 2011 - 2013 Detlev Offenbach <detlev@die-offenbachs.de>
#

"""
Module implementing a dialog to select a list of guards.
"""

<<<<<<< HEAD
from PyQt4.QtGui import QDialog, QDialogButtonBox, QListWidgetItem, \
    QAbstractItemView
=======
from __future__ import unicode_literals    # __IGNORE_WARNING__

from PyQt4.QtGui import QDialog, QDialogButtonBox, QListWidgetItem, QAbstractItemView
>>>>>>> 40ea14d8

from .Ui_HgQueuesGuardsSelectionDialog import Ui_HgQueuesGuardsSelectionDialog


class HgQueuesGuardsSelectionDialog(QDialog, Ui_HgQueuesGuardsSelectionDialog):
    """
    Class implementing a dialog to select a list of guards.
    """
    def __init__(self, guards, activeGuards=None, listOnly=False, parent=None):
        """
        Constructor
        
        @param guards list of guards to select from (list of strings)
        @keyparam activeGuards list of active guards (list of strings)
        @param listOnly flag indicating to only list the guards (boolean)
        @param parent reference to the parent widget (QWidget)
        """
        super(HgQueuesGuardsSelectionDialog, self).__init__(parent)
        self.setupUi(self)
        
        for guard in guards:
            itm = QListWidgetItem(guard, self.guardsList)
            if activeGuards is not None and guard in activeGuards:
                font = itm.font()
                font.setBold(True)
                itm.setFont(font)
        self.guardsList.sortItems()
        
        if listOnly:
            self.buttonBox.button(QDialogButtonBox.Cancel).hide()
            self.guardsList.setSelectionMode(QAbstractItemView.NoSelection)
            self.setWindowTitle(self.trUtf8("Active Guards"))
    
    def getData(self):
        """
        Public method to retrieve the data.
        
        @return list of selected guards (list of strings)
        """
        guardsList = []
        
        for itm in self.guardsList.selectedItems():
            guardsList.append(itm.text())
        
        return guardsList<|MERGE_RESOLUTION|>--- conflicted
+++ resolved
@@ -7,14 +7,10 @@
 Module implementing a dialog to select a list of guards.
 """
 
-<<<<<<< HEAD
+from __future__ import unicode_literals    # __IGNORE_WARNING__
+
 from PyQt4.QtGui import QDialog, QDialogButtonBox, QListWidgetItem, \
     QAbstractItemView
-=======
-from __future__ import unicode_literals    # __IGNORE_WARNING__
-
-from PyQt4.QtGui import QDialog, QDialogButtonBox, QListWidgetItem, QAbstractItemView
->>>>>>> 40ea14d8
 
 from .Ui_HgQueuesGuardsSelectionDialog import Ui_HgQueuesGuardsSelectionDialog
 
