--- conflicted
+++ resolved
@@ -396,12 +396,8 @@
                         source = source.splitlines(True)
                     except (UnicodeError, IOError) as msg:
                         self.noResults = False
-<<<<<<< HEAD
                         self.__createResultItem(
-                            file, "1", "1",
-=======
-                        self.__createResultItem(file, 1, 1,
->>>>>>> 31714e17
+                            file, 1, 1,
                             self.trUtf8("Error: {0}").format(str(msg))\
                                 .rstrip()[1:-1], False, False)
                         progress += 1
