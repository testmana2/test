# -*- coding: utf-8 -*-

# Copyright (c) 2003 - 2013 Detlev Offenbach <detlev@die-offenbachs.de>
#

"""
Package implementing various functions/classes needed everywhere within eric5.
"""

from __future__ import unicode_literals    # __IGNORE_WARNING__
try:
    str = unicode   # __IGNORE_WARNING__
except (NameError):
    basestring = str

import os
import sys
import codecs
import re
import fnmatch
import glob
import getpass


def __showwarning(message, category, filename, lineno, file=None, line=""):
    """
    Module function to raise a SyntaxError for a SyntaxWarning.
    
    @param message warning object
    @param category type object of the warning
    @param filename name of the file causing the warning (string)
    @param lineno line number causing the warning (integer)
    @param file file to write the warning message to (ignored)
    @param line line causing the warning (ignored)
    @raise SyntaxError
    """
    if category is SyntaxWarning:
        err = SyntaxError(str(message))
        err.filename = filename
        err.lineno = lineno
        raise err
    
import warnings
warnings.showwarning = __showwarning

from codecs import BOM_UTF8, BOM_UTF16, BOM_UTF32

from PyQt4.QtCore import QRegExp, QDir, QProcess, Qt, QByteArray, \
    qVersion, PYQT_VERSION_STR, QCoreApplication, QCryptographicHash
from PyQt4.Qsci import QSCINTILLA_VERSION_STR, QsciScintilla

# import these methods into the Utilities namespace
from Globals import isWindowsPlatform, isLinuxPlatform, isMacPlatform  # __IGNORE_WARNING__
from Globals import getConfigDir, setConfigDir  # __IGNORE_WARNING__
from Globals import getPythonModulesDirectory, getPyQt4ModulesDirectory  # __IGNORE_WARNING__
from Globals import getQtBinariesPath  # __IGNORE_WARNING__

from E5Gui.E5Application import e5App

from UI.Info import Program, Version

import Preferences
from .SyntaxCheck import readEncodedFile, decode, \
    extractLineFlags, normalizeCode, compile_and_check  # __IGNORE_WARNING__

from eric5config import getConfig

configDir = None

coding_regexps = [
    (2, re.compile(r'''coding[:=]\s*([-\w_.]+)''')),
    (1, re.compile(r'''<\?xml.*\bencoding\s*=\s*['"]([-\w_.]+)['"]\?>''')),
]

supportedCodecs = ['utf-8',
          'iso8859-1', 'iso8859-15', 'iso8859-2', 'iso8859-3',
          'iso8859-4', 'iso8859-5', 'iso8859-6', 'iso8859-7',
          'iso8859-8', 'iso8859-9', 'iso8859-10', 'iso8859-11',
          'iso8859-13', 'iso8859-14', 'iso8859-16', 'latin-1',
          'koi8-r', 'koi8-u',
          'utf-16', 'utf-32',
          'cp037', 'cp424', 'cp437', 'cp500', 'cp737', 'cp775',
          'cp850', 'cp852', 'cp855', 'cp856', 'cp857', 'cp860',
          'cp861', 'cp862', 'cp863', 'cp864', 'cp865', 'cp866',
          'cp869', 'cp874', 'cp875', 'cp932', 'cp949', 'cp950',
          'cp1006', 'cp1026', 'cp1140', 'cp1250', 'cp1251',
          'cp1252', 'cp1253', 'cp1254', 'cp1255', 'cp1256',
          'cp1257', 'cp1258',
          'gb2312', 'gb18030',
          'ascii']


class CodingError(Exception):
    """
    Class implementing an exception, which is raised, if a given coding is
    incorrect.
    """
    def __init__(self, coding):
        """
        Constructor
        
        @param coding coding to include in the message (string)
        """
        self.errorMessage = QCoreApplication.translate("CodingError",
            "The coding '{0}' is wrong for the given text.").format(coding)
        
    def __repr__(self):
        """
        Private method returning a representation of the exception.
        
        @return string representing the error message
        """
        return str(self.errorMessage)
        
    def __str__(self):
        """
        Private method returning a string representation of the exception.
        
        @return string representing the error message
        """
        return str(self.errorMessage)
    

def get_coding(text):
    """
    Function to get the coding of a text.
    
    @param text text to inspect (string)
    @return coding string
    """
    lines = text.splitlines()
    for coding in coding_regexps:
        coding_re = coding[1]
        head = lines[:coding[0]]
        for l in head:
            m = coding_re.search(l)
            if m:
                return m.group(1).lower()
    return None


def readEncodedFileWithHash(filename):
    """
    Function to read a file, calculate a hash value and decode its contents
    into proper text.
    
    @param filename name of the file to read (string)
    @return tuple of decoded text, encoding and hash value (string, string,
        string)
    """
    f = open(filename, "rb")
    text = f.read()
    f.close()
    hash = str(QCryptographicHash.hash(
               QByteArray(text), QCryptographicHash.Md5).toHex(),
               encoding="ASCII")
    return decode(text) + (hash, )


<<<<<<< HEAD
def decode(text):
    """
    Function to decode some byte text into a string.
    
    @param text byte text to decode (bytes)
    @return tuple of decoded text and encoding (string, string)
    """
    try:
        if text.startswith(BOM_UTF8):
            # UTF-8 with BOM
            return str(text[len(BOM_UTF8):], 'utf-8'), 'utf-8-bom'
        elif text.startswith(BOM_UTF16):
            # UTF-16 with BOM
            return str(text[len(BOM_UTF16):], 'utf-16'), 'utf-16'
        elif text.startswith(BOM_UTF32):
            # UTF-32 with BOM
            return str(text[len(BOM_UTF32):], 'utf-32'), 'utf-32'
        coding = get_codingBytes(text)
        if coding:
            return str(text, coding), coding
    except (UnicodeError, LookupError):
        pass
    
    # Assume UTF-8
    try:
        return str(text, 'utf-8'), 'utf-8-guessed'
    except (UnicodeError, LookupError):
        pass
    
    guess = None
    if Preferences.getEditor("AdvancedEncodingDetection"):
        # Try the universal character encoding detector
        try:
            import ThirdParty.CharDet.chardet
            guess = ThirdParty.CharDet.chardet.detect(text)
            if guess and guess['confidence'] > 0.95 and \
                    guess['encoding'] is not None:
                codec = guess['encoding'].lower()
                return str(text, codec), '{0}-guessed'.format(codec)
        except (UnicodeError, LookupError):
            pass
        except ImportError:
            pass
    
    # Try default encoding
    try:
        codec = Preferences.getEditor("DefaultEncoding")
        return str(text, codec), '{0}-default'.format(codec)
    except (UnicodeError, LookupError):
        pass
    
    if Preferences.getEditor("AdvancedEncodingDetection"):
        # Use the guessed one even if confifence level is low
        if guess and guess['encoding'] is not None:
            try:
                codec = guess['encoding'].lower()
                return str(text, codec), '{0}-guessed'.format(codec)
            except (UnicodeError, LookupError):
                pass
    
    # Assume UTF-8 loosing information
    return str(text, "utf-8", "ignore"), 'utf-8-ignore'


=======
>>>>>>> 40ea14d8
def writeEncodedFile(filename, text, orig_coding):
    """
    Function to write a file with properly encoded text.
    
    @param filename name of the file to read (string)
    @param text text to be written (string)
    @param orig_coding type of the original encoding (string)
    @return encoding used for writing the file (string)
    """
    etext, encoding = encode(text, orig_coding)
    
    f = open(filename, "wb")
    f.write(etext)
    f.close()
    
    return encoding


def encode(text, orig_coding):
    """
    Function to encode text into a byte text.
    
    @param text text to be encoded (string)
    @param orig_coding type of the original encoding (string)
    @return tuple of encoded text and encoding used (bytes, string)
    @exception CodingError raised to indicate an invalid encoding
    """
    encoding = None
    if orig_coding == 'utf-8-bom':
        etext, encoding = BOM_UTF8 + text.encode("utf-8"), 'utf-8-bom'
    else:
        # Try declared coding spec
        coding = get_coding(text)
        if coding:
            try:
                etext, encoding = text.encode(coding), coding
            except (UnicodeError, LookupError):
                # Error: Declared encoding is incorrect
                raise CodingError(coding)
        else:
            if orig_coding and orig_coding.endswith(
                ('-selected', '-default', '-guessed', '-ignore')):
                coding = orig_coding\
                    .replace("-selected", "")\
                    .replace("-default", "")\
                    .replace("-guessed", "")\
                    .replace("-ignore", "")
                try:
                    etext, encoding = text.encode(coding), coding
                except (UnicodeError, LookupError):
                    pass
            
            if encoding is None:
                # Try configured default
                try:
                    codec = Preferences.getEditor("DefaultEncoding")
                    etext, encoding = text.encode(codec), codec
                except (UnicodeError, LookupError):
                    pass
                
                if encoding is None:
                    # Try saving as ASCII
                    try:
                        etext, encoding = text.encode('ascii'), 'ascii'
                    except UnicodeError:
                        pass
                    
                    if encoding is None:
                        # Save as UTF-8 without BOM
                        etext, encoding = text.encode('utf-8'), 'utf-8'
    
    return etext, encoding


def decodeString(text):
    """
    Function to decode a string containing Unicode encoded characters.
    
    @param text text containing encoded chars (string)
    @return decoded text (string)
    """
    buf = b""
    index = 0
    while index < len(text):
        if text[index] == "\\":
            qb = QByteArray.fromHex(text[index:index + 4])
            buf += bytes(qb)
            index += 4
        else:
            buf += codecs.encode(text[index], "utf-8")
            index += 1
    buf = buf.replace(b"\x00", b"")
    return decodeBytes(buf)
    

def decodeBytes(buffer):
    """
    Function to decode some byte text into a string.
    
    @param buffer byte buffer to decode (bytes)
    @return decoded text (string)
    """
    # try UTF with BOM
    try:
        if buffer.startswith(BOM_UTF8):
            # UTF-8 with BOM
            return str(buffer[len(BOM_UTF8):], encoding='utf-8')
        elif buffer.startswith(BOM_UTF16):
            # UTF-16 with BOM
            return str(buffer[len(BOM_UTF16):], encoding='utf-16')
        elif buffer.startswith(BOM_UTF32):
            # UTF-32 with BOM
            return str(buffer[len(BOM_UTF32):], encoding='utf-32')
    except (UnicodeError, LookupError):
        pass
    
    # try UTF-8
    try:
        return str(buffer, encoding="utf-8")
    except UnicodeError:
        pass
    
    # try codec detection
    try:
        import ThirdParty.CharDet.chardet
        guess = ThirdParty.CharDet.chardet.detect(buffer)
        if guess and guess['encoding'] is not None:
            codec = guess['encoding'].lower()
            return str(buffer, encoding=codec)
    except (UnicodeError, LookupError):
        pass
    except ImportError:
        pass
    
    return str(buffer, encoding="utf-8", errors="ignore")


def readStringFromStream(stream):
    """
    Module function to read a string from the given stream.
    
    @param stream data stream opened for reading (QDataStream)
    @return string read from the stream (string)
    """
    data = stream.readString()
    if data is None:
        data = b""
    return data.decode('utf-8')


_escape = re.compile("[&<>\"'\u0080-\uffff]")

_escape_map = {
    "&": "&amp;",
    "<": "&lt;",
    ">": "&gt;",
    '"': "&quot;",
    "'": "&#x27;",
}


def escape_entities(m, map=_escape_map):
    """
    Function to encode html entities.
    
    @param m the match object
    @param map the map of entities to encode
    @return the converted text (string)
    """
    char = m.group()
    text = map.get(char)
    if text is None:
        text = "&#{0:d};".format(ord(char))
    return text
    

def html_encode(text, pattern=_escape):
    """
    Function to correctly encode a text for html.
    
    @param text text to be encoded (string)
    @param pattern search pattern for text to be encoded (string)
    @return the encoded text (string)
    """
    if not text:
        return ""
    text = pattern.sub(escape_entities, text)
    return text

_uescape = re.compile('[\u0080-\uffff]')


def escape_uentities(m):
    """
    Function to encode html entities.
    
    @param m the match object
    @return the converted text (string)
    """
    char = m.group()
    text = "&#{0:d};".format(ord(char))
    return text
    

def html_uencode(text, pattern=_uescape):
    """
    Function to correctly encode a unicode text for html.
    
    @param text text to be encoded (string)
    @param pattern search pattern for text to be encoded (string)
    @return the encoded text (string)
    """
    if not text:
        return ""
    text = pattern.sub(escape_uentities, text)
    return text

_uunescape = re.compile('&#\d+;')


def unescape_uentities(m):
    """
    Function to decode html entities.
    
    @param m the match object
    @return the converted text (string)
    """
    char = m.group()
    ord = int(char[2:-1])
    return chr(ord)


def html_udecode(text, pattern=_uunescape):
    """
    Function to correctly decode a html text to a unicode text.
    
    @param text text to be decoded (string)
    @param pattern search pattern for text to be decoded (string)
    @return the decoded text (string)
    """
    if not text:
        return ""
    text = pattern.sub(unescape_uentities, text)
    return text


def convertLineEnds(text, eol):
    """
    Function to convert the end of line characters.
    
    @param text text to be converted (string)
    @param eol new eol setting (string)
    @return text with converted eols (string)
    """
    if eol == '\r\n':
        regexp = re.compile(r"""(\r(?!\n)|(?<!\r)\n)""")
        return regexp.sub(lambda m, eol='\r\n': eol, text)
    elif eol == '\n':
        regexp = re.compile(r"""(\r\n|\r)""")
        return regexp.sub(lambda m, eol='\n': eol, text)
    elif eol == '\r':
        regexp = re.compile(r"""(\r\n|\n)""")
        return regexp.sub(lambda m, eol='\r': eol, text)
    else:
        return text


def linesep():
    """
    Function to return the lineseparator used by the editor.
    
    @return line separator used by the editor (string)
    """
    eolMode = Preferences.getEditor("EOLMode")
    if eolMode == QsciScintilla.EolUnix:
        return "\n"
    elif eolMode == QsciScintilla.EolMac:
        return "\r"
    else:
        return "\r\n"


def extractFlags(text):
    """
    Function to extract eric specific flags out of the given text.
    
    Flags are contained in comments and are introduced by 'eflag:'.
    The rest of the line is interpreted as 'key = value'. value is
    analyzed for being an integer or float value. If that fails, it
    is assumed to be a string. If a key does not contain a '='
    character, it is assumed to be a boolean flag. Flags are expected
    at the very end of a file. The search is ended, if a line without
    the 'eflag:' marker is found.
    
    @param text text to be scanned (string)
    @return dictionary of string, boolean, complex, float and int
    """
    flags = {}
    if isinstance(text, basestring):
        lines = text.rstrip().splitlines()
    else:
        lines = text
    for line in reversed(lines):
        index = line.find("eflag:")
        if index == -1:
            # no flag found, don't look any further
            break
        
        flag = line[index + 6:].strip()
        if "=" in flag:
            key, value = flag.split("=", 1)
            key = key.strip()
            value = value.strip()
            
            if value.lower() in ["true", "false", "yes", "no", "ok"]:
                # it is a flag
                flags[key] = value.lower() in ["true", "yes", "ok"]
                continue
            
            try:
                # interpret as int first
                value = int(value)
            except ValueError:
                try:
                    # interpret as float next
                    value = float(value)
                except ValueError:
                    pass
            
            flags[key] = value
        else:
            # treat it as a boolean
            flags[flag] = True
    
    return flags


def extractFlagsFromFile(filename):
    """
    Function to extract eric specific flags out of the given file.
    
    @param filename name of the file to be scanned (string)
    @return dictionary of string, boolean, complex, float and int
    """
    try:
        source, encoding = readEncodedFile(filename)
    except (UnicodeError, IOError):
        return {}
    
    return extractFlags(source)


<<<<<<< HEAD
def extractLineFlags(line, startComment="#", endComment=""):
    """
    Function to extract flags starting and ending with '__' from a line
    comment.
    
    @param line line to extract flags from (string)
    @keyparam startComment string identifying the start of the comment (string)
    @keyparam endComment string identifying the end of a comment (string)
    @return list containing the extracted flags (list of strings)
    """
    flags = []
    
    pos = line.rfind(startComment)
    if pos >= 0:
        comment = line[pos + len(startComment):].strip()
        if endComment:
            comment = comment.replace("endComment", "")
        flags = [f.strip() for f in comment.split()
                 if (f.startswith("__") and f.endswith("__"))]
    return flags


=======
>>>>>>> 40ea14d8
def toNativeSeparators(path):
    """
    Function returning a path, that is using native separator characters.
    
    @param path path to be converted (string)
    @return path with converted separator characters (string)
    """
    return QDir.toNativeSeparators(path)
    

def fromNativeSeparators(path):
    """
    Function returning a path, that is using "/" separator characters.
    
    @param path path to be converted (string)
    @return path with converted separator characters (string)
    """
    return QDir.fromNativeSeparators(path)
    

def normcasepath(path):
    """
    Function returning a path, that is normalized with respect to its case
    and references.
    
    @param path file path (string)
    @return case normalized path (string)
    """
    return os.path.normcase(os.path.normpath(path))
    

def normabspath(path):
    """
    Function returning a normalized, absolute path.
    
    @param path file path (string)
    @return absolute, normalized path (string)
    """
    return os.path.abspath(path)
    

def normcaseabspath(path):
    """
    Function returning an absolute path, that is normalized with respect to
    its case and references.
    
    @param path file path (string)
    @return absolute, normalized path (string)
    """
    return os.path.normcase(os.path.abspath(path))
    

def normjoinpath(a, *p):
    """
    Function returning a normalized path of the joined parts passed into it.
    
    @param a first path to be joined (string)
    @param p variable number of path parts to be joind (string)
    @return normalized path (string)
    """
    return os.path.normpath(os.path.join(a, *p))
    

def normabsjoinpath(a, *p):
    """
    Function returning a normalized, absolute path of the joined parts passed
    into it.
    
    @param a first path to be joined (string)
    @param p variable number of path parts to be joind (string)
    @return absolute, normalized path (string)
    """
    return os.path.abspath(os.path.join(a, *p))
    

def relpath(path, start=os.path.curdir):
    """
    Return a relative version of a path.
    
    @param path path to make relative (string)
    @param start path to make relative from (string)
    @return relative path (string)
    @exception ValueError raised to indicate an invalid path
    """
    if not path:
        raise ValueError("no path specified")

    start_list = os.path.abspath(start).split(os.path.sep)
    path_list = os.path.abspath(path).split(os.path.sep)

    # Work out how much of the filepath is shared by start and path.
    i = len(os.path.commonprefix([start_list, path_list]))

    rel_list = [os.path.pardir] * (len(start_list) - i) + path_list[i:]
    if not rel_list:
        return os.path.curdir
    return os.path.join(*rel_list)


def isinpath(file):
    """
    Function to check for an executable file.
    
    @param file filename of the executable to check (string)
    @return flag to indicate, if the executable file is accessible
        via the searchpath defined by the PATH environment variable.
    """
    if os.path.isabs(file):
        return os.access(file, os.X_OK)
    
    if os.path.exists(os.path.join(os.curdir, file)):
        return os.access(os.path.join(os.curdir, file), os.X_OK)
    
    path = getEnvironmentEntry('PATH')
    
    # environment variable not defined
    if path is None:
        return False
    
    dirs = path.split(os.pathsep)
    for dir in dirs:
        if os.access(os.path.join(dir, file), os.X_OK):
            return True
    
    return False
    

def getExecutablePath(file):
    """
    Function to build the full path of an executable file from the environment.
    
    @param file filename of the executable to check (string)
    @return full executable name, if the executable file is accessible
        via the searchpath defined by the PATH environment variable, or an
        empty string otherwise.
    """
    if os.path.isabs(file):
        if os.access(file, os.X_OK):
            return file
        else:
            return ""
        
    cur_path = os.path.join(os.curdir, file)
    if os.path.exists(cur_path):
        if os.access(cur_path, os.X_OK):
            return cur_path

    path = os.getenv('PATH')
    
    # environment variable not defined
    if path is None:
        return ""
        
    dirs = path.split(os.pathsep)
    for dir in dirs:
        exe = os.path.join(dir, file)
        if os.access(exe, os.X_OK):
            return exe
            
    return ""
    

def getExecutablePaths(file):
    """
    Function to build all full path of an executable file from the environment.
    
    @param file filename of the executable (string)
    @return list of full executable names (list of strings), if the executable
        file is accessible via the searchpath defined by the PATH environment
        variable, or an empty list otherwise.
    """
    paths = []
    
    if os.path.isabs(file):
        if os.access(file, os.X_OK):
            return [file]
        else:
            return []
        
    cur_path = os.path.join(os.curdir, file)
    if os.path.exists(cur_path):
        if os.access(cur_path, os.X_OK):
            paths.append(cur_path)

    path = os.getenv('PATH')
    
    # environment variable not defined
    if path is not None:
        dirs = path.split(os.pathsep)
        for dir in dirs:
            exe = os.path.join(dir, file)
            if os.access(exe, os.X_OK) and exe not in paths:
                paths.append(exe)
    
    return paths
    

def isExecutable(exe):
    """
    Function to check, if a file is executable.
    
    @param exe filename of the executable to check (string)
    @return flag indicating executable status (boolean)
    """
    return os.access(exe, os.X_OK)
    

def samepath(f1, f2):
    """
    Function to compare two paths.
    
    @param f1 first path for the compare (string)
    @param f2 second path for the compare (string)
    @return flag indicating whether the two paths represent the
        same path on disk.
    """
    if f1 is None or f2 is None:
        return False
    
    if normcaseabspath(os.path.realpath(f1)) == \
            normcaseabspath(os.path.realpath(f2)):
        return True
    
    return False


def samefilepath(f1, f2):
    """
    Function to compare two paths. Strips the filename.
    
    @param f1 first filepath for the compare (string)
    @param f2 second filepath for the compare (string)
    @return flag indicating whether the two paths represent the
        same path on disk.
    """
    if f1 is None or f2 is None:
        return False
    
    if (normcaseabspath(os.path.dirname(os.path.realpath(f1))) ==
        normcaseabspath(os.path.dirname(os.path.realpath(f2)))):
            return True
    
    return False

try:
    EXTSEP = os.extsep
except AttributeError:
    EXTSEP = "."


def splitPath(name):
    """
    Function to split a pathname into a directory part and a file part.
    
    @param name path name (string)
    @return a tuple of 2 strings (dirname, filename).
    """
    if os.path.isdir(name):
        dn = os.path.abspath(name)
        fn = "."
    else:
        dn, fn = os.path.split(name)
    return (dn, fn)


def joinext(prefix, ext):
    """
    Function to join a file extension to a path.
    
    The leading "." of ext is replaced by a platform specific extension
    separator if necessary.
    
    @param prefix the basepart of the filename (string)
    @param ext the extension part (string)
    @return the complete filename (string)
    """
    if ext[0] != ".":
        ext = ".{0}".format(ext)  # require leading separator to match
                                  # os.path.splitext
    return prefix + EXTSEP + ext[1:]


def compactPath(path, width, measure=len):
    """
    Function to return a compacted path fitting inside the given width.
    
    @param path path to be compacted (string)
    @param width width for the compacted path (integer)
    @param measure reference to a function used to measure the length of the
        string
    @return compacted path (string)
    """
    if measure(path) <= width:
        return path
    
    ellipsis = '...'
    
    head, tail = os.path.split(path)
    mid = len(head) // 2
    head1 = head[:mid]
    head2 = head[mid:]
    while head1:
        # head1 is same size as head2 or one shorter
        path = os.path.join("{0}{1}{2}".format(head1, ellipsis, head2), tail)
        if measure(path) <= width:
            return path
        head1 = head1[:-1]
        head2 = head2[1:]
    path = os.path.join(ellipsis, tail)
    if measure(path) <= width:
        return path
    while tail:
        path = "{0}{1}".format(ellipsis, tail)
        if measure(path) <= width:
            return path
        tail = tail[1:]
    return ""
    

def direntries(path, filesonly=False, pattern=None, followsymlinks=True,
               checkStop=None):
    """
    Function returning a list of all files and directories.
    
    @param path root of the tree to check
    @param filesonly flag indicating that only files are wanted
    @param pattern a filename pattern to check against
    @param followsymlinks flag indicating whether symbolic links
            should be followed
    @param checkStop function to be called to check for a stop
    @return list of all files and directories in the tree rooted
        at path. The names are expanded to start with path.
    """
    if filesonly:
        files = []
    else:
        files = [path]
    try:
        entries = os.listdir(path)
        for entry in entries:
            if checkStop and checkStop():
                break
            
            if entry in ['CVS', 'cvs',
                         '.svn', '_svn',
                         '.hg', '_hg',
                         '.ropeproject', '_ropeproject',
                         '.eric5project', '_eric5project',
                         '.issues', '_issues']:
                continue
            
            fentry = os.path.join(path, entry)
            if pattern and \
            not os.path.isdir(fentry) and \
            not fnmatch.fnmatch(entry, pattern):
                # entry doesn't fit the given pattern
                continue
                
            if os.path.isdir(fentry):
                if os.path.islink(fentry) and not followsymlinks:
                    continue
                files += direntries(
                    fentry, filesonly, pattern, followsymlinks, checkStop)
            else:
                files.append(fentry)
    except OSError:
        pass
    except UnicodeDecodeError:
        pass
    return files


def getDirs(path, excludeDirs):
    """
    Function returning a list of all directories below path.
    
    @param path root of the tree to check
    @param excludeDirs basename of directories to ignore
    @return list of all directories found
    """
    try:
        names = os.listdir(path)
    except EnvironmentError:
        return

    dirs = []
    for name in names:
        if os.path.isdir(os.path.join(path, name)) and \
          not os.path.islink(os.path.join(path, name)):
            exclude = 0
            for e in excludeDirs:
                if name.split(os.sep, 1)[0] == e:
                    exclude = 1
                    break
            if not exclude:
                dirs.append(os.path.join(path, name))

    for name in dirs[:]:
        if not os.path.islink(name):
            dirs = dirs + getDirs(name, excludeDirs)

    return dirs


def getTestFileName(fn):
    """
    Function to build the filename of a unittest file.
    
    The filename for the unittest file is built by prepending
    the string "test" to the filename passed into this function.
    
    @param fn filename basis to be used for the unittest filename (string)
    @return filename of the corresponding unittest file (string)
    """
    dn, fn = os.path.split(fn)
    return os.path.join(dn, "test{0}".format(fn))


def parseOptionString(s):
    """
    Function used to convert an option string into a list of options.
    
    @param s option string (string or string)
    @return list of options (list of strings)
    """
    rx = QRegExp(r"""\s([\w=/-]*"[^"]+"|[\w=/-]*'[^']+'|[^\s]+)""")
    s = re.sub(r"%[A-Z%]", _percentReplacementFunc, s)
    return parseString(s, rx)
    

def parseEnvironmentString(s):
    """
    Function used to convert an environment string into a list of environment
    settings.
    
    @param s environment string (string)
    @return list of environment settings (list of strings)
    """
    rx = QRegExp(r"""\s(\w+\+?=[^\s]+|\w+="[^"]+"|\w+='[^']+')""")
    return parseString(s, rx)


def parseString(s, rx):
    """
    Function used to convert a string into a list.
    
    @param s string to be parsed (string)
    @param rx regex defining the parse pattern (QRegExp)
    @return list of parsed data (list of strings)
    """
    olist = []
    if not s.startswith(' '):
        # prepare the  string to fit our pattern
        s = ' ' + s
        
    pos = rx.indexIn(s)
    while pos != -1:
        cs = rx.cap(1)
        if cs.startswith('"') or cs.startswith("'"):
            cs = cs[1:-1]
        olist.append(cs)
        pos += rx.matchedLength()
        pos = rx.indexIn(s, pos)
        
    return olist


def _percentReplacementFunc(matchobj):
    """
    Protected function called for replacing % codes.
    
    @param matchobj matchobject for the code
    @return replacement string
    """
    return getPercentReplacement(matchobj.group(0))
    

def getPercentReplacement(code):
    """
    Function to get the replacement for code.
    
    @param code code indicator (string)
    @return replacement string (string)
    """
    if code in ["C", "%C"]:
        # column of the cursor of the current editor
        aw = e5App().getObject("ViewManager").activeWindow()
        if aw is None:
            column = -1
        else:
            column = aw.getCursorPosition()[1]
        return "{0:d}".format(column)
    elif code in ["D", "%D"]:
        # directory of active editor
        aw = e5App().getObject("ViewManager").activeWindow()
        if aw is None:
            dn = "not_available"
        else:
            fn = aw.getFileName()
            if fn is None:
                dn = "not_available"
            else:
                dn = os.path.dirname(fn)
        return dn
    elif code in ["F", "%F"]:
        # filename (complete) of active editor
        aw = e5App().getObject("ViewManager").activeWindow()
        if aw is None:
            fn = "not_available"
        else:
            fn = aw.getFileName()
            if fn is None:
                fn = "not_available"
        return fn
    elif code in ["H", "%H"]:
        # home directory
        return getHomeDir()
    elif code in ["L", "%L"]:
        # line of the cursor of the current editor
        aw = e5App().getObject("ViewManager").activeWindow()
        if aw is None:
            line = 0
        else:
            line = aw.getCursorPosition()[0] + 1
        return "{0:d}".format(line)
    elif code in ["P", "%P"]:
        # project path
        projectPath = e5App().getObject("Project").getProjectPath()
        if not projectPath:
            projectPath = "not_available"
        return projectPath
    elif code in ["S", "%S"]:
        # selected text of the current editor
        aw = e5App().getObject("ViewManager").activeWindow()
        if aw is None:
            text = "not_available"
        else:
            text = aw.selectedText()
        return text
    elif code in ["U", "%U"]:
        # username
        un = getUserName()
        if un is None:
            return code
        else:
            return un
    elif code in ["%", "%%"]:
        # the percent sign
        return "%"
    else:
        # unknown code, just return it
        return code
    

def getPercentReplacementHelp():
    """
    Function to get the help text for the supported %-codes.
    
    @returns help text (string)
    """
    return QCoreApplication.translate("Utilities",
        """<p>You may use %-codes as placeholders in the string."""
        """ Supported codes are:"""
        """<table>"""
        """<tr><td>%C</td><td>column of the cursor of the current editor"""
        """</td></tr>"""
        """<tr><td>%D</td><td>directory of the current editor</td></tr>"""
        """<tr><td>%F</td><td>filename of the current editor</td></tr>"""
        """<tr><td>%H</td><td>home directory of the current user</td></tr>"""
        """<tr><td>%L</td><td>line of the cursor of the current editor"""
        """</td></tr>"""
        """<tr><td>%P</td><td>path of the current project</td></tr>"""
        """<tr><td>%S</td><td>selected text of the current editor</td></tr>"""
        """<tr><td>%U</td><td>username of the current user</td></tr>"""
        """<tr><td>%%</td><td>the percent sign</td></tr>"""
        """</table>"""
        """</p>""")


def getUserName():
    """
    Function to get the user name.
    
    @return user name (string)
    """
    user = getpass.getuser()
    
    if not user and isWindowsPlatform():
        return win32_GetUserName()
    
    return user


def getRealName():
    """
    Function to get the real name of the user.
    
    @return real name of the user (string)
    """
    if isWindowsPlatform():
        return win32_getRealName()
    else:
        import pwd
        user = getpass.getuser()
        return pwd.getpwnam(user).pw_gecos


def getHomeDir():
    """
    Function to get a users home directory.
    
    @return home directory (string)
    """
    return QDir.homePath()
    

def getPythonLibPath():
    """
    Function to determine the path to Python's library.
    
    @return path to the Python library (string)
    """
    pyFullVers = sys.version.split()[0]

    vl = re.findall("[0-9.]*", pyFullVers)[0].split(".")
    major = vl[0]
    minor = vl[1]

    pyVers = major + "." + minor

    if isWindowsPlatform():
        libDir = sys.prefix + "\\Lib"
    else:
        try:
            syslib = sys.lib
        except AttributeError:
            syslib = "lib"
        libDir = sys.prefix + "/" + syslib + "/python" + pyVers
        
    return libDir
    

def getPythonVersion():
    """
    Function to get the Python version (major, minor) as an integer value.
    
    @return An integer representing major and minor version number (integer)
    """
    return sys.hexversion >> 16
    

def compile(file, codestring="", isPy2=False):
    """
    Function to compile one Python source file to Python bytecode.
    
    @param file source filename (string)
    @param codestring string containing the code to compile (string)
    @param isPy2 shows which interperter to use (boolean)
    @return A tuple indicating status (True = an error was found), the
        file name, the line number, the index number, the code string
        and the error message (boolean, string, string, string, string,
        string). The values are only valid, if the status is True.
    """
    from PyQt4.QtCore import QCoreApplication
    
    interpreter_name = 'Python' if isPy2 else 'Python3'
    interpreter = Preferences.getDebugger(interpreter_name+"Interpreter")
    checkFlakes = Preferences.getFlakes("IncludeInSyntaxCheck")
    ignoreStarImportWarnings = Preferences.getFlakes("IgnoreStarImportWarnings")
    if samefilepath(interpreter, sys.executable):
        ret = compile_and_check(file, codestring, checkFlakes, ignoreStarImportWarnings)
    else:
        #TODO: create temporary file if only a codestring is given
        ret = compile_extern(file, isPy2, checkFlakes, ignoreStarImportWarnings)
    
    # Translate messages
    for warning in ret[6]:
        msg_args = warning.pop()
        translated = QCoreApplication.translate('py3Flakes', warning[-1]).format(*msg_args)
        # Avoid leading "u" at Python2 unicode strings
        if translated.startswith("u'"):
            translated = translated[1:]
        warning[3] = translated.replace(" u'", " '")
    
    return ret


def compile_extern(file, isPy2, checkFlakes=True, ignoreStarImportWarnings=False):
    """
    Function to compile one Python source file to Python bytecode.
    
    @param file source filename (string)
    @keyparam checkFlakes flag indicating to do a pyflakes check (boolean)
    @return A tuple indicating status (True = an error was found), the
        file name, the line number, the index number, the code string,
        the error message and a list of tuples of pyflakes warnings indicating
        file name, line number and message (boolean, string, string, string,
        string, string, list of (string, string, string)). The syntax error
        values are only valid, if the status is True. The pyflakes list will
        be empty, if a syntax error was detected by the syntax checker.
    """
    interpreter_name = 'Python' if isPy2 else 'Python3'
    interpreter = Preferences.getDebugger(interpreter_name+"Interpreter")
    if interpreter == "" or not isinpath(interpreter):
        return (True, file, 1, 0, "", 
                QCoreApplication.translate("Utilities",
                "{0} interpreter not configured.").format(interpreter_name), [])
    syntaxChecker = os.path.join(getConfig('ericDir'),
                                 "Utilities", "SyntaxCheck.py")
    args = [syntaxChecker]
    if checkFlakes:
        if ignoreStarImportWarnings:
            args.append("-fi")
        else:
            args.append("-fs")
    args.append(file)
    proc = QProcess()
    proc.setProcessChannelMode(QProcess.MergedChannels)
    proc.start(interpreter, args)
    finished = proc.waitForFinished(30000)
    if finished:
        output = codecs.decode(proc.readAllStandardOutput(),
            sys.getfilesystemencoding(), 'strict').splitlines()
        
        if output:
            syntaxerror = output[0] == "ERROR"
            if syntaxerror:
                fn = output[1]
                line = int(output[2])
                index = int(output[3])
                code = output[4]
                error = output[5]
                return (True, fn, line, index, code, error, [])
            else:
                index = 6
                warnings = []
                while len(output) - index > 3:
                    if output[index] == "FLAKES_ERROR":
                        return (True, output[index + 1], int(output[index + 2]), -1,
                            '', output[index + 3], [])
                    else:
                        msg_args = output[index + 4].split('#')
                        warnings.append([output[index], output[index + 1], 
                            int(output[index + 2]), output[index + 3], msg_args])
                        index += 5
                
                return (False, None, None, None, None, None, warnings)
        else:
            return (False, "", -1, -1, "", "", [])
    
<<<<<<< HEAD
    return (True, file, "1", "0", "",
        QCoreApplication.translate(
            "Utilities", "Python2 interpreter did not finish within 30s."),
        [])
=======
    return (True, file, 1, 0, "", QCoreApplication.translate("Utilities",
        "{0} interpreter did not finish within 30s.").format(
        interpreter_name), [])
>>>>>>> 40ea14d8


###############################################################################
# functions for environment handling
###############################################################################


def getEnvironmentEntry(key, default=None):
    """
    Module function to get an environment entry.
    
    @param key key of the requested environment entry (string)
    @param default value to be returned, if the environment doesn't contain
        the requested entry (string)
    @return the requested entry or the default value, if the entry wasn't
        found (string or None)
    """
    filter = QRegExp("^{0}[ \t]*=".format(key))
    if isWindowsPlatform():
        filter.setCaseSensitivity(Qt.CaseInsensitive)
    
    entries = [e for e in QProcess.systemEnvironment()
               if filter.indexIn(e) != -1]
    if not entries:
        return default
    
    # if there are multiple entries, just consider the first one
    ename, val = entries[0].split("=", 1)
    return val.strip()


def hasEnvironmentEntry(key):
    """
    Module function to check, if the environment contains an entry.
    
    @param key key of the requested environment entry (string)
    @return flag indicating the presence of the requested entry (boolean)
    """
    filter = QRegExp("^{0}[ \t]*=".format(key))
    if isWindowsPlatform():
        filter.setCaseSensitivity(Qt.CaseInsensitive)
    
    entries = [e for e in QProcess.systemEnvironment()
               if filter.indexIn(e) != -1]
    return len(entries) > 0

###############################################################################
# Qt utility functions below
###############################################################################


def generateQtToolName(toolname):
    """
    Module function to generate the executable name for a Qt tool like
    designer.
    
    @param toolname base name of the tool (string)
    @return the Qt tool name without extension (string)
    """
    return "{0}{1}{2}".format(Preferences.getQt("QtToolsPrefix4"),
                              toolname,
                              Preferences.getQt("QtToolsPostfix4")
                             )


def getQtMacBundle(toolname):
    """
    Module function to determine the correct Mac OS X bundle name for Qt tools.
    
    @param toolname  plain name of the tool (e.g. "designer") (string)
    @return bundle name of the Qt tool (string)
    """
    qtDir = getQtBinariesPath()
    bundles = [
        os.path.join(
            qtDir, 'bin', generateQtToolName(toolname.capitalize())) + ".app",
        os.path.join(qtDir, 'bin', generateQtToolName(toolname)) + ".app",
        os.path.join(
            qtDir, generateQtToolName(toolname.capitalize())) + ".app",
        os.path.join(qtDir, generateQtToolName(toolname)) + ".app",
    ]
    for bundle in bundles:
        if os.path.exists(bundle):
            return bundle
    return ""


def prepareQtMacBundle(toolname, version, args):
    """
    Module function for starting Qt tools that are Mac OS X bundles.

    @param toolname  plain name of the tool (e.g. "designer") (string)
    @param version indication for the requested version (Qt 4) (integer)
    @param args    name of input file for tool, if any (list of strings)
    @return command-name and args for QProcess (tuple)
    """
    if version != 4:
        return ("", [])
    
    fullBundle = getQtMacBundle(toolname)
    if fullBundle == "":
        return ("", [])

    newArgs = []
    newArgs.append("-a")
    newArgs.append(fullBundle)
    if args:
        newArgs.append("--args")
        newArgs += args

    return ("open", newArgs)

###############################################################################
# Qt utility functions below
###############################################################################


def generatePySideToolPath(toolname):
    """
    Module function to generate the executable path for a PySide tool.
    
    @param toolname base name of the tool (string or QString)
    @return the PySide tool path with extension (string)
    """
    if isWindowsPlatform():
        try:
            # step 1: try internal Python variant of PySide
            import PySide       # __IGNORE_EXCEPTION__
            del PySide
            prefix = sys.prefix
        except ImportError:
<<<<<<< HEAD
            # step 2: check for a Python2 variant
            prefix = os.path.dirname(
                Preferences.getDebugger("PythonInterpreter"))
=======
            # step 2: check for a external Python variant
            if sys.version_info[0] == 2:
                prefix = os.path.dirname(Preferences.getDebugger("Python3Interpreter"))
            else:
                prefix = os.path.dirname(Preferences.getDebugger("PythonInterpreter"))
>>>>>>> 40ea14d8
        if toolname == "pyside-uic":
            return os.path.join(prefix, "Scripts", toolname + '.exe')
        else:
            return os.path.join(prefix, "Lib", "site-packages", "PySide",
                                toolname + ".exe")
    else:
        return toolname


def checkPyside():
    """
    Module function to check the presence of PySide.
    
    @return tuple of two flags indicating the presence of PySide for Python2
        and PySide for Python3 (boolean, boolean)
    """
    try:
        # step 1: try internal Python variant of PySide
        import PySide       # __IGNORE_EXCEPTION__
        del PySide
        int_py = True
    except ImportError:
        int_py = False
    
    # step 2: check for a external Python variant
    if sys.version_info[0] == 2:
        interpreter = Preferences.getDebugger("Python3Interpreter")
    else:
        interpreter = Preferences.getDebugger("PythonInterpreter")
    if interpreter == "" or not isinpath(interpreter):
        ext_py = False
    else:
        ext_py = False
        checker = os.path.join(getConfig('ericDir'),
                               "Utilities", "PySideImporter.py")
        args = [checker]
        proc = QProcess()
        proc.setProcessChannelMode(QProcess.MergedChannels)
        proc.start(interpreter, args)
        finished = proc.waitForFinished(30000)
        if finished:
            if proc.exitCode() == 0:
                ext_py = True
    
    if sys.version_info[0] == 2:
        return int_py, ext_py
    else:
        return ext_py, int_py

###############################################################################
# Other utility functions below
###############################################################################


def generateVersionInfo(linesep='\n'):
    """
    Module function to generate a string with various version infos.
    
    @param linesep string to be used to separate lines (string)
    @return string with version infos (string)
    """
    try:
        import sipconfig
        sip_version_str = sipconfig.Configuration().sip_version_str
    except ImportError:
        sip_version_str = "sip version not available"
    
    info = "Version Numbers:{0}  Python {1}{2}".format(
        linesep, sys.version.split()[0], linesep)
    info += "  Qt {0}{1}  PyQt4 {2}{3}".format(
        qVersion(), linesep, PYQT_VERSION_STR, linesep)
    info += "  sip {0}{1}  QScintilla {2}{3}".format(
        sip_version_str, linesep, QSCINTILLA_VERSION_STR, linesep)
    try:
        from PyQt4.QtWebKit import qWebKitVersion
        info += "  WebKit {0}{1}".format(qWebKitVersion(), linesep)
    except ImportError:
        pass
    info += "  {0} {1}{2}".format(
        Program, Version, linesep * 2)
    info += "Platform: {0}{1}{2}{3}".format(
        sys.platform, linesep, sys.version, linesep)
    
    return info


def generatePluginsVersionInfo(linesep='\n'):
    """
    Module function to generate a string with plugins version infos.
    
    @param linesep string to be used to separate lines (string)
    @return string with plugins version infos (string)
    """
    infoStr = ""
    app = e5App()
    if app is not None:
        try:
            pm = app.getObject("PluginManager")
            versions = {}
            for info in pm.getPluginInfos():
                versions[info[0]] = info[2]
            
            infoStr = "Plugins Version Numbers:{0}".format(linesep)
            for pluginName in sorted(versions.keys()):
                infoStr += "  {0} {1}{2}".format(
                           pluginName, versions[pluginName], linesep)
        except KeyError:
            pass
    
    return infoStr


def generateDistroInfo(linesep='\n'):
    """
    Module function to generate a string with distribution infos.
    
    @param linesep string to be used to separate lines (string)
    @return string with plugins version infos (string)
    """
    infoStr = ""
    if isLinuxPlatform():
        releaseList = glob.glob("/etc/*-release")
        if releaseList:
            infoStr = "Distribution Info:{0}".format(linesep)
            infoParas = []
            for rfile in releaseList:
                try:
                    f = open(rfile, "r")
                    lines = f.read().splitlines()
                    f.close
                except IOError:
                    continue
                
                lines.insert(0, rfile)
                infoParas.append('  ' + (linesep + '  ').join(lines))
            infoStr += (linesep + linesep).join(infoParas)
    
    return infoStr


def toBool(dataStr):
    """
    Module function to convert a string to a boolean value.
    
    @param dataStr string to be converted (string)
    @return converted boolean value (boolean)
    """
    if dataStr in ["True", "true", "1", "Yes", "yes"]:
        return True
    elif dataStr in ["False", "false", "0", "No", "no"]:
        return False
    else:
        return bool(dataStr)

###############################################################################
# posix compatibility functions below
###############################################################################

# None right now

###############################################################################
# win32 compatibility functions below
###############################################################################


def win32_Kill(pid):
    """
    Function to provide an os.kill equivalent for Win32.
    
    @param pid process id (integer)
    @return result of the kill (boolean)
    """
    import win32api
    handle = win32api.OpenProcess(1, 0, pid)
    return (0 != win32api.TerminateProcess(handle, 0))


def win32_GetUserName():
    """
    Function to get the user name under Win32.
    
    @return user name (string)
    """
    try:
        import win32api
        return win32api.GetUserName()
    except ImportError:
        try:
            u = getEnvironmentEntry('USERNAME')
        except KeyError:
            u = getEnvironmentEntry('username', None)
        return u


def win32_getRealName():
    """
    Function to get the user's real name (aka. display name) under Win32.
    
    @return real name of the current user (string)
    """
    import ctypes
    
    GetUserNameEx = ctypes.windll.secur32.GetUserNameExW
    NameDisplay = 3

    size = ctypes.pointer(ctypes.c_ulong(0))
    GetUserNameEx(NameDisplay, None, size)

    nameBuffer = ctypes.create_unicode_buffer(size.contents.value)
    GetUserNameEx(NameDisplay, nameBuffer, size)
    return nameBuffer.value<|MERGE_RESOLUTION|>--- conflicted
+++ resolved
@@ -157,73 +157,6 @@
     return decode(text) + (hash, )
 
 
-<<<<<<< HEAD
-def decode(text):
-    """
-    Function to decode some byte text into a string.
-    
-    @param text byte text to decode (bytes)
-    @return tuple of decoded text and encoding (string, string)
-    """
-    try:
-        if text.startswith(BOM_UTF8):
-            # UTF-8 with BOM
-            return str(text[len(BOM_UTF8):], 'utf-8'), 'utf-8-bom'
-        elif text.startswith(BOM_UTF16):
-            # UTF-16 with BOM
-            return str(text[len(BOM_UTF16):], 'utf-16'), 'utf-16'
-        elif text.startswith(BOM_UTF32):
-            # UTF-32 with BOM
-            return str(text[len(BOM_UTF32):], 'utf-32'), 'utf-32'
-        coding = get_codingBytes(text)
-        if coding:
-            return str(text, coding), coding
-    except (UnicodeError, LookupError):
-        pass
-    
-    # Assume UTF-8
-    try:
-        return str(text, 'utf-8'), 'utf-8-guessed'
-    except (UnicodeError, LookupError):
-        pass
-    
-    guess = None
-    if Preferences.getEditor("AdvancedEncodingDetection"):
-        # Try the universal character encoding detector
-        try:
-            import ThirdParty.CharDet.chardet
-            guess = ThirdParty.CharDet.chardet.detect(text)
-            if guess and guess['confidence'] > 0.95 and \
-                    guess['encoding'] is not None:
-                codec = guess['encoding'].lower()
-                return str(text, codec), '{0}-guessed'.format(codec)
-        except (UnicodeError, LookupError):
-            pass
-        except ImportError:
-            pass
-    
-    # Try default encoding
-    try:
-        codec = Preferences.getEditor("DefaultEncoding")
-        return str(text, codec), '{0}-default'.format(codec)
-    except (UnicodeError, LookupError):
-        pass
-    
-    if Preferences.getEditor("AdvancedEncodingDetection"):
-        # Use the guessed one even if confifence level is low
-        if guess and guess['encoding'] is not None:
-            try:
-                codec = guess['encoding'].lower()
-                return str(text, codec), '{0}-guessed'.format(codec)
-            except (UnicodeError, LookupError):
-                pass
-    
-    # Assume UTF-8 loosing information
-    return str(text, "utf-8", "ignore"), 'utf-8-ignore'
-
-
-=======
->>>>>>> 40ea14d8
 def writeEncodedFile(filename, text, orig_coding):
     """
     Function to write a file with properly encoded text.
@@ -576,31 +509,6 @@
     return extractFlags(source)
 
 
-<<<<<<< HEAD
-def extractLineFlags(line, startComment="#", endComment=""):
-    """
-    Function to extract flags starting and ending with '__' from a line
-    comment.
-    
-    @param line line to extract flags from (string)
-    @keyparam startComment string identifying the start of the comment (string)
-    @keyparam endComment string identifying the end of a comment (string)
-    @return list containing the extracted flags (list of strings)
-    """
-    flags = []
-    
-    pos = line.rfind(startComment)
-    if pos >= 0:
-        comment = line[pos + len(startComment):].strip()
-        if endComment:
-            comment = comment.replace("endComment", "")
-        flags = [f.strip() for f in comment.split()
-                 if (f.startswith("__") and f.endswith("__"))]
-    return flags
-
-
-=======
->>>>>>> 40ea14d8
 def toNativeSeparators(path):
     """
     Function returning a path, that is using native separator characters.
@@ -1351,16 +1259,9 @@
         else:
             return (False, "", -1, -1, "", "", [])
     
-<<<<<<< HEAD
-    return (True, file, "1", "0", "",
-        QCoreApplication.translate(
-            "Utilities", "Python2 interpreter did not finish within 30s."),
-        [])
-=======
     return (True, file, 1, 0, "", QCoreApplication.translate("Utilities",
         "{0} interpreter did not finish within 30s.").format(
         interpreter_name), [])
->>>>>>> 40ea14d8
 
 
 ###############################################################################
@@ -1492,17 +1393,13 @@
             del PySide
             prefix = sys.prefix
         except ImportError:
-<<<<<<< HEAD
-            # step 2: check for a Python2 variant
-            prefix = os.path.dirname(
-                Preferences.getDebugger("PythonInterpreter"))
-=======
             # step 2: check for a external Python variant
             if sys.version_info[0] == 2:
-                prefix = os.path.dirname(Preferences.getDebugger("Python3Interpreter"))
+                prefix = os.path.dirname(
+                    Preferences.getDebugger("Python3Interpreter"))
             else:
-                prefix = os.path.dirname(Preferences.getDebugger("PythonInterpreter"))
->>>>>>> 40ea14d8
+                prefix = os.path.dirname(
+                    Preferences.getDebugger("PythonInterpreter"))
         if toolname == "pyside-uic":
             return os.path.join(prefix, "Scripts", toolname + '.exe')
         else:
