--- conflicted
+++ resolved
@@ -1217,18 +1217,10 @@
     interpreter_name = 'Python' if isPy2 else 'Python3'
     interpreter = Preferences.getDebugger(interpreter_name+"Interpreter")
     if interpreter == "" or not isinpath(interpreter):
-<<<<<<< HEAD
-        return (False, "", "", "", "", "", [(
-            file, "1",
-            QCoreApplication.translate("Utilities",
-                                       "Python2 interpreter not configured.")
-        )])
-    
-=======
         return (True, file, 1, 0, "", 
                 QCoreApplication.translate("Utilities",
-                "{0} interpreter not configured.").format(interpreter_name), [])
->>>>>>> 159fb4e9
+                    "{0} interpreter not configured.")
+                    .format(interpreter_name), [])
     syntaxChecker = os.path.join(getConfig('ericDir'),
                                  "Utilities", "SyntaxCheck.py")
     args = [syntaxChecker]
@@ -1243,15 +1235,8 @@
     proc.start(interpreter, args)
     finished = proc.waitForFinished(30000)
     if finished:
-<<<<<<< HEAD
-        output = \
-            str(proc.readAllStandardOutput(),
-                Preferences.getSystem("IOEncoding"),
-                'replace').splitlines()
-=======
         output = codecs.decode(proc.readAllStandardOutput(),
             sys.getfilesystemencoding(), 'strict').splitlines()
->>>>>>> 159fb4e9
         
         if output:
             syntaxerror = output[0] == "ERROR"
