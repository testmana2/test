# -*- coding: utf-8 -*-

# Copyright (c) 2003 - 2013 Detlev Offenbach <detlev@die-offenbachs.de>
#

"""
Package implementing various functions/classes needed everywhere within eric5.
"""

from __future__ import unicode_literals    # __IGNORE_WARNING__
try:
    str = unicode   # __IGNORE_WARNING__
except (NameError):
    basestring = str

import os
import sys
import codecs
import re
import fnmatch
import glob
import getpass


def __showwarning(message, category, filename, lineno, file=None, line=""):
    """
    Module function to raise a SyntaxError for a SyntaxWarning.
    
    @param message warning object
    @param category type object of the warning
    @param filename name of the file causing the warning (string)
    @param lineno line number causing the warning (integer)
    @param file file to write the warning message to (ignored)
    @param line line causing the warning (ignored)
    @raise SyntaxError
    """
    if category is SyntaxWarning:
        err = SyntaxError(str(message))
        err.filename = filename
        err.lineno = lineno
        raise err
    
import warnings
warnings.showwarning = __showwarning

from codecs import BOM_UTF8, BOM_UTF16, BOM_UTF32

from PyQt4.QtCore import QRegExp, QDir, QProcess, Qt, QByteArray, \
    qVersion, PYQT_VERSION_STR, QCoreApplication, QCryptographicHash
from PyQt4.Qsci import QSCINTILLA_VERSION_STR, QsciScintilla

# import these methods into the Utilities namespace
from Globals import isWindowsPlatform, isLinuxPlatform, isMacPlatform  # __IGNORE_WARNING__
from Globals import getConfigDir, setConfigDir  # __IGNORE_WARNING__
from Globals import getPythonModulesDirectory, getPyQt4ModulesDirectory  # __IGNORE_WARNING__
from Globals import getQtBinariesPath  # __IGNORE_WARNING__

from E5Gui.E5Application import e5App

from UI.Info import Program, Version

import Preferences
from .SyntaxCheck import readEncodedFile, decode, \
    extractLineFlags, normalizeCode, compile_and_check  # __IGNORE_WARNING__

from eric5config import getConfig

configDir = None

coding_regexps = [
    (2, re.compile(r'''coding[:=]\s*([-\w_.]+)''')),
    (1, re.compile(r'''<\?xml.*\bencoding\s*=\s*['"]([-\w_.]+)['"]\?>''')),
]

supportedCodecs = [
    'utf-8',
    'iso8859-1', 'iso8859-15', 'iso8859-2', 'iso8859-3',
    'iso8859-4', 'iso8859-5', 'iso8859-6', 'iso8859-7',
    'iso8859-8', 'iso8859-9', 'iso8859-10', 'iso8859-11',
    'iso8859-13', 'iso8859-14', 'iso8859-16', 'latin-1',
    'koi8-r', 'koi8-u',
    'utf-16', 'utf-32',
    'cp037', 'cp424', 'cp437', 'cp500', 'cp737', 'cp775',
    'cp850', 'cp852', 'cp855', 'cp856', 'cp857', 'cp860',
    'cp861', 'cp862', 'cp863', 'cp864', 'cp865', 'cp866',
    'cp869', 'cp874', 'cp875', 'cp932', 'cp949', 'cp950',
    'cp1006', 'cp1026', 'cp1140', 'cp1250', 'cp1251',
    'cp1252', 'cp1253', 'cp1254', 'cp1255', 'cp1256',
    'cp1257', 'cp1258',
    'gb2312', 'gb18030',
    'ascii'
]


class CodingError(Exception):
    """
    Class implementing an exception, which is raised, if a given coding is
    incorrect.
    """
    def __init__(self, coding):
        """
        Constructor
        
        @param coding coding to include in the message (string)
        """
        self.errorMessage = QCoreApplication.translate(
            "CodingError",
            "The coding '{0}' is wrong for the given text.").format(coding)
        
    def __repr__(self):
        """
        Private method returning a representation of the exception.
        
        @return string representing the error message
        """
        return str(self.errorMessage)
        
    def __str__(self):
        """
        Private method returning a string representation of the exception.
        
        @return string representing the error message
        """
        return str(self.errorMessage)
    

def get_coding(text):
    """
    Function to get the coding of a text.
    
    @param text text to inspect (string)
    @return coding string
    """
    lines = text.splitlines()
    for coding in coding_regexps:
        coding_re = coding[1]
        head = lines[:coding[0]]
        for l in head:
            m = coding_re.search(l)
            if m:
                return m.group(1).lower()
    return None


def readEncodedFileWithHash(filename):
    """
    Function to read a file, calculate a hash value and decode its contents
    into proper text.
    
    @param filename name of the file to read (string)
    @return tuple of decoded text, encoding and hash value (string, string,
        string)
    """
    f = open(filename, "rb")
    text = f.read()
    f.close()
    hash = str(QCryptographicHash.hash(
               QByteArray(text), QCryptographicHash.Md5).toHex(),
               encoding="ASCII")
    return decode(text) + (hash, )


def writeEncodedFile(filename, text, orig_coding):
    """
    Function to write a file with properly encoded text.
    
    @param filename name of the file to read (string)
    @param text text to be written (string)
    @param orig_coding type of the original encoding (string)
    @return encoding used for writing the file (string)
    """
    etext, encoding = encode(text, orig_coding)
    
    f = open(filename, "wb")
    f.write(etext)
    f.close()
    
    return encoding


def encode(text, orig_coding):
    """
    Function to encode text into a byte text.
    
    @param text text to be encoded (string)
    @param orig_coding type of the original encoding (string)
    @return tuple of encoded text and encoding used (bytes, string)
    @exception CodingError raised to indicate an invalid encoding
    """
    encoding = None
    if orig_coding == 'utf-8-bom':
        etext, encoding = BOM_UTF8 + text.encode("utf-8"), 'utf-8-bom'
    else:
        # Try declared coding spec
        coding = get_coding(text)
        if coding:
            try:
                etext, encoding = text.encode(coding), coding
            except (UnicodeError, LookupError):
                # Error: Declared encoding is incorrect
                raise CodingError(coding)
        else:
            if orig_coding and orig_coding.endswith(
                ('-selected', '-default', '-guessed', '-ignore')):
                coding = orig_coding\
                    .replace("-selected", "")\
                    .replace("-default", "")\
                    .replace("-guessed", "")\
                    .replace("-ignore", "")
                try:
                    etext, encoding = text.encode(coding), coding
                except (UnicodeError, LookupError):
                    pass
            
            if encoding is None:
                # Try configured default
                try:
                    codec = Preferences.getEditor("DefaultEncoding")
                    etext, encoding = text.encode(codec), codec
                except (UnicodeError, LookupError):
                    pass
                
                if encoding is None:
                    # Try saving as ASCII
                    try:
                        etext, encoding = text.encode('ascii'), 'ascii'
                    except UnicodeError:
                        pass
                    
                    if encoding is None:
                        # Save as UTF-8 without BOM
                        etext, encoding = text.encode('utf-8'), 'utf-8'
    
    return etext, encoding


def decodeString(text):
    """
    Function to decode a string containing Unicode encoded characters.
    
    @param text text containing encoded chars (string)
    @return decoded text (string)
    """
    buf = b""
    index = 0
    while index < len(text):
        if text[index] == "\\":
            qb = QByteArray.fromHex(text[index:index + 4])
            buf += bytes(qb)
            index += 4
        else:
            buf += codecs.encode(text[index], "utf-8")
            index += 1
    buf = buf.replace(b"\x00", b"")
    return decodeBytes(buf)
    

def decodeBytes(buffer):
    """
    Function to decode some byte text into a string.
    
    @param buffer byte buffer to decode (bytes)
    @return decoded text (string)
    """
    # try UTF with BOM
    try:
        if buffer.startswith(BOM_UTF8):
            # UTF-8 with BOM
            return str(buffer[len(BOM_UTF8):], encoding='utf-8')
        elif buffer.startswith(BOM_UTF16):
            # UTF-16 with BOM
            return str(buffer[len(BOM_UTF16):], encoding='utf-16')
        elif buffer.startswith(BOM_UTF32):
            # UTF-32 with BOM
            return str(buffer[len(BOM_UTF32):], encoding='utf-32')
    except (UnicodeError, LookupError):
        pass
    
    # try UTF-8
    try:
        return str(buffer, encoding="utf-8")
    except UnicodeError:
        pass
    
    # try codec detection
    try:
        import ThirdParty.CharDet.chardet
        guess = ThirdParty.CharDet.chardet.detect(buffer)
        if guess and guess['encoding'] is not None:
            codec = guess['encoding'].lower()
            return str(buffer, encoding=codec)
    except (UnicodeError, LookupError):
        pass
    except ImportError:
        pass
    
    return str(buffer, encoding="utf-8", errors="ignore")


def readStringFromStream(stream):
    """
    Module function to read a string from the given stream.
    
    @param stream data stream opened for reading (QDataStream)
    @return string read from the stream (string)
    """
    data = stream.readString()
    if data is None:
        data = b""
    return data.decode('utf-8')


_escape = re.compile("[&<>\"'\u0080-\uffff]")

_escape_map = {
    "&": "&amp;",
    "<": "&lt;",
    ">": "&gt;",
    '"': "&quot;",
    "'": "&#x27;",
}


def escape_entities(m, map=_escape_map):
    """
    Function to encode html entities.
    
    @param m the match object
    @param map the map of entities to encode
    @return the converted text (string)
    """
    char = m.group()
    text = map.get(char)
    if text is None:
        text = "&#{0:d};".format(ord(char))
    return text
    

def html_encode(text, pattern=_escape):
    """
    Function to correctly encode a text for html.
    
    @param text text to be encoded (string)
    @param pattern search pattern for text to be encoded (string)
    @return the encoded text (string)
    """
    if not text:
        return ""
    text = pattern.sub(escape_entities, text)
    return text

_uescape = re.compile('[\u0080-\uffff]')


def escape_uentities(m):
    """
    Function to encode html entities.
    
    @param m the match object
    @return the converted text (string)
    """
    char = m.group()
    text = "&#{0:d};".format(ord(char))
    return text
    

def html_uencode(text, pattern=_uescape):
    """
    Function to correctly encode a unicode text for html.
    
    @param text text to be encoded (string)
    @param pattern search pattern for text to be encoded (string)
    @return the encoded text (string)
    """
    if not text:
        return ""
    text = pattern.sub(escape_uentities, text)
    return text

_uunescape = re.compile('&#\d+;')


def unescape_uentities(m):
    """
    Function to decode html entities.
    
    @param m the match object
    @return the converted text (string)
    """
    char = m.group()
    ord = int(char[2:-1])
    return chr(ord)


def html_udecode(text, pattern=_uunescape):
    """
    Function to correctly decode a html text to a unicode text.
    
    @param text text to be decoded (string)
    @param pattern search pattern for text to be decoded (string)
    @return the decoded text (string)
    """
    if not text:
        return ""
    text = pattern.sub(unescape_uentities, text)
    return text


def convertLineEnds(text, eol):
    """
    Function to convert the end of line characters.
    
    @param text text to be converted (string)
    @param eol new eol setting (string)
    @return text with converted eols (string)
    """
    if eol == '\r\n':
        regexp = re.compile(r"""(\r(?!\n)|(?<!\r)\n)""")
        return regexp.sub(lambda m, eol='\r\n': eol, text)
    elif eol == '\n':
        regexp = re.compile(r"""(\r\n|\r)""")
        return regexp.sub(lambda m, eol='\n': eol, text)
    elif eol == '\r':
        regexp = re.compile(r"""(\r\n|\n)""")
        return regexp.sub(lambda m, eol='\r': eol, text)
    else:
        return text


def linesep():
    """
    Function to return the lineseparator used by the editor.
    
    @return line separator used by the editor (string)
    """
    eolMode = Preferences.getEditor("EOLMode")
    if eolMode == QsciScintilla.EolUnix:
        return "\n"
    elif eolMode == QsciScintilla.EolMac:
        return "\r"
    else:
        return "\r\n"


def extractFlags(text):
    """
    Function to extract eric specific flags out of the given text.
    
    Flags are contained in comments and are introduced by 'eflag:'.
    The rest of the line is interpreted as 'key = value'. value is
    analyzed for being an integer or float value. If that fails, it
    is assumed to be a string. If a key does not contain a '='
    character, it is assumed to be a boolean flag. Flags are expected
    at the very end of a file. The search is ended, if a line without
    the 'eflag:' marker is found.
    
    @param text text to be scanned (string)
    @return dictionary of string, boolean, complex, float and int
    """
    flags = {}
    if isinstance(text, basestring):
        lines = text.rstrip().splitlines()
    else:
        lines = text
    for line in reversed(lines):
        index = line.find("eflag:")
        if index == -1:
            # no flag found, don't look any further
            break
        
        flag = line[index + 6:].strip()
        if "=" in flag:
            key, value = flag.split("=", 1)
            key = key.strip()
            value = value.strip()
            
            if value.lower() in ["true", "false", "yes", "no", "ok"]:
                # it is a flag
                flags[key] = value.lower() in ["true", "yes", "ok"]
                continue
            
            try:
                # interpret as int first
                value = int(value)
            except ValueError:
                try:
                    # interpret as float next
                    value = float(value)
                except ValueError:
                    pass
            
            flags[key] = value
        else:
            # treat it as a boolean
            flags[flag] = True
    
    return flags


def extractFlagsFromFile(filename):
    """
    Function to extract eric specific flags out of the given file.
    
    @param filename name of the file to be scanned (string)
    @return dictionary of string, boolean, complex, float and int
    """
    try:
        source, encoding = readEncodedFile(filename)
    except (UnicodeError, IOError):
        return {}
    
    return extractFlags(source)


def toNativeSeparators(path):
    """
    Function returning a path, that is using native separator characters.
    
    @param path path to be converted (string)
    @return path with converted separator characters (string)
    """
    return QDir.toNativeSeparators(path)
    

def fromNativeSeparators(path):
    """
    Function returning a path, that is using "/" separator characters.
    
    @param path path to be converted (string)
    @return path with converted separator characters (string)
    """
    return QDir.fromNativeSeparators(path)
    

def normcasepath(path):
    """
    Function returning a path, that is normalized with respect to its case
    and references.
    
    @param path file path (string)
    @return case normalized path (string)
    """
    return os.path.normcase(os.path.normpath(path))
    

def normabspath(path):
    """
    Function returning a normalized, absolute path.
    
    @param path file path (string)
    @return absolute, normalized path (string)
    """
    return os.path.abspath(path)
    

def normcaseabspath(path):
    """
    Function returning an absolute path, that is normalized with respect to
    its case and references.
    
    @param path file path (string)
    @return absolute, normalized path (string)
    """
    return os.path.normcase(os.path.abspath(path))
    

def normjoinpath(a, *p):
    """
    Function returning a normalized path of the joined parts passed into it.
    
    @param a first path to be joined (string)
    @param p variable number of path parts to be joind (string)
    @return normalized path (string)
    """
    return os.path.normpath(os.path.join(a, *p))
    

def normabsjoinpath(a, *p):
    """
    Function returning a normalized, absolute path of the joined parts passed
    into it.
    
    @param a first path to be joined (string)
    @param p variable number of path parts to be joind (string)
    @return absolute, normalized path (string)
    """
    return os.path.abspath(os.path.join(a, *p))
    

def relpath(path, start=os.path.curdir):
    """
    Return a relative version of a path.
    
    @param path path to make relative (string)
    @param start path to make relative from (string)
    @return relative path (string)
    @exception ValueError raised to indicate an invalid path
    """
    if not path:
        raise ValueError("no path specified")

    start_list = os.path.abspath(start).split(os.path.sep)
    path_list = os.path.abspath(path).split(os.path.sep)

    # Work out how much of the filepath is shared by start and path.
    i = len(os.path.commonprefix([start_list, path_list]))

    rel_list = [os.path.pardir] * (len(start_list) - i) + path_list[i:]
    if not rel_list:
        return os.path.curdir
    return os.path.join(*rel_list)


def isinpath(file):
    """
    Function to check for an executable file.
    
    @param file filename of the executable to check (string)
    @return flag to indicate, if the executable file is accessible
        via the searchpath defined by the PATH environment variable.
    """
    if os.path.isabs(file):
        return os.access(file, os.X_OK)
    
    if os.path.exists(os.path.join(os.curdir, file)):
        return os.access(os.path.join(os.curdir, file), os.X_OK)
    
    path = getEnvironmentEntry('PATH')
    
    # environment variable not defined
    if path is None:
        return False
    
    dirs = path.split(os.pathsep)
    for dir in dirs:
        if os.access(os.path.join(dir, file), os.X_OK):
            return True
    
    return False
    

def getExecutablePath(file):
    """
    Function to build the full path of an executable file from the environment.
    
    @param file filename of the executable to check (string)
    @return full executable name, if the executable file is accessible
        via the searchpath defined by the PATH environment variable, or an
        empty string otherwise.
    """
    if os.path.isabs(file):
        if os.access(file, os.X_OK):
            return file
        else:
            return ""
        
    cur_path = os.path.join(os.curdir, file)
    if os.path.exists(cur_path):
        if os.access(cur_path, os.X_OK):
            return cur_path

    path = os.getenv('PATH')
    
    # environment variable not defined
    if path is None:
        return ""
        
    dirs = path.split(os.pathsep)
    for dir in dirs:
        exe = os.path.join(dir, file)
        if os.access(exe, os.X_OK):
            return exe
            
    return ""
    

def getExecutablePaths(file):
    """
    Function to build all full path of an executable file from the environment.
    
    @param file filename of the executable (string)
    @return list of full executable names (list of strings), if the executable
        file is accessible via the searchpath defined by the PATH environment
        variable, or an empty list otherwise.
    """
    paths = []
    
    if os.path.isabs(file):
        if os.access(file, os.X_OK):
            return [file]
        else:
            return []
        
    cur_path = os.path.join(os.curdir, file)
    if os.path.exists(cur_path):
        if os.access(cur_path, os.X_OK):
            paths.append(cur_path)

    path = os.getenv('PATH')
    
    # environment variable not defined
    if path is not None:
        dirs = path.split(os.pathsep)
        for dir in dirs:
            exe = os.path.join(dir, file)
            if os.access(exe, os.X_OK) and exe not in paths:
                paths.append(exe)
    
    return paths
    

def isExecutable(exe):
    """
    Function to check, if a file is executable.
    
    @param exe filename of the executable to check (string)
    @return flag indicating executable status (boolean)
    """
    return os.access(exe, os.X_OK)
    

def samepath(f1, f2):
    """
    Function to compare two paths.
    
    @param f1 first path for the compare (string)
    @param f2 second path for the compare (string)
    @return flag indicating whether the two paths represent the
        same path on disk.
    """
    if f1 is None or f2 is None:
        return False
    
    if normcaseabspath(os.path.realpath(f1)) == \
            normcaseabspath(os.path.realpath(f2)):
        return True
    
    return False


def samefilepath(f1, f2):
    """
    Function to compare two paths. Strips the filename.
    
    @param f1 first filepath for the compare (string)
    @param f2 second filepath for the compare (string)
    @return flag indicating whether the two paths represent the
        same path on disk.
    """
    if f1 is None or f2 is None:
        return False
    
    if (normcaseabspath(os.path.dirname(os.path.realpath(f1))) ==
        normcaseabspath(os.path.dirname(os.path.realpath(f2)))):
            return True
    
    return False

try:
    EXTSEP = os.extsep
except AttributeError:
    EXTSEP = "."


def splitPath(name):
    """
    Function to split a pathname into a directory part and a file part.
    
    @param name path name (string)
    @return a tuple of 2 strings (dirname, filename).
    """
    if os.path.isdir(name):
        dn = os.path.abspath(name)
        fn = "."
    else:
        dn, fn = os.path.split(name)
    return (dn, fn)


def joinext(prefix, ext):
    """
    Function to join a file extension to a path.
    
    The leading "." of ext is replaced by a platform specific extension
    separator if necessary.
    
    @param prefix the basepart of the filename (string)
    @param ext the extension part (string)
    @return the complete filename (string)
    """
    if ext[0] != ".":
        ext = ".{0}".format(ext)  # require leading separator to match
                                  # os.path.splitext
    return prefix + EXTSEP + ext[1:]


def compactPath(path, width, measure=len):
    """
    Function to return a compacted path fitting inside the given width.
    
    @param path path to be compacted (string)
    @param width width for the compacted path (integer)
    @param measure reference to a function used to measure the length of the
        string
    @return compacted path (string)
    """
    if measure(path) <= width:
        return path
    
    ellipsis = '...'
    
    head, tail = os.path.split(path)
    mid = len(head) // 2
    head1 = head[:mid]
    head2 = head[mid:]
    while head1:
        # head1 is same size as head2 or one shorter
        path = os.path.join("{0}{1}{2}".format(head1, ellipsis, head2), tail)
        if measure(path) <= width:
            return path
        head1 = head1[:-1]
        head2 = head2[1:]
    path = os.path.join(ellipsis, tail)
    if measure(path) <= width:
        return path
    while tail:
        path = "{0}{1}".format(ellipsis, tail)
        if measure(path) <= width:
            return path
        tail = tail[1:]
    return ""
    

def direntries(path, filesonly=False, pattern=None, followsymlinks=True,
               checkStop=None):
    """
    Function returning a list of all files and directories.
    
    @param path root of the tree to check
    @param filesonly flag indicating that only files are wanted
    @param pattern a filename pattern to check against
    @param followsymlinks flag indicating whether symbolic links
            should be followed
    @param checkStop function to be called to check for a stop
    @return list of all files and directories in the tree rooted
        at path. The names are expanded to start with path.
    """
    if filesonly:
        files = []
    else:
        files = [path]
    try:
        entries = os.listdir(path)
        for entry in entries:
            if checkStop and checkStop():
                break
            
            if entry in ['CVS', 'cvs',
                         '.svn', '_svn',
                         '.hg', '_hg',
                         '.ropeproject', '_ropeproject',
                         '.eric5project', '_eric5project',
                         '.issues', '_issues']:
                continue
            
            fentry = os.path.join(path, entry)
            if pattern and \
            not os.path.isdir(fentry) and \
            not fnmatch.fnmatch(entry, pattern):
                # entry doesn't fit the given pattern
                continue
                
            if os.path.isdir(fentry):
                if os.path.islink(fentry) and not followsymlinks:
                    continue
                files += direntries(
                    fentry, filesonly, pattern, followsymlinks, checkStop)
            else:
                files.append(fentry)
    except OSError:
        pass
    except UnicodeDecodeError:
        pass
    return files


def getDirs(path, excludeDirs):
    """
    Function returning a list of all directories below path.
    
    @param path root of the tree to check
    @param excludeDirs basename of directories to ignore
    @return list of all directories found
    """
    try:
        names = os.listdir(path)
    except EnvironmentError:
        return

    dirs = []
    for name in names:
        if os.path.isdir(os.path.join(path, name)) and \
          not os.path.islink(os.path.join(path, name)):
            exclude = 0
            for e in excludeDirs:
                if name.split(os.sep, 1)[0] == e:
                    exclude = 1
                    break
            if not exclude:
                dirs.append(os.path.join(path, name))

    for name in dirs[:]:
        if not os.path.islink(name):
            dirs = dirs + getDirs(name, excludeDirs)

    return dirs


def getTestFileName(fn):
    """
    Function to build the filename of a unittest file.
    
    The filename for the unittest file is built by prepending
    the string "test" to the filename passed into this function.
    
    @param fn filename basis to be used for the unittest filename (string)
    @return filename of the corresponding unittest file (string)
    """
    dn, fn = os.path.split(fn)
    return os.path.join(dn, "test{0}".format(fn))


def parseOptionString(s):
    """
    Function used to convert an option string into a list of options.
    
    @param s option string (string or string)
    @return list of options (list of strings)
    """
    rx = QRegExp(r"""\s([\w=/-]*"[^"]+"|[\w=/-]*'[^']+'|[^\s]+)""")
    s = re.sub(r"%[A-Z%]", _percentReplacementFunc, s)
    return parseString(s, rx)
    

def parseEnvironmentString(s):
    """
    Function used to convert an environment string into a list of environment
    settings.
    
    @param s environment string (string)
    @return list of environment settings (list of strings)
    """
    rx = QRegExp(r"""\s(\w+\+?=[^\s]+|\w+="[^"]+"|\w+='[^']+')""")
    return parseString(s, rx)


def parseString(s, rx):
    """
    Function used to convert a string into a list.
    
    @param s string to be parsed (string)
    @param rx regex defining the parse pattern (QRegExp)
    @return list of parsed data (list of strings)
    """
    olist = []
    if not s.startswith(' '):
        # prepare the  string to fit our pattern
        s = ' ' + s
        
    pos = rx.indexIn(s)
    while pos != -1:
        cs = rx.cap(1)
        if cs.startswith('"') or cs.startswith("'"):
            cs = cs[1:-1]
        olist.append(cs)
        pos += rx.matchedLength()
        pos = rx.indexIn(s, pos)
        
    return olist


def _percentReplacementFunc(matchobj):
    """
    Protected function called for replacing % codes.
    
    @param matchobj matchobject for the code
    @return replacement string
    """
    return getPercentReplacement(matchobj.group(0))
    

def getPercentReplacement(code):
    """
    Function to get the replacement for code.
    
    @param code code indicator (string)
    @return replacement string (string)
    """
    if code in ["C", "%C"]:
        # column of the cursor of the current editor
        aw = e5App().getObject("ViewManager").activeWindow()
        if aw is None:
            column = -1
        else:
            column = aw.getCursorPosition()[1]
        return "{0:d}".format(column)
    elif code in ["D", "%D"]:
        # directory of active editor
        aw = e5App().getObject("ViewManager").activeWindow()
        if aw is None:
            dn = "not_available"
        else:
            fn = aw.getFileName()
            if fn is None:
                dn = "not_available"
            else:
                dn = os.path.dirname(fn)
        return dn
    elif code in ["F", "%F"]:
        # filename (complete) of active editor
        aw = e5App().getObject("ViewManager").activeWindow()
        if aw is None:
            fn = "not_available"
        else:
            fn = aw.getFileName()
            if fn is None:
                fn = "not_available"
        return fn
    elif code in ["H", "%H"]:
        # home directory
        return getHomeDir()
    elif code in ["L", "%L"]:
        # line of the cursor of the current editor
        aw = e5App().getObject("ViewManager").activeWindow()
        if aw is None:
            line = 0
        else:
            line = aw.getCursorPosition()[0] + 1
        return "{0:d}".format(line)
    elif code in ["P", "%P"]:
        # project path
        projectPath = e5App().getObject("Project").getProjectPath()
        if not projectPath:
            projectPath = "not_available"
        return projectPath
    elif code in ["S", "%S"]:
        # selected text of the current editor
        aw = e5App().getObject("ViewManager").activeWindow()
        if aw is None:
            text = "not_available"
        else:
            text = aw.selectedText()
        return text
    elif code in ["U", "%U"]:
        # username
        un = getUserName()
        if un is None:
            return code
        else:
            return un
    elif code in ["%", "%%"]:
        # the percent sign
        return "%"
    else:
        # unknown code, just return it
        return code
    

def getPercentReplacementHelp():
    """
    Function to get the help text for the supported %-codes.
    
    @returns help text (string)
    """
    return QCoreApplication.translate(
        "Utilities",
        """<p>You may use %-codes as placeholders in the string."""
        """ Supported codes are:"""
        """<table>"""
        """<tr><td>%C</td><td>column of the cursor of the current editor"""
        """</td></tr>"""
        """<tr><td>%D</td><td>directory of the current editor</td></tr>"""
        """<tr><td>%F</td><td>filename of the current editor</td></tr>"""
        """<tr><td>%H</td><td>home directory of the current user</td></tr>"""
        """<tr><td>%L</td><td>line of the cursor of the current editor"""
        """</td></tr>"""
        """<tr><td>%P</td><td>path of the current project</td></tr>"""
        """<tr><td>%S</td><td>selected text of the current editor</td></tr>"""
        """<tr><td>%U</td><td>username of the current user</td></tr>"""
        """<tr><td>%%</td><td>the percent sign</td></tr>"""
        """</table>"""
        """</p>""")


def getUserName():
    """
    Function to get the user name.
    
    @return user name (string)
    """
    user = getpass.getuser()
    
    if not user and isWindowsPlatform():
        return win32_GetUserName()
    
    return user


def getRealName():
    """
    Function to get the real name of the user.
    
    @return real name of the user (string)
    """
    if isWindowsPlatform():
        return win32_getRealName()
    else:
        import pwd
        user = getpass.getuser()
        return pwd.getpwnam(user).pw_gecos


def getHomeDir():
    """
    Function to get a users home directory.
    
    @return home directory (string)
    """
    return QDir.homePath()
    

def getPythonLibPath():
    """
    Function to determine the path to Python's library.
    
    @return path to the Python library (string)
    """
    pyFullVers = sys.version.split()[0]

    vl = re.findall("[0-9.]*", pyFullVers)[0].split(".")
    major = vl[0]
    minor = vl[1]

    pyVers = major + "." + minor

    if isWindowsPlatform():
        libDir = sys.prefix + "\\Lib"
    else:
        try:
            syslib = sys.lib
        except AttributeError:
            syslib = "lib"
        libDir = sys.prefix + "/" + syslib + "/python" + pyVers
        
    return libDir
    

def getPythonVersion():
    """
    Function to get the Python version (major, minor) as an integer value.
    
    @return An integer representing major and minor version number (integer)
    """
    return sys.hexversion >> 16
    

def compile(file, codestring="", isPy2=False):
    """
    Function to compile one Python source file to Python bytecode.
    
    @param file source filename (string)
    @param codestring string containing the code to compile (string)
    @param isPy2 shows which interperter to use (boolean)
    @return A tuple indicating status (True = an error was found), the
        file name, the line number, the index number, the code string
        and the error message (boolean, string, string, string, string,
        string). The values are only valid, if the status is True.
    """
    from PyQt4.QtCore import QCoreApplication
    
<<<<<<< HEAD
    try:
        if file.endswith('.ptl'):
            try:
                import quixote.ptl_compile
            except ImportError:
                return (False, None, None, None, None, None)
            template = quixote.ptl_compile.Template(codestring, file)
            template.compile()
        else:
            builtins.compile(codestring, file, 'exec')
    except SyntaxError as detail:
        import traceback
        import re
        index = "0"
        code = ""
        error = ""
        lines = traceback.format_exception_only(SyntaxError, detail)
        match = re.match(
            '\s*File "(.+)", line (\d+)',
            lines[0].replace('<string>', '{0}'.format(file)))
        if match is not None:
            fn, line = match.group(1, 2)
            if lines[1].startswith('SyntaxError:'):
                error = re.match('SyntaxError: (.+)', lines[1]).group(1)
            else:
                code = re.match('(.+)', lines[1]).group(1)
                for seLine in lines[2:]:
                    if seLine.startswith('SyntaxError:'):
                        error = re.match('SyntaxError: (.+)', seLine).group(1)
                    elif seLine.rstrip().endswith('^'):
                        index = len(seLine.rstrip()) - 4
        else:
            fn = detail.filename
            line = detail.lineno and detail.lineno or 1
            error = detail.msg
        return (True, fn, line, index, code, error)
    except ValueError as detail:
        index = "0"
        code = ""
        try:
            fn = detail.filename
            line = detail.lineno
            error = detail.msg
        except AttributeError:
            fn = file
            line = "1"
            error = str(detail)
        return (True, fn, line, index, code, error)
    except Exception as detail:
        try:
            fn = detail.filename
            line = detail.lineno
            index = "0"
            code = ""
            error = detail.msg
            return (True, fn, line, index, code, error)
        except:         # this catchall is intentional
            pass
=======
    interpreter_name = 'Python' if isPy2 else 'Python3'
    interpreter = Preferences.getDebugger(interpreter_name+"Interpreter")
    checkFlakes = Preferences.getFlakes("IncludeInSyntaxCheck")
    ignoreStarImportWarnings = Preferences.getFlakes("IgnoreStarImportWarnings")
    if samefilepath(interpreter, sys.executable):
        ret = compile_and_check(file, codestring, checkFlakes, ignoreStarImportWarnings)
    else:
        #TODO: create temporary file if only a codestring is given
        ret = compile_extern(file, isPy2, checkFlakes, ignoreStarImportWarnings)
>>>>>>> 31714e17
    
    # Translate messages
    for warning in ret[6]:
        msg_args = warning.pop()
        translated = QCoreApplication.translate('py3Flakes', warning[-1]).format(*msg_args)
        # Avoid leading "u" at Python2 unicode strings
        if translated.startswith("u'"):
            translated = translated[1:]
        warning[3] = translated.replace(" u'", " '")
    
    return ret


def compile_extern(file, isPy2, checkFlakes=True, ignoreStarImportWarnings=False):
    """
    Function to compile one Python source file to Python bytecode.
    
    @param file source filename (string)
    @keyparam checkFlakes flag indicating to do a pyflakes check (boolean)
    @return A tuple indicating status (True = an error was found), the
        file name, the line number, the index number, the code string,
        the error message and a list of tuples of pyflakes warnings indicating
        file name, line number and message (boolean, string, string, string,
        string, string, list of (string, string, string)). The syntax error
        values are only valid, if the status is True. The pyflakes list will
        be empty, if a syntax error was detected by the syntax checker.
    """
    interpreter_name = 'Python' if isPy2 else 'Python3'
    interpreter = Preferences.getDebugger(interpreter_name+"Interpreter")
    if interpreter == "" or not isinpath(interpreter):
        return (True, file, 1, 0, "", 
                QCoreApplication.translate("Utilities",
                "{0} interpreter not configured.").format(interpreter_name), [])
    syntaxChecker = os.path.join(getConfig('ericDir'),
                                 "Utilities", "SyntaxCheck.py")
    args = [syntaxChecker]
    if checkFlakes:
        if ignoreStarImportWarnings:
            args.append("-fi")
        else:
            args.append("-fs")
    args.append(file)
    proc = QProcess()
    proc.setProcessChannelMode(QProcess.MergedChannels)
    proc.start(interpreter, args)
    finished = proc.waitForFinished(30000)
    if finished:
        output = codecs.decode(proc.readAllStandardOutput(),
            sys.getfilesystemencoding(), 'strict').splitlines()
        
        if output:
            syntaxerror = output[0] == "ERROR"
            if syntaxerror:
                fn = output[1]
                line = int(output[2])
                index = int(output[3])
                code = output[4]
                error = output[5]
                return (True, fn, line, index, code, error, [])
            else:
                index = 6
                warnings = []
                while len(output) - index > 3:
                    if output[index] == "FLAKES_ERROR":
                        return (True, output[index + 1], int(output[index + 2]), -1,
                            '', output[index + 3], [])
                    else:
                        msg_args = output[index + 4].split('#')
                        warnings.append([output[index], output[index + 1], 
                            int(output[index + 2]), output[index + 3], msg_args])
                        index += 5
                
                return (False, None, None, None, None, None, warnings)
        else:
            return (False, "", -1, -1, "", "", [])
    
<<<<<<< HEAD
    return (True, file, "1", "0", "",
            QCoreApplication.translate(
                "Utilities", "Python2 interpreter did not finish within 30s."),
            [])
=======
    return (True, file, 1, 0, "", QCoreApplication.translate("Utilities",
        "{0} interpreter did not finish within 30s.").format(
        interpreter_name), [])
>>>>>>> 31714e17


###############################################################################
# functions for environment handling
###############################################################################


def getEnvironmentEntry(key, default=None):
    """
    Module function to get an environment entry.
    
    @param key key of the requested environment entry (string)
    @param default value to be returned, if the environment doesn't contain
        the requested entry (string)
    @return the requested entry or the default value, if the entry wasn't
        found (string or None)
    """
    filter = QRegExp("^{0}[ \t]*=".format(key))
    if isWindowsPlatform():
        filter.setCaseSensitivity(Qt.CaseInsensitive)
    
    entries = [e for e in QProcess.systemEnvironment()
               if filter.indexIn(e) != -1]
    if not entries:
        return default
    
    # if there are multiple entries, just consider the first one
    ename, val = entries[0].split("=", 1)
    return val.strip()


def hasEnvironmentEntry(key):
    """
    Module function to check, if the environment contains an entry.
    
    @param key key of the requested environment entry (string)
    @return flag indicating the presence of the requested entry (boolean)
    """
    filter = QRegExp("^{0}[ \t]*=".format(key))
    if isWindowsPlatform():
        filter.setCaseSensitivity(Qt.CaseInsensitive)
    
    entries = [e for e in QProcess.systemEnvironment()
               if filter.indexIn(e) != -1]
    return len(entries) > 0

###############################################################################
# Qt utility functions below
###############################################################################


def generateQtToolName(toolname):
    """
    Module function to generate the executable name for a Qt tool like
    designer.
    
    @param toolname base name of the tool (string)
    @return the Qt tool name without extension (string)
    """
    return "{0}{1}{2}".format(Preferences.getQt("QtToolsPrefix4"),
                              toolname,
                              Preferences.getQt("QtToolsPostfix4")
                             )


def getQtMacBundle(toolname):
    """
    Module function to determine the correct Mac OS X bundle name for Qt tools.
    
    @param toolname  plain name of the tool (e.g. "designer") (string)
    @return bundle name of the Qt tool (string)
    """
    qtDir = getQtBinariesPath()
    bundles = [
        os.path.join(
            qtDir, 'bin', generateQtToolName(toolname.capitalize())) + ".app",
        os.path.join(qtDir, 'bin', generateQtToolName(toolname)) + ".app",
        os.path.join(
            qtDir, generateQtToolName(toolname.capitalize())) + ".app",
        os.path.join(qtDir, generateQtToolName(toolname)) + ".app",
    ]
    for bundle in bundles:
        if os.path.exists(bundle):
            return bundle
    return ""


def prepareQtMacBundle(toolname, version, args):
    """
    Module function for starting Qt tools that are Mac OS X bundles.

    @param toolname  plain name of the tool (e.g. "designer") (string)
    @param version indication for the requested version (Qt 4) (integer)
    @param args    name of input file for tool, if any (list of strings)
    @return command-name and args for QProcess (tuple)
    """
    if version != 4:
        return ("", [])
    
    fullBundle = getQtMacBundle(toolname)
    if fullBundle == "":
        return ("", [])

    newArgs = []
    newArgs.append("-a")
    newArgs.append(fullBundle)
    if args:
        newArgs.append("--args")
        newArgs += args

    return ("open", newArgs)

###############################################################################
# Qt utility functions below
###############################################################################


def generatePySideToolPath(toolname):
    """
    Module function to generate the executable path for a PySide tool.
    
    @param toolname base name of the tool (string or QString)
    @return the PySide tool path with extension (string)
    """
    if isWindowsPlatform():
        try:
            # step 1: try internal Python variant of PySide
            import PySide       # __IGNORE_EXCEPTION__
            del PySide
            prefix = sys.prefix
        except ImportError:
            # step 2: check for a external Python variant
            if sys.version_info[0] == 2:
                prefix = os.path.dirname(
                    Preferences.getDebugger("Python3Interpreter"))
            else:
                prefix = os.path.dirname(
                    Preferences.getDebugger("PythonInterpreter"))
        if toolname == "pyside-uic":
            return os.path.join(prefix, "Scripts", toolname + '.exe')
        else:
            return os.path.join(prefix, "Lib", "site-packages", "PySide",
                                toolname + ".exe")
    else:
        return toolname


def checkPyside():
    """
    Module function to check the presence of PySide.
    
    @return tuple of two flags indicating the presence of PySide for Python2
        and PySide for Python3 (boolean, boolean)
    """
    try:
        # step 1: try internal Python variant of PySide
        import PySide       # __IGNORE_EXCEPTION__
        del PySide
        int_py = True
    except ImportError:
        int_py = False
    
    # step 2: check for a external Python variant
    if sys.version_info[0] == 2:
        interpreter = Preferences.getDebugger("Python3Interpreter")
    else:
        interpreter = Preferences.getDebugger("PythonInterpreter")
    if interpreter == "" or not isinpath(interpreter):
        ext_py = False
    else:
        ext_py = False
        checker = os.path.join(getConfig('ericDir'),
                               "Utilities", "PySideImporter.py")
        args = [checker]
        proc = QProcess()
        proc.setProcessChannelMode(QProcess.MergedChannels)
        proc.start(interpreter, args)
        finished = proc.waitForFinished(30000)
        if finished:
            if proc.exitCode() == 0:
                ext_py = True
    
    if sys.version_info[0] == 2:
        return int_py, ext_py
    else:
        return ext_py, int_py

###############################################################################
# Other utility functions below
###############################################################################


def generateVersionInfo(linesep='\n'):
    """
    Module function to generate a string with various version infos.
    
    @param linesep string to be used to separate lines (string)
    @return string with version infos (string)
    """
    try:
        import sipconfig
        sip_version_str = sipconfig.Configuration().sip_version_str
    except ImportError:
        sip_version_str = "sip version not available"
    
    info = "Version Numbers:{0}  Python {1}{2}".format(
        linesep, sys.version.split()[0], linesep)
    info += "  Qt {0}{1}  PyQt4 {2}{3}".format(
        qVersion(), linesep, PYQT_VERSION_STR, linesep)
    info += "  sip {0}{1}  QScintilla {2}{3}".format(
        sip_version_str, linesep, QSCINTILLA_VERSION_STR, linesep)
    try:
        from PyQt4.QtWebKit import qWebKitVersion
        info += "  WebKit {0}{1}".format(qWebKitVersion(), linesep)
    except ImportError:
        pass
    info += "  {0} {1}{2}".format(
        Program, Version, linesep * 2)
    info += "Platform: {0}{1}{2}{3}".format(
        sys.platform, linesep, sys.version, linesep)
    
    return info


def generatePluginsVersionInfo(linesep='\n'):
    """
    Module function to generate a string with plugins version infos.
    
    @param linesep string to be used to separate lines (string)
    @return string with plugins version infos (string)
    """
    infoStr = ""
    app = e5App()
    if app is not None:
        try:
            pm = app.getObject("PluginManager")
            versions = {}
            for info in pm.getPluginInfos():
                versions[info[0]] = info[2]
            
            infoStr = "Plugins Version Numbers:{0}".format(linesep)
            for pluginName in sorted(versions.keys()):
                infoStr += "  {0} {1}{2}".format(
                           pluginName, versions[pluginName], linesep)
        except KeyError:
            pass
    
    return infoStr


def generateDistroInfo(linesep='\n'):
    """
    Module function to generate a string with distribution infos.
    
    @param linesep string to be used to separate lines (string)
    @return string with plugins version infos (string)
    """
    infoStr = ""
    if isLinuxPlatform():
        releaseList = glob.glob("/etc/*-release")
        if releaseList:
            infoStr = "Distribution Info:{0}".format(linesep)
            infoParas = []
            for rfile in releaseList:
                try:
                    f = open(rfile, "r")
                    lines = f.read().splitlines()
                    f.close
                except IOError:
                    continue
                
                lines.insert(0, rfile)
                infoParas.append('  ' + (linesep + '  ').join(lines))
            infoStr += (linesep + linesep).join(infoParas)
    
    return infoStr


def toBool(dataStr):
    """
    Module function to convert a string to a boolean value.
    
    @param dataStr string to be converted (string)
    @return converted boolean value (boolean)
    """
    if dataStr in ["True", "true", "1", "Yes", "yes"]:
        return True
    elif dataStr in ["False", "false", "0", "No", "no"]:
        return False
    else:
        return bool(dataStr)

###############################################################################
# posix compatibility functions below
###############################################################################

# None right now

###############################################################################
# win32 compatibility functions below
###############################################################################


def win32_Kill(pid):
    """
    Function to provide an os.kill equivalent for Win32.
    
    @param pid process id (integer)
    @return result of the kill (boolean)
    """
    import win32api
    handle = win32api.OpenProcess(1, 0, pid)
    return (0 != win32api.TerminateProcess(handle, 0))


def win32_GetUserName():
    """
    Function to get the user name under Win32.
    
    @return user name (string)
    """
    try:
        import win32api
        return win32api.GetUserName()
    except ImportError:
        try:
            u = getEnvironmentEntry('USERNAME')
        except KeyError:
            u = getEnvironmentEntry('username', None)
        return u


def win32_getRealName():
    """
    Function to get the user's real name (aka. display name) under Win32.
    
    @return real name of the current user (string)
    """
    import ctypes
    
    GetUserNameEx = ctypes.windll.secur32.GetUserNameExW
    NameDisplay = 3

    size = ctypes.pointer(ctypes.c_ulong(0))
    GetUserNameEx(NameDisplay, None, size)

    nameBuffer = ctypes.create_unicode_buffer(size.contents.value)
    GetUserNameEx(NameDisplay, nameBuffer, size)
    return nameBuffer.value<|MERGE_RESOLUTION|>--- conflicted
+++ resolved
@@ -1178,66 +1178,6 @@
     """
     from PyQt4.QtCore import QCoreApplication
     
-<<<<<<< HEAD
-    try:
-        if file.endswith('.ptl'):
-            try:
-                import quixote.ptl_compile
-            except ImportError:
-                return (False, None, None, None, None, None)
-            template = quixote.ptl_compile.Template(codestring, file)
-            template.compile()
-        else:
-            builtins.compile(codestring, file, 'exec')
-    except SyntaxError as detail:
-        import traceback
-        import re
-        index = "0"
-        code = ""
-        error = ""
-        lines = traceback.format_exception_only(SyntaxError, detail)
-        match = re.match(
-            '\s*File "(.+)", line (\d+)',
-            lines[0].replace('<string>', '{0}'.format(file)))
-        if match is not None:
-            fn, line = match.group(1, 2)
-            if lines[1].startswith('SyntaxError:'):
-                error = re.match('SyntaxError: (.+)', lines[1]).group(1)
-            else:
-                code = re.match('(.+)', lines[1]).group(1)
-                for seLine in lines[2:]:
-                    if seLine.startswith('SyntaxError:'):
-                        error = re.match('SyntaxError: (.+)', seLine).group(1)
-                    elif seLine.rstrip().endswith('^'):
-                        index = len(seLine.rstrip()) - 4
-        else:
-            fn = detail.filename
-            line = detail.lineno and detail.lineno or 1
-            error = detail.msg
-        return (True, fn, line, index, code, error)
-    except ValueError as detail:
-        index = "0"
-        code = ""
-        try:
-            fn = detail.filename
-            line = detail.lineno
-            error = detail.msg
-        except AttributeError:
-            fn = file
-            line = "1"
-            error = str(detail)
-        return (True, fn, line, index, code, error)
-    except Exception as detail:
-        try:
-            fn = detail.filename
-            line = detail.lineno
-            index = "0"
-            code = ""
-            error = detail.msg
-            return (True, fn, line, index, code, error)
-        except:         # this catchall is intentional
-            pass
-=======
     interpreter_name = 'Python' if isPy2 else 'Python3'
     interpreter = Preferences.getDebugger(interpreter_name+"Interpreter")
     checkFlakes = Preferences.getFlakes("IncludeInSyntaxCheck")
@@ -1247,7 +1187,6 @@
     else:
         #TODO: create temporary file if only a codestring is given
         ret = compile_extern(file, isPy2, checkFlakes, ignoreStarImportWarnings)
->>>>>>> 31714e17
     
     # Translate messages
     for warning in ret[6]:
@@ -1324,16 +1263,10 @@
         else:
             return (False, "", -1, -1, "", "", [])
     
-<<<<<<< HEAD
-    return (True, file, "1", "0", "",
-            QCoreApplication.translate(
-                "Utilities", "Python2 interpreter did not finish within 30s."),
-            [])
-=======
-    return (True, file, 1, 0, "", QCoreApplication.translate("Utilities",
+    return (True, file, 1, 0, "",
+        QCoreApplication.translate("Utilities",
         "{0} interpreter did not finish within 30s.").format(
         interpreter_name), [])
->>>>>>> 31714e17
 
 
 ###############################################################################
