--- conflicted
+++ resolved
@@ -14,15 +14,11 @@
 import shutil
 import zipfile
 import compileall
-<<<<<<< HEAD
-import urllib.parse
 import glob
-=======
 try:  # Py3
     import urllib.parse as parse
 except (ImportError):
     import urlparse as parse
->>>>>>> b4354092
 
 from PyQt4.QtCore import pyqtSlot, Qt, QDir, QFileInfo
 from PyQt4.QtGui import QWidget, QDialogButtonBox, QAbstractButton, QApplication, \
