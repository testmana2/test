# -*- coding: utf-8 -*-

# Copyright (c) 2002 - 2013 Detlev Offenbach <detlev@die-offenbachs.de>
#

"""
Module implementing the editor component of the eric5 IDE.
"""
from __future__ import unicode_literals    # __IGNORE_WARNING__
try:
    str = unicode   # __IGNORE_WARNING__
    chr = unichr   # __IGNORE_WARNING__
except (NameError):
    pass

import os
import re
import difflib

from PyQt4.QtCore import QDir, QTimer, QModelIndex, QFileInfo, pyqtSignal, \
    pyqtSlot, QCryptographicHash, QEvent, QDateTime, QRegExp, Qt
from PyQt4.QtGui import QCursor, QPrinter, QPrintDialog, QLineEdit, \
    QActionGroup, QDialog, QAbstractPrintDialog, QInputDialog, QApplication, \
    QMenu, QPalette, QFont, QPixmap, QPainter
from PyQt4.Qsci import QsciScintilla, QsciMacro, QsciStyledText

from E5Gui.E5Application import e5App
from E5Gui import E5FileDialog, E5MessageBox

from .QsciScintillaCompat import QsciScintillaCompat, QSCINTILLA_VERSION

import Preferences
import Utilities

import UI.PixmapCache

EditorAutoCompletionListID = 1
TemplateCompletionListID = 2


class Editor(QsciScintillaCompat):
    """
    Class implementing the editor component of the eric5 IDE.
    
    @signal modificationStatusChanged(bool, QsciScintillaCompat) emitted when
        the modification status has changed
    @signal undoAvailable(bool) emitted to signal the undo availability
    @signal redoAvailable(bool) emitted to signal the redo availability
    @signal cursorChanged(str, int, int) emitted when the cursor position
        was changed
    @signal cursorLineChanged(int) emitted when the cursor line was changed
    @signal editorAboutToBeSaved(str) emitted before the editor is saved
    @signal editorSaved(str) emitted after the editor has been saved
    @signal editorRenamed(str) emitted after the editor got a new name
        (i.e. after a 'Save As')
    @signal captionChanged(str, QsciScintillaCompat) emitted when the caption
        is updated. Typically due to a readOnly attribute change.
    @signal breakpointToggled(QsciScintillaCompat) emitted when a breakpoint
        is toggled
    @signal bookmarkToggled(QsciScintillaCompat) emitted when a bookmark is
        toggled
    @signal syntaxerrorToggled(QsciScintillaCompat) emitted when a syntax error
        was discovered
    @signal autoCompletionAPIsAvailable(bool) emitted after the autocompletion
        function has been configured
    @signal coverageMarkersShown(bool) emitted after the coverage markers have
        been shown or cleared
    @signal taskMarkersUpdated(QsciScintillaCompat) emitted when the task
        markers were updated
    @signal changeMarkersUpdated(QsciScintillaCompat) emitted when the change
        markers were updated
    @signal showMenu(str, QMenu, QsciScintillaCompat) emitted when a menu is
        about to be shown. The name of the menu, a reference to the menu and
        a reference to the editor are given.
    @signal languageChanged(str) emitted when the editors language was set. The
        language is passed as a parameter.
    @signal eolChanged(str) emitted when the editors eol type was set. The eol
        string is passed as a parameter.
    @signal encodingChanged(str) emitted when the editors encoding was set. The
            encoding name is passed as a parameter.
    @signal lastEditPositionAvailable() emitted when a last edit position is
        available
    @signal refreshed() emitted to signal a refresh of the editor contents
    """
    modificationStatusChanged = pyqtSignal(bool, QsciScintillaCompat)
    undoAvailable = pyqtSignal(bool)
    redoAvailable = pyqtSignal(bool)
    cursorChanged = pyqtSignal(str, int, int)
    cursorLineChanged = pyqtSignal(int)
    editorAboutToBeSaved = pyqtSignal(str)
    editorSaved = pyqtSignal(str)
    editorRenamed = pyqtSignal(str)
    captionChanged = pyqtSignal(str, QsciScintillaCompat)
    breakpointToggled = pyqtSignal(QsciScintillaCompat)
    bookmarkToggled = pyqtSignal(QsciScintillaCompat)
    syntaxerrorToggled = pyqtSignal(QsciScintillaCompat)
    autoCompletionAPIsAvailable = pyqtSignal(bool)
    coverageMarkersShown = pyqtSignal(bool)
    taskMarkersUpdated = pyqtSignal(QsciScintillaCompat)
    changeMarkersUpdated = pyqtSignal(QsciScintillaCompat)
    showMenu = pyqtSignal(str, QMenu, QsciScintillaCompat)
    languageChanged = pyqtSignal(str)
    eolChanged = pyqtSignal(str)
    encodingChanged = pyqtSignal(str)
    lastEditPositionAvailable = pyqtSignal()
    refreshed = pyqtSignal()
    
    WarningCode = 1
    WarningStyle = 2
    
    # Autocompletion icon definitions
    ClassID = 1
    ClassProtectedID = 2
    ClassPrivateID = 3
    MethodID = 4
    MethodProtectedID = 5
    MethodPrivateID = 6
    AttributeID = 7
    AttributeProtectedID = 8
    AttributePrivateID = 9
    EnumID = 10
    
    FromDocumentID = 99
    
    TemplateImageID = 100
    
    # Cooperation related definitions
    Separator = "@@@"
    
    StartEditToken = "START_EDIT"
    EndEditToken = "END_EDIT"
    CancelEditToken = "CANCEL_EDIT"
    RequestSyncToken = "REQUEST_SYNC"
    SyncToken = "SYNC"
    
    def __init__(self, dbs, fn=None, vm=None,
                 filetype="", editor=None, tv=None):
        """
        Constructor
        
        @param dbs reference to the debug server object
        @param fn name of the file to be opened (string). If it is None,
                a new (empty) editor is opened
        @param vm reference to the view manager object
            (ViewManager.ViewManager)
        @param filetype type of the source file (string)
        @param editor reference to an Editor object, if this is a cloned view
        @param tv reference to the task viewer object
        @exception IOError raised to indicate an issue accessing the file
        """
        super(Editor, self).__init__()
        self.setAttribute(Qt.WA_DeleteOnClose)
        self.setAttribute(Qt.WA_KeyCompression)
        self.setUtf8(True)
        
        self.dbs = dbs
        self.taskViewer = tv
        self.fileName = fn
        self.vm = vm
        self.filetype = filetype
        self.filetypeByFlag = False
        self.noName = ""
        self.project = e5App().getObject("Project")
        
        # clear some variables
        self.lastHighlight = None   # remember the last highlighted line
        self.lastErrorMarker = None   # remember the last error line
        self.lastCurrMarker = None   # remember the last current line
        
        self.breaks = {}
            # key:   marker handle,
            # value: (lineno, condition, temporary,
            #         enabled, ignorecount)
        self.bookmarks = []
            # bookmarks are just a list of handles to the
            # bookmark markers
        self.syntaxerrors = {}
            # key:   marker handle
            # value: list of (error message, error index)
        self.warnings = {}
            # key:   marker handle
            # value: list of (warning message, warning type)
        self.notcoveredMarkers = []  # just a list of marker handles
        self.showingNotcoveredMarkers = False
        
        self.condHistory = []
        self.lexer_ = None
        self.__lexerReset = False
        self.completer = None
        self.encoding = Preferences.getEditor("DefaultEncoding")
        self.apiLanguage = ''
        self.lastModified = 0
        self.line = -1
        self.inReopenPrompt = False
            # true if the prompt to reload a changed source is present
        self.inFileRenamed = False
            # true if we are propagating a rename action
        self.inLanguageChanged = False
            # true if we are propagating a language change
        self.inEolChanged = False
            # true if we are propagating an eol change
        self.inEncodingChanged = False
            # true if we are propagating an encoding change
        self.inDragDrop = False
            # true if we are in drop mode
        self.inLinesChanged = False
            # true if we are propagating a lines changed event
        self.__hasTaskMarkers = False
            # no task markers present
            
        self.macros = {}    # list of defined macros
        self.curMacro = None
        self.recording = False
        
        self.acAPI = False
        
        self.__lastEditPosition = None
        
        # list of clones
        self.__clones = []
        
        # clear QScintilla defined keyboard commands
        # we do our own handling through the view manager
        self.clearAlternateKeys()
        self.clearKeys()
        
        # initialize the mark occurrences timer
        self.__markOccurrencesTimer = QTimer(self)
        self.__markOccurrencesTimer.setSingleShot(True)
        self.__markOccurrencesTimer.setInterval(
            Preferences.getEditor("MarkOccurrencesTimeout"))
        self.__markOccurrencesTimer.timeout.connect(self.__markOccurrences)
        self.__markedText = ""
        
        # initialize some spellchecking stuff
        self.spell = None
        self.lastLine = 0
        self.lastIndex = 0
        
        # initialize some cooperation stuff
        self.__isSyncing = False
        self.__receivedWhileSyncing = []
        self.__savedText = ""
        self.__inSharedEdit = False
        self.__isShared = False
        self.__inRemoteSharedEdit = False
        
        # connect signals before loading the text
        self.modificationChanged.connect(self.__modificationChanged)
        self.cursorPositionChanged.connect(self.__cursorPositionChanged)
        self.modificationAttempted.connect(self.__modificationReadOnly)
        self.userListActivated.connect(self.__completionListSelected)
        
        # margins layout
        if QSCINTILLA_VERSION() >= 0x020301:
            self.__unifiedMargins = Preferences.getEditor("UnifiedMargins")
        else:
            self.__unifiedMargins = True
        
        # define the margins markers
        self.__changeMarkerSaved = self.markerDefine(
            self.__createChangeMarkerPixmap(
                "OnlineChangeTraceMarkerSaved"))
        self.__changeMarkerUnsaved = self.markerDefine(
            self.__createChangeMarkerPixmap(
                "OnlineChangeTraceMarkerUnsaved"))
        self.breakpoint = \
            self.markerDefine(UI.PixmapCache.getPixmap("break.png"))
        self.cbreakpoint = \
            self.markerDefine(UI.PixmapCache.getPixmap("cBreak.png"))
        self.tbreakpoint = \
            self.markerDefine(UI.PixmapCache.getPixmap("tBreak.png"))
        self.tcbreakpoint = \
            self.markerDefine(UI.PixmapCache.getPixmap("tCBreak.png"))
        self.dbreakpoint = \
            self.markerDefine(UI.PixmapCache.getPixmap("breakDisabled.png"))
        self.bookmark = \
            self.markerDefine(UI.PixmapCache.getPixmap("bookmark16.png"))
        self.syntaxerror = \
            self.markerDefine(UI.PixmapCache.getPixmap("syntaxError.png"))
        self.notcovered = \
            self.markerDefine(UI.PixmapCache.getPixmap("notcovered.png"))
        self.taskmarker = \
            self.markerDefine(UI.PixmapCache.getPixmap("task.png"))
        self.warning = \
            self.markerDefine(UI.PixmapCache.getPixmap("warning.png"))
        
        # define the line markers
        self.currentline = self.markerDefine(QsciScintilla.Background)
        self.errorline = self.markerDefine(QsciScintilla.Background)
        self.__setLineMarkerColours()
        
        self.breakpointMask = (1 << self.breakpoint) | \
                              (1 << self.cbreakpoint) | \
                              (1 << self.tbreakpoint) | \
                              (1 << self.tcbreakpoint) | \
                              (1 << self.dbreakpoint)
        
        self.changeMarkersMask = (1 << self.__changeMarkerSaved) | \
                                 (1 << self.__changeMarkerUnsaved)
        
        # configure the margins
        self.__setMarginsDisplay()
        self.linesChanged.connect(self.__resizeLinenoMargin)
        
        self.marginClicked.connect(self.__marginClicked)
        
        # set the eol mode
        self.__setEolMode()
        
        # set the text display
        self.__setTextDisplay()
        
        # initialize the online syntax check timer
        self.__initOnlineSyntaxCheck()
        
        self.isResourcesFile = False
        if editor is None:
            if self.fileName is not None:
                if (QFileInfo(self.fileName).size() // 1024) > \
                   Preferences.getEditor("WarnFilesize"):
                    res = E5MessageBox.yesNo(
                        self,
                        self.trUtf8("Open File"),
                        self.trUtf8("""<p>The size of the file <b>{0}</b>"""
                                    """ is <b>{1} KB</b>."""
                                    """ Do you really want to load it?</p>""")
                        .format(self.fileName,
                                QFileInfo(self.fileName).size() // 1024),
                        icon=E5MessageBox.Warning)
                    if not res:
                        raise IOError()
                self.readFile(self.fileName, True)
                bindName = self.__bindName(self.text(0))
                self.__bindLexer(bindName)
                self.__bindCompleter(bindName)
                self.__autoSyntaxCheck()
                self.isResourcesFile = self.fileName.endswith(".qrc")
                
                self.recolor()
        else:
            # clone the given editor
            self.setDocument(editor.document())
            self.breaks = editor.breaks
            self.bookmarks = editor.bookmarks
            self.syntaxerrors = editor.syntaxerrors
            self.notcoveredMarkers = editor.notcoveredMarkers
            self.showingNotcoveredMarkers = editor.showingNotcoveredMarkers
            self.isResourcesFile = editor.isResourcesFile
            self.lastModified = editor.lastModified
            
            self.addClone(editor)
            editor.addClone(self)
        
        self.gotoLine(1)
        
        # set the text display again
        self.__setTextDisplay()
        
        # set the autocompletion and calltips function
        self.__acHookFunction = None
        self.__setAutoCompletion()
        self.__ctHookFunction = None
        self.__setCallTips()
        
        sh = self.sizeHint()
        if sh.height() < 300:
            sh.setHeight(300)
        self.resize(sh)
        
        # Make sure tabbing through a QWorkspace works.
        self.setFocusPolicy(Qt.StrongFocus)
        
        self.__updateReadOnly(True)
        
        self.setWhatsThis(self.trUtf8(
            """<b>A Source Editor Window</b>"""
            """<p>This window is used to display and edit a source file."""
            """  You can open as many of these as you like. The name of the"""
            """ file is displayed in the window's titlebar.</p>"""
            """<p>In order to set breakpoints just click in the space"""
            """ between the line numbers and the fold markers. Via the"""
            """ context menu of the margins they may be edited.</p>"""
            """<p>In order to set bookmarks just Shift click in the space"""
            """ between the line numbers and the fold markers.</p>"""
            """<p>These actions can be reversed via the context menu.</p>"""
            """<p>Ctrl clicking on a syntax error marker shows some info"""
            """ about this error.</p>"""
        ))
        
        # Set the editors size, if it is too big for the view manager.
        if self.vm is not None:
            req = self.size()
            bnd = req.boundedTo(self.vm.size())
            
            if bnd.width() < req.width() or bnd.height() < req.height():
                self.resize(bnd)
            
        # set the autosave flag
        self.autosaveEnabled = Preferences.getEditor("AutosaveInterval") > 0
        self.autosaveManuallyDisabled = False
        
        self.__initContextMenu()
        self.__initContextMenuMargins()
        
        self.__checkEol()
        if editor is None:
            self.__checkLanguage()
            self.__checkEncoding()
        else:
            # it's a clone
            self.__languageChanged(editor.apiLanguage, propagate=False)
            self.__encodingChanged(editor.encoding, propagate=False)
        
        self.setAcceptDrops(True)
        
        # breakpoint handling
        self.breakpointModel = self.dbs.getBreakPointModel()
        self.__restoreBreakpoints()
        self.breakpointModel.rowsAboutToBeRemoved.connect(
            self.__deleteBreakPoints)
        self.breakpointModel.dataAboutToBeChanged.connect(
            self.__breakPointDataAboutToBeChanged)
        self.breakpointModel.dataChanged.connect(
            self.__changeBreakPoints)
        self.breakpointModel.rowsInserted.connect(
            self.__addBreakPoints)
        self.SCN_MODIFIED.connect(self.__modified)
        
        # establish connection to some ViewManager action groups
        self.addActions(self.vm.editorActGrp.actions())
        self.addActions(self.vm.editActGrp.actions())
        self.addActions(self.vm.copyActGrp.actions())
        self.addActions(self.vm.viewActGrp.actions())
        
        # register images to be shown in autocompletion lists
        self.__registerImages()
        
        # connect signals after loading the text
        self.textChanged.connect(self.__textChanged)
        
        # initialize the online change trace timer
        self.__initOnlineChangeTrace()
        
        if self.fileName and \
           self.project.isOpen() and \
           self.project.isProjectSource(self.fileName):
            self.project.projectPropertiesChanged.connect(
                self.__projectPropertiesChanged)
        
        self.grabGesture(Qt.PinchGesture)
    
    def __registerImages(self):
        """
        Private method to register images for autocompletion lists.
        """
        self.registerImage(self.ClassID,
                           UI.PixmapCache.getPixmap("class.png"))
        self.registerImage(self.ClassProtectedID,
                           UI.PixmapCache.getPixmap("class_protected.png"))
        self.registerImage(self.ClassPrivateID,
                           UI.PixmapCache.getPixmap("class_private.png"))
        self.registerImage(self.MethodID,
                           UI.PixmapCache.getPixmap("method.png"))
        self.registerImage(self.MethodProtectedID,
                           UI.PixmapCache.getPixmap("method_protected.png"))
        self.registerImage(self.MethodPrivateID,
                           UI.PixmapCache.getPixmap("method_private.png"))
        self.registerImage(self.AttributeID,
                           UI.PixmapCache.getPixmap("attribute.png"))
        self.registerImage(self.AttributeProtectedID,
                           UI.PixmapCache.getPixmap("attribute_protected.png"))
        self.registerImage(self.AttributePrivateID,
                           UI.PixmapCache.getPixmap("attribute_private.png"))
        self.registerImage(self.EnumID,
                           UI.PixmapCache.getPixmap("enum.png"))
        
        self.registerImage(self.FromDocumentID,
                           UI.PixmapCache.getPixmap("editor.png"))
        
        self.registerImage(self.TemplateImageID,
                           UI.PixmapCache.getPixmap("templateViewer.png"))
    
    def addClone(self, editor):
        """
        Public method to add a clone to our list.
        
        @param editor reference to the cloned editor (Editor)
        """
        self.__clones.append(editor)
        
        editor.editorRenamed.connect(self.fileRenamed)
        editor.languageChanged.connect(self.languageChanged)
        editor.eolChanged.connect(self.__eolChanged)
        editor.encodingChanged.connect(self.__encodingChanged)
        
    def removeClone(self, editor):
        """
        Public method to remove a clone from our list.
        
        @param editor reference to the cloned editor (Editor)
        """
        if editor in self.__clones:
            editor.editorRenamed.disconnect(self.fileRenamed)
            editor.languageChanged.disconnect(self.languageChanged)
            editor.eolChanged.disconnect(self.__eolChanged)
            editor.encodingChanged.disconnect(self.__encodingChanged)
            self.__clones.remove(editor)
        
    def __bindName(self, line0):
        """
        Private method to generate a dummy filename for binding a lexer.
        
        @param line0 first line of text to use in the generation process
            (string)
        @return dummy file name to be used for binding a lexer (string)
        """
        bindName = ""
        line0 = line0.lower()
        
        # check first line if it does not start with #!
        if line0.startswith(("<html", "<!doctype html", "<?php")):
            bindName = "dummy.html"
        elif line0.startswith(("<?xml", "<!doctype")):
            bindName = "dummy.xml"
        elif line0.startswith("index: "):
            bindName = "dummy.diff"
        elif line0.startswith("\\documentclass"):
            bindName = "dummy.tex"
        
        # check filetype
        if not bindName and self.filetype:
            if self.filetype in ["Python", "Python2"]:
                bindName = "dummy.py"
            elif self.filetype == "Python3":
                bindName = "dummy.py"
            elif self.filetype == "Ruby":
                bindName = "dummy.rb"
            elif self.filetype == "D":
                bindName = "dummy.d"
            elif self.filetype == "Properties":
                bindName = "dummy.ini"
        
        # #! marker detection
        if not bindName and line0.startswith("#!"):
            if "python3" in line0:
                bindName = "dummy.py"
                self.filetype = "Python3"
            elif "python2" in line0:
                bindName = "dummy.py"
                self.filetype = "Python2"
            elif "python" in line0:
                bindName = "dummy.py"
                self.filetype = "Python2"
            elif ("/bash" in line0 or "/sh" in line0):
                bindName = "dummy.sh"
            elif "ruby" in line0:
                bindName = "dummy.rb"
                self.filetype = "Ruby"
            elif "perl" in line0:
                bindName = "dummy.pl"
            elif "lua" in line0:
                bindName = "dummy.lua"
            elif "dmd" in line0:
                bindName = "dummy.d"
                self.filetype = "D"
        
        if not bindName:
            bindName = self.fileName
        
        return bindName
        
    def getMenu(self, menuName):
        """
        Public method to get a reference to the main context menu or a submenu.
        
        @param menuName name of the menu (string)
        @return reference to the requested menu (QMenu) or None
        """
        try:
            return self.__menus[menuName]
        except KeyError:
            return None
        
    def hasMiniMenu(self):
        """
        Public method to check the miniMenu flag.
        
        @return flag indicating a minimized context menu (boolean)
        """
        return self.miniMenu
        
    def __initContextMenu(self):
        """
        Private method used to setup the context menu.
        """
        self.miniMenu = Preferences.getEditor("MiniContextMenu")
        
        self.menuActs = {}
        self.menu = QMenu()
        self.__menus = {
            "Main": self.menu,
        }
        
        self.languagesMenu = self.__initContextMenuLanguages()
        self.__menus["Languages"] = self.languagesMenu
        if self.isResourcesFile:
            self.resourcesMenu = self.__initContextMenuResources()
            self.__menus["Resources"] = self.resourcesMenu
        else:
            self.checksMenu = self.__initContextMenuChecks()
            self.menuShow = self.__initContextMenuShow()
            self.graphicsMenu = self.__initContextMenuGraphics()
            self.autocompletionMenu = self.__initContextMenuAutocompletion()
            self.__menus["Checks"] = self.checksMenu
            self.__menus["Show"] = self.menuShow
            self.__menus["Graphics"] = self.graphicsMenu
            self.__menus["Autocompletion"] = self.autocompletionMenu
        self.exportersMenu = self.__initContextMenuExporters()
        self.__menus["Exporters"] = self.exportersMenu
        self.eolMenu = self.__initContextMenuEol()
        self.__menus["Eol"] = self.eolMenu
        self.encodingsMenu = self.__initContextMenuEncodings()
        self.__menus["Encodings"] = self.encodingsMenu
        
        self.menuActs["Undo"] = self.menu.addAction(
            UI.PixmapCache.getIcon("editUndo.png"),
            self.trUtf8('Undo'), self.undo)
        self.menuActs["Redo"] = self.menu.addAction(
            UI.PixmapCache.getIcon("editRedo.png"),
            self.trUtf8('Redo'), self.redo)
        self.menuActs["Revert"] = self.menu.addAction(
            self.trUtf8("Revert to last saved state"),
            self.revertToUnmodified)
        self.menu.addSeparator()
        self.menuActs["Cut"] = self.menu.addAction(
            UI.PixmapCache.getIcon("editCut.png"),
            self.trUtf8('Cut'), self.cut)
        self.menuActs["Copy"] = self.menu.addAction(
            UI.PixmapCache.getIcon("editCopy.png"),
            self.trUtf8('Copy'), self.copy)
        self.menu.addAction(
            UI.PixmapCache.getIcon("editPaste.png"),
            self.trUtf8('Paste'), self.paste)
        if not self.miniMenu:
            self.menu.addSeparator()
            self.menu.addAction(
                UI.PixmapCache.getIcon("editIndent.png"),
                self.trUtf8('Indent'), self.indentLineOrSelection)
            self.menu.addAction(
                UI.PixmapCache.getIcon("editUnindent.png"),
                self.trUtf8('Unindent'), self.unindentLineOrSelection)
            self.menuActs["Comment"] = self.menu.addAction(
                UI.PixmapCache.getIcon("editComment.png"),
                self.trUtf8('Comment'), self.commentLineOrSelection)
            self.menuActs["Uncomment"] = self.menu.addAction(
                UI.PixmapCache.getIcon("editUncomment.png"),
                self.trUtf8('Uncomment'), self.uncommentLineOrSelection)
            self.menuActs["StreamComment"] = self.menu.addAction(
                self.trUtf8('Stream Comment'),
                self.streamCommentLineOrSelection)
            self.menuActs["BoxComment"] = self.menu.addAction(
                self.trUtf8('Box Comment'),
                self.boxCommentLineOrSelection)
            self.menu.addSeparator()
            self.menu.addAction(
                self.trUtf8('Select to brace'), self.selectToMatchingBrace)
            self.menu.addAction(self.trUtf8('Select all'), self.__selectAll)
            self.menu.addAction(
                self.trUtf8('Deselect all'), self.__deselectAll)
            self.menu.addSeparator()
        self.menuActs["SpellCheck"] = self.menu.addAction(
            UI.PixmapCache.getIcon("spellchecking.png"),
            self.trUtf8('Check spelling...'), self.checkSpelling)
        self.menuActs["SpellCheckSelection"] = self.menu.addAction(
            UI.PixmapCache.getIcon("spellchecking.png"),
            self.trUtf8('Check spelling of selection...'),
            self.__checkSpellingSelection)
        self.menuActs["SpellCheckRemove"] = self.menu.addAction(
            self.trUtf8("Remove from dictionary"),
            self.__removeFromSpellingDictionary)
        self.menu.addSeparator()
        self.menu.addAction(
            self.trUtf8('Shorten empty lines'), self.shortenEmptyLines)
        self.menu.addSeparator()
        self.menuActs["Languages"] = self.menu.addMenu(self.languagesMenu)
        self.menuActs["Encodings"] = self.menu.addMenu(self.encodingsMenu)
        self.menuActs["Eol"] = self.menu.addMenu(self.eolMenu)
        self.menu.addSeparator()
        self.menuActs["MonospacedFont"] = self.menu.addAction(
            self.trUtf8("Use Monospaced Font"),
            self.handleMonospacedEnable)
        self.menuActs["MonospacedFont"].setCheckable(True)
        self.menuActs["MonospacedFont"].setChecked(self.useMonospaced)
        self.menuActs["AutosaveEnable"] = self.menu.addAction(
            self.trUtf8("Autosave enabled"), self.__autosaveEnable)
        self.menuActs["AutosaveEnable"].setCheckable(True)
        self.menuActs["AutosaveEnable"].setChecked(self.autosaveEnabled)
        self.menuActs["TypingAidsEnabled"] = self.menu.addAction(
            self.trUtf8("Typing aids enabled"), self.__toggleTypingAids)
        self.menuActs["TypingAidsEnabled"].setCheckable(True)
        self.menuActs["TypingAidsEnabled"].setEnabled(
            self.completer is not None)
        self.menuActs["TypingAidsEnabled"].setChecked(
            self.completer is not None and self.completer.isEnabled())
        self.menuActs["AutoCompletionEnable"] = self.menu.addAction(
            self.trUtf8("Autocompletion enabled"),
            self.__toggleAutoCompletionEnable)
        self.menuActs["AutoCompletionEnable"].setCheckable(True)
        self.menuActs["AutoCompletionEnable"].setChecked(
            self.autoCompletionThreshold() != -1)
        if not self.isResourcesFile:
            self.menu.addMenu(self.autocompletionMenu)
        self.menu.addSeparator()
        if self.isResourcesFile:
            self.menu.addMenu(self.resourcesMenu)
        else:
            self.menuActs["Check"] = self.menu.addMenu(self.checksMenu)
            self.menu.addSeparator()
            self.menuActs["Show"] = self.menu.addMenu(self.menuShow)
            self.menu.addSeparator()
            self.menuActs["Diagrams"] = self.menu.addMenu(self.graphicsMenu)
        self.menu.addSeparator()
        self.menu.addAction(self.trUtf8('New view'), self.__newView)
        act = self.menu.addAction(
            self.trUtf8('New view (with new split)'), self.__newViewNewSplit)
        if not self.vm.canSplit():
                act.setEnabled(False)
        self.menu.addAction(
            UI.PixmapCache.getIcon("close.png"),
            self.trUtf8('Close'), self.__contextClose)
        self.menu.addSeparator()
        self.menuActs["Save"] = self.menu.addAction(
            UI.PixmapCache.getIcon("fileSave.png"),
            self.trUtf8('Save'), self.__contextSave)
        self.menu.addAction(
            UI.PixmapCache.getIcon("fileSaveAs.png"),
            self.trUtf8('Save As...'), self.__contextSaveAs)
        if not self.miniMenu:
            self.menu.addMenu(self.exportersMenu)
            self.menu.addSeparator()
            self.menuActs["OpenRejections"] = self.menu.addAction(
                self.trUtf8("Open 'rejection' file"),
                self.__contextOpenRejections)
            self.menu.addSeparator()
            self.menu.addAction(
                UI.PixmapCache.getIcon("printPreview.png"),
                self.trUtf8("Print Preview"), self.printPreviewFile)
            self.menu.addAction(
                UI.PixmapCache.getIcon("print.png"),
                self.trUtf8('Print'), self.printFile)
        else:
            self.menuActs["OpenRejections"] = None
        
        self.menu.aboutToShow.connect(self.__showContextMenu)
        
        self.spellingMenu = QMenu()
        self.__menus["Spelling"] = self.spellingMenu
        
        self.spellingMenu.aboutToShow.connect(self.__showContextMenuSpelling)
        self.spellingMenu.triggered.connect(
            self.__contextMenuSpellingTriggered)

    def __initContextMenuAutocompletion(self):
        """
        Private method used to setup the Checks context sub menu.
        
        @return reference to the generated menu (QMenu)
        """
        menu = QMenu(self.trUtf8('Autocomplete'))
        
        self.menuActs["acDynamic"] = menu.addAction(
            self.trUtf8('dynamic'), self.autoComplete)
        menu.addSeparator()
        menu.addAction(
            self.trUtf8('from Document'), self.autoCompleteFromDocument)
        self.menuActs["acAPI"] = menu.addAction(
            self.trUtf8('from APIs'), self.autoCompleteFromAPIs)
        self.menuActs["acAPIDocument"] = menu.addAction(
            self.trUtf8('from Document and APIs'), self.autoCompleteFromAll)
        menu.addSeparator()
        self.menuActs["calltip"] = menu.addAction(
            self.trUtf8('Calltip'), self.callTip)
        
        menu.aboutToShow.connect(self.__showContextMenuAutocompletion)
        
        return menu

    def __initContextMenuChecks(self):
        """
        Private method used to setup the Checks context sub menu.
        
        @return reference to the generated menu (QMenu)
        """
        menu = QMenu(self.trUtf8('Check'))
        menu.aboutToShow.connect(self.__showContextMenuChecks)
        return menu

    def __initContextMenuShow(self):
        """
        Private method used to setup the Show context sub menu.
        
        @return reference to the generated menu (QMenu)
        """
        menu = QMenu(self.trUtf8('Show'))
        
        menu.addAction(self.trUtf8('Code metrics...'), self.__showCodeMetrics)
        self.coverageMenuAct = menu.addAction(
            self.trUtf8('Code coverage...'), self.__showCodeCoverage)
        self.coverageShowAnnotationMenuAct = menu.addAction(
            self.trUtf8('Show code coverage annotations'),
            self.codeCoverageShowAnnotations)
        self.coverageHideAnnotationMenuAct = menu.addAction(
            self.trUtf8('Hide code coverage annotations'),
            self.__codeCoverageHideAnnotations)
        self.profileMenuAct = menu.addAction(
            self.trUtf8('Profile data...'), self.__showProfileData)
        
        menu.aboutToShow.connect(self.__showContextMenuShow)
        
        return menu
        
    def __initContextMenuGraphics(self):
        """
        Private method used to setup the diagrams context sub menu.
        
        @return reference to the generated menu (QMenu)
        """
        menu = QMenu(self.trUtf8('Diagrams'))
        
        menu.addAction(
            self.trUtf8('Class Diagram...'), self.__showClassDiagram)
        menu.addAction(
            self.trUtf8('Package Diagram...'), self.__showPackageDiagram)
        menu.addAction(
            self.trUtf8('Imports Diagram...'), self.__showImportsDiagram)
        self.applicationDiagramMenuAct = menu.addAction(
            self.trUtf8('Application Diagram...'),
            self.__showApplicationDiagram)
        menu.addSeparator()
        menu.addAction(
            UI.PixmapCache.getIcon("open.png"),
            self.trUtf8("Load Diagram..."), self.__loadDiagram)
        
        menu.aboutToShow.connect(self.__showContextMenuGraphics)
        
        return menu

    def __initContextMenuLanguages(self):
        """
        Private method used to setup the Languages context sub menu.
        
        @return reference to the generated menu (QMenu)
        """
        menu = QMenu(self.trUtf8("Languages"))
        
        self.languagesActGrp = QActionGroup(self)
        self.noLanguageAct = menu.addAction(self.trUtf8("No Language"))
        self.noLanguageAct.setCheckable(True)
        self.noLanguageAct.setData("None")
        self.languagesActGrp.addAction(self.noLanguageAct)
        menu.addSeparator()
        
        from . import Lexers
        self.supportedLanguages = {}
        supportedLanguages = Lexers.getSupportedLanguages()
        languages = sorted(list(supportedLanguages.keys()))
        for language in languages:
            if language != "Guessed":
                self.supportedLanguages[language] = \
                    supportedLanguages[language][:2]
                act = menu.addAction(
                    UI.PixmapCache.getIcon(supportedLanguages[language][2]),
                    self.supportedLanguages[language][0])
                act.setCheckable(True)
                act.setData(language)
                self.supportedLanguages[language].append(act)
                self.languagesActGrp.addAction(act)
        
        menu.addSeparator()
        self.pygmentsAct = menu.addAction(self.trUtf8("Guessed"))
        self.pygmentsAct.setCheckable(True)
        self.pygmentsAct.setData("Guessed")
        self.languagesActGrp.addAction(self.pygmentsAct)
        self.pygmentsSelAct = menu.addAction(self.trUtf8("Alternatives"))
        self.pygmentsSelAct.setData("Alternatives")
        
        menu.triggered.connect(self.__languageMenuTriggered)
        menu.aboutToShow.connect(self.__showContextMenuLanguages)
        
        return menu
        
    def __initContextMenuEncodings(self):
        """
        Private method used to setup the Encodings context sub menu.
        
        @return reference to the generated menu (QMenu)
        """
        self.supportedEncodings = {}
        
        menu = QMenu(self.trUtf8("Encodings"))
        
        self.encodingsActGrp = QActionGroup(self)
        
        for encoding in sorted(Utilities.supportedCodecs):
            act = menu.addAction(encoding)
            act.setCheckable(True)
            act.setData(encoding)
            self.supportedEncodings[encoding] = act
            self.encodingsActGrp.addAction(act)
        
        menu.triggered.connect(self.__encodingsMenuTriggered)
        menu.aboutToShow.connect(self.__showContextMenuEncodings)
        
        return menu
        
    def __initContextMenuEol(self):
        """
        Private method to setup the eol context sub menu.
        
        @return reference to the generated menu (QMenu)
        """
        self.supportedEols = {}
        
        menu = QMenu(self.trUtf8("End-of-Line Type"))
        
        self.eolActGrp = QActionGroup(self)
        
        act = menu.addAction(UI.PixmapCache.getIcon("eolLinux.png"),
                             self.trUtf8("Unix"))
        act.setCheckable(True)
        act.setData('\n')
        self.supportedEols['\n'] = act
        self.eolActGrp.addAction(act)
        
        act = menu.addAction(UI.PixmapCache.getIcon("eolWindows.png"),
                             self.trUtf8("Windows"))
        act.setCheckable(True)
        act.setData('\r\n')
        self.supportedEols['\r\n'] = act
        self.eolActGrp.addAction(act)
        
        act = menu.addAction(UI.PixmapCache.getIcon("eolMac.png"),
                             self.trUtf8("Macintosh"))
        act.setCheckable(True)
        act.setData('\r')
        self.supportedEols['\r'] = act
        self.eolActGrp.addAction(act)
        
        menu.triggered.connect(self.__eolMenuTriggered)
        menu.aboutToShow.connect(self.__showContextMenuEol)
        
        return menu
        
    def __initContextMenuExporters(self):
        """
        Private method used to setup the Exporters context sub menu.
        
        @return reference to the generated menu (QMenu)
        """
        menu = QMenu(self.trUtf8("Export as"))
        
        from . import Exporters
        supportedExporters = Exporters.getSupportedFormats()
        exporters = sorted(list(supportedExporters.keys()))
        for exporter in exporters:
            act = menu.addAction(supportedExporters[exporter])
            act.setData(exporter)
        
        menu.triggered.connect(self.__exportMenuTriggered)
        
        return menu
        
    def __initContextMenuMargins(self):
        """
        Private method used to setup the context menu for the margins.
        """
        self.marginMenuActs = {}
        
        if self.__unifiedMargins:
            self.__initContextMenuUnifiedMargins()
        else:
            self.__initContextMenuSeparateMargins()
        
    def __initContextMenuSeparateMargins(self):
        """
        Private method used to setup the context menu for the separated
        margins.
        """
        # bookmark margin
        self.bmMarginMenu = QMenu()
        
        self.bmMarginMenu.addAction(
            self.trUtf8('Toggle bookmark'), self.menuToggleBookmark)
        self.marginMenuActs["NextBookmark"] = self.bmMarginMenu.addAction(
            self.trUtf8('Next bookmark'), self.nextBookmark)
        self.marginMenuActs["PreviousBookmark"] = self.bmMarginMenu.addAction(
            self.trUtf8('Previous bookmark'), self.previousBookmark)
        self.marginMenuActs["ClearBookmark"] = self.bmMarginMenu.addAction(
            self.trUtf8('Clear all bookmarks'), self.clearBookmarks)
        
        self.bmMarginMenu.aboutToShow.connect(self.__showContextMenuMargin)
        
        # breakpoint margin
        self.bpMarginMenu = QMenu()
        
        self.marginMenuActs["Breakpoint"] = self.bpMarginMenu.addAction(
            self.trUtf8('Toggle breakpoint'), self.menuToggleBreakpoint)
        self.marginMenuActs["TempBreakpoint"] = self.bpMarginMenu.addAction(
            self.trUtf8('Toggle temporary breakpoint'),
            self.__menuToggleTemporaryBreakpoint)
        self.marginMenuActs["EditBreakpoint"] = self.bpMarginMenu.addAction(
            self.trUtf8('Edit breakpoint...'), self.menuEditBreakpoint)
        self.marginMenuActs["EnableBreakpoint"] = self.bpMarginMenu.addAction(
            self.trUtf8('Enable breakpoint'),
            self.__menuToggleBreakpointEnabled)
        self.marginMenuActs["NextBreakpoint"] = self.bpMarginMenu.addAction(
            self.trUtf8('Next breakpoint'), self.menuNextBreakpoint)
        self.marginMenuActs["PreviousBreakpoint"] = \
            self.bpMarginMenu.addAction(
                self.trUtf8('Previous breakpoint'),
                self.menuPreviousBreakpoint)
        self.marginMenuActs["ClearBreakpoint"] = self.bpMarginMenu.addAction(
            self.trUtf8('Clear all breakpoints'), self.__menuClearBreakpoints)
        
        self.bpMarginMenu.aboutToShow.connect(self.__showContextMenuMargin)
        
        # indicator margin
        self.indicMarginMenu = QMenu()
        
        self.marginMenuActs["GotoSyntaxError"] = \
            self.indicMarginMenu.addAction(
                self.trUtf8('Goto syntax error'), self.gotoSyntaxError)
        self.marginMenuActs["ShowSyntaxError"] = \
            self.indicMarginMenu.addAction(
                self.trUtf8('Show syntax error message'),
                self.__showSyntaxError)
        self.marginMenuActs["ClearSyntaxError"] = \
            self.indicMarginMenu.addAction(
                self.trUtf8('Clear syntax error'), self.clearSyntaxError)
        self.indicMarginMenu.addSeparator()
        self.marginMenuActs["NextWarningMarker"] = \
            self.indicMarginMenu.addAction(
                self.trUtf8("Next warning"), self.nextFlakesWarning)
        self.marginMenuActs["PreviousWarningMarker"] = \
            self.indicMarginMenu.addAction(
                self.trUtf8("Previous warning"), self.previousFlakesWarning)
        self.marginMenuActs["ShowWarning"] = \
            self.indicMarginMenu.addAction(
                self.trUtf8('Show warning message'), self.__showFlakesWarning)
        self.marginMenuActs["ClearWarnings"] = \
            self.indicMarginMenu.addAction(
                self.trUtf8('Clear warnings'), self.clearFlakesWarnings)
        self.indicMarginMenu.addSeparator()
        self.marginMenuActs["NextCoverageMarker"] = \
            self.indicMarginMenu.addAction(
                self.trUtf8('Next uncovered line'), self.nextUncovered)
        self.marginMenuActs["PreviousCoverageMarker"] = \
            self.indicMarginMenu.addAction(
                self.trUtf8('Previous uncovered line'), self.previousUncovered)
        self.indicMarginMenu.addSeparator()
        self.marginMenuActs["NextTaskMarker"] = \
            self.indicMarginMenu.addAction(
                self.trUtf8('Next task'), self.nextTask)
        self.marginMenuActs["PreviousTaskMarker"] = \
            self.indicMarginMenu.addAction(
                self.trUtf8('Previous task'), self.previousTask)
        self.indicMarginMenu.addSeparator()
        self.marginMenuActs["NextChangeMarker"] = \
            self.indicMarginMenu.addAction(
                self.trUtf8('Next change'), self.nextChange)
        self.marginMenuActs["PreviousChangeMarker"] = \
            self.indicMarginMenu.addAction(
                self.trUtf8('Previous change'), self.previousChange)
        
        self.indicMarginMenu.aboutToShow.connect(self.__showContextMenuMargin)
        
    def __initContextMenuUnifiedMargins(self):
        """
        Private method used to setup the context menu for the unified margins.
        """
        self.marginMenu = QMenu()
        
        self.marginMenu.addAction(
            self.trUtf8('Toggle bookmark'), self.menuToggleBookmark)
        self.marginMenuActs["NextBookmark"] = self.marginMenu.addAction(
            self.trUtf8('Next bookmark'), self.nextBookmark)
        self.marginMenuActs["PreviousBookmark"] = self.marginMenu.addAction(
            self.trUtf8('Previous bookmark'), self.previousBookmark)
        self.marginMenuActs["ClearBookmark"] = self.marginMenu.addAction(
            self.trUtf8('Clear all bookmarks'), self.clearBookmarks)
        self.marginMenu.addSeparator()
        self.marginMenuActs["GotoSyntaxError"] = self.marginMenu.addAction(
            self.trUtf8('Goto syntax error'), self.gotoSyntaxError)
        self.marginMenuActs["ShowSyntaxError"] = self.marginMenu.addAction(
            self.trUtf8('Show syntax error message'), self.__showSyntaxError)
        self.marginMenuActs["ClearSyntaxError"] = self.marginMenu.addAction(
            self.trUtf8('Clear syntax error'), self.clearSyntaxError)
        self.marginMenu.addSeparator()
        self.marginMenuActs["NextWarningMarker"] = self.marginMenu.addAction(
            self.trUtf8("Next warning"), self.nextFlakesWarning)
        self.marginMenuActs["PreviousWarningMarker"] = \
            self.marginMenu.addAction(
                self.trUtf8("Previous warning"), self.previousFlakesWarning)
        self.marginMenuActs["ShowWarning"] = self.marginMenu.addAction(
            self.trUtf8('Show warning message'), self.__showFlakesWarning)
        self.marginMenuActs["ClearWarnings"] = self.marginMenu.addAction(
            self.trUtf8('Clear warnings'), self.clearFlakesWarnings)
        self.marginMenu.addSeparator()
        self.marginMenuActs["Breakpoint"] = self.marginMenu.addAction(
            self.trUtf8('Toggle breakpoint'), self.menuToggleBreakpoint)
        self.marginMenuActs["TempBreakpoint"] = self.marginMenu.addAction(
            self.trUtf8('Toggle temporary breakpoint'),
            self.__menuToggleTemporaryBreakpoint)
        self.marginMenuActs["EditBreakpoint"] = self.marginMenu.addAction(
            self.trUtf8('Edit breakpoint...'), self.menuEditBreakpoint)
        self.marginMenuActs["EnableBreakpoint"] = self.marginMenu.addAction(
            self.trUtf8('Enable breakpoint'),
            self.__menuToggleBreakpointEnabled)
        self.marginMenuActs["NextBreakpoint"] = self.marginMenu.addAction(
            self.trUtf8('Next breakpoint'), self.menuNextBreakpoint)
        self.marginMenuActs["PreviousBreakpoint"] = self.marginMenu.addAction(
            self.trUtf8('Previous breakpoint'), self.menuPreviousBreakpoint)
        self.marginMenuActs["ClearBreakpoint"] = self.marginMenu.addAction(
            self.trUtf8('Clear all breakpoints'), self.__menuClearBreakpoints)
        self.marginMenu.addSeparator()
        self.marginMenuActs["NextCoverageMarker"] = self.marginMenu.addAction(
            self.trUtf8('Next uncovered line'), self.nextUncovered)
        self.marginMenuActs["PreviousCoverageMarker"] = \
            self.marginMenu.addAction(
                self.trUtf8('Previous uncovered line'), self.previousUncovered)
        self.marginMenu.addSeparator()
        self.marginMenuActs["NextTaskMarker"] = self.marginMenu.addAction(
            self.trUtf8('Next task'), self.nextTask)
        self.marginMenuActs["PreviousTaskMarker"] = self.marginMenu.addAction(
            self.trUtf8('Previous task'), self.previousTask)
        self.marginMenu.addSeparator()
        self.marginMenuActs["NextChangeMarker"] = self.marginMenu.addAction(
            self.trUtf8('Next change'), self.nextChange)
        self.marginMenuActs["PreviousChangeMarker"] = \
            self.marginMenu.addAction(
                self.trUtf8('Previous change'), self.previousChange)
        self.marginMenu.addSeparator()
        self.marginMenuActs["LMBbookmarks"] = self.marginMenu.addAction(
            self.trUtf8('LMB toggles bookmarks'), self.__lmBbookmarks)
        self.marginMenuActs["LMBbookmarks"].setCheckable(True)
        self.marginMenuActs["LMBbookmarks"].setChecked(False)
        self.marginMenuActs["LMBbreakpoints"] = self.marginMenu.addAction(
            self.trUtf8('LMB toggles breakpoints'), self.__lmBbreakpoints)
        self.marginMenuActs["LMBbreakpoints"].setCheckable(True)
        self.marginMenuActs["LMBbreakpoints"].setChecked(True)
        
        self.marginMenu.aboutToShow.connect(self.__showContextMenuMargin)
        
    def __exportMenuTriggered(self, act):
        """
        Private method to handle the selection of an export format.
        
        @param act reference to the action that was triggered (QAction)
        """
        exporterFormat = act.data()
        self.exportFile(exporterFormat)
        
    def exportFile(self, exporterFormat):
        """
        Public method to export the file.
        
        @param exporterFormat format the file should be exported into (string)
        """
        if exporterFormat:
            from . import Exporters
            exporter = Exporters.getExporter(exporterFormat, self)
            if exporter:
                exporter.exportSource()
            else:
                E5MessageBox.critical(
                    self,
                    self.trUtf8("Export source"),
                    self.trUtf8(
                        """<p>No exporter available for the """
                        """export format <b>{0}</b>. Aborting...</p>""")
                    .format(exporterFormat))
        else:
            E5MessageBox.critical(
                self,
                self.trUtf8("Export source"),
                self.trUtf8("""No export format given. Aborting..."""))
        
    def __showContextMenuLanguages(self):
        """
        Private slot handling the aboutToShow signal of the languages context
        menu.
        """
        if self.apiLanguage.startswith("Pygments|"):
            self.pygmentsSelAct.setText(
                self.trUtf8("Alternatives ({0})").format(
                    self.getLanguage(normalized=False)))
        else:
            self.pygmentsSelAct.setText(self.trUtf8("Alternatives"))
        self.showMenu.emit("Languages", self.languagesMenu,  self)
        
    def __selectPygmentsLexer(self):
        """
        Private method to select a specific pygments lexer.
        
        @return name of the selected pygments lexer (string)
        """
        from pygments.lexers import get_all_lexers
        lexerList = sorted([l[0] for l in get_all_lexers()])
        try:
            lexerSel = lexerList.index(
                self.getLanguage(normalized=False, forPygments=True))
        except ValueError:
            lexerSel = 0
        lexerName, ok = QInputDialog.getItem(
            self,
            self.trUtf8("Pygments Lexer"),
            self.trUtf8("Select the Pygments lexer to apply."),
            lexerList,
            lexerSel,
            False)
        if ok and lexerName:
            return lexerName
        else:
            return ""
        
    def __languageMenuTriggered(self, act):
        """
        Private method to handle the selection of a lexer language.
        
        @param act reference to the action that was triggered (QAction)
        """
        if act == self.noLanguageAct:
            self.__resetLanguage()
        elif act == self.pygmentsAct:
            self.setLanguage("dummy.pygments")
        elif act == self.pygmentsSelAct:
            language = self.__selectPygmentsLexer()
            if language:
                self.setLanguage("dummy.pygments", pyname=language)
        else:
            language = act.data()
            if language:
                self.filetype = language
                self.setLanguage(self.supportedLanguages[language][1])
                self.__autoSyntaxCheck()
        
    def __languageChanged(self, language, propagate=True):
        """
        Private slot handling a change of a connected editor's language.
        
        @param language language to be set (string)
        @keyparam propagate flag indicating to propagate the change (boolean)
        """
        if language == '':
            self.__resetLanguage(propagate=propagate)
        elif language == "Guessed":
            self.setLanguage("dummy.pygments")
        elif language.startswith("Pygments|"):
            pyname = language.split("|", 1)[1]
            self.setLanguage("dummy.pygments", pyname=pyname)
        else:
            self.filetype = language
            self.setLanguage(self.supportedLanguages[language][1],
                             propagate=propagate)
            self.__autoSyntaxCheck()
        
    def __resetLanguage(self, propagate=True):
        """
        Private method used to reset the language selection.
        
        @keyparam propagate flag indicating to propagate the change (boolean)
        """
        if self.lexer_ is not None and \
           (self.lexer_.lexer() == "container" or self.lexer_.lexer() is None):
            self.SCN_STYLENEEDED.disconnect(self.__styleNeeded)
        
        self.apiLanguage = ""
        self.lexer_ = None
        self.__lexerReset = True
        self.setLexer()
        if self.completer is not None:
            self.completer.setEnabled(False)
            self.completer = None
        useMonospaced = self.useMonospaced
        self.__setTextDisplay()
        self.setMonospaced(useMonospaced)
        self.menuActs["MonospacedFont"].setChecked(self.useMonospaced)
        
        if not self.inLanguageChanged and propagate:
            self.inLanguageChanged = True
            self.languageChanged.emit(self.apiLanguage)
            self.inLanguageChanged = False
        
    def setLanguage(self, filename, initTextDisplay=True, propagate=True,
                    pyname=""):
        """
        Public method to set a lexer language.
        
        @param filename filename used to determine the associated lexer
            language (string)
        @param initTextDisplay flag indicating an initialization of the text
            display is required as well (boolean)
        @keyparam propagate flag indicating to propagate the change (boolean)
        @keyparam pyname name of the pygments lexer to use (string)
        """
        self.menuActs["MonospacedFont"].setChecked(False)
        
        self.__lexerReset = False
        self.__bindLexer(filename, pyname=pyname)
        self.__bindCompleter(filename)
        self.recolor()
        self.__checkLanguage()
        
        # set the text display
        if initTextDisplay:
            self.__setTextDisplay()
        
        # set the autocompletion and calltips function
        self.__setAutoCompletion()
        self.__setCallTips()
        
        if not self.inLanguageChanged and propagate:
            self.inLanguageChanged = True
            self.languageChanged.emit(self.apiLanguage)
            self.inLanguageChanged = False
    
    def __checkLanguage(self):
        """
        Private method to check the selected language of the language submenu.
        """
        if self.apiLanguage == "":
            self.noLanguageAct.setChecked(True)
        elif self.apiLanguage == "Guessed":
            self.pygmentsAct.setChecked(True)
        elif self.apiLanguage.startswith("Pygments|"):
            act = self.languagesActGrp.checkedAction()
            if act:
                act.setChecked(False)
        else:
            self.supportedLanguages[self.apiLanguage][2].setChecked(True)
    
    def projectLexerAssociationsChanged(self):
        """
        Public slot to handle changes of the project lexer associations.
        """
        self.setLanguage(self.fileName)
    
    def __showContextMenuEncodings(self):
        """
        Private slot handling the aboutToShow signal of the encodings context
        menu.
        """
        self.showMenu.emit("Encodings", self.encodingsMenu,  self)
        
    def __encodingsMenuTriggered(self, act):
        """
        Private method to handle the selection of an encoding.
        
        @param act reference to the action that was triggered (QAction)
        """
        encoding = act.data()
        self.__encodingChanged("{0}-selected".format(encoding))
        
    def __checkEncoding(self):
        """
        Private method to check the selected encoding of the encodings submenu.
        """
        try:
            self.supportedEncodings[self.__normalizedEncoding()]\
                .setChecked(True)
        except (AttributeError, KeyError):
            pass
        
    def __encodingChanged(self, encoding, propagate=True):
        """
        Private slot to handle a change of the encoding.
        
        @param encoding changed encoding (string)
        @keyparam propagate flag indicating to propagate the change (boolean)
        """
        self.encoding = encoding
        self.__checkEncoding()
        
        if not self.inEncodingChanged and propagate:
            self.inEncodingChanged = True
            self.encodingChanged.emit(self.encoding)
            self.inEncodingChanged = False
        
    def __normalizedEncoding(self):
        """
        Private method to calculate the normalized encoding string.
        
        @return normalized encoding (string)
        """
        return self.encoding.replace("-default", "")\
                            .replace("-guessed", "")\
                            .replace("-selected", "")
        
    def __showContextMenuEol(self):
        """
        Private slot handling the aboutToShow signal of the eol context menu.
        """
        self.showMenu.emit("Eol", self.eolMenu,  self)
        
    def __eolMenuTriggered(self, act):
        """
        Private method to handle the selection of an eol type.
        
        @param act reference to the action that was triggered (QAction)
        """
        eol = act.data()
        self.setEolModeByEolString(eol)
        self.convertEols(self.eolMode())
        
    def __checkEol(self):
        """
        Private method to check the selected eol type of the eol submenu.
        """
        try:
            self.supportedEols[self.getLineSeparator()].setChecked(True)
        except (AttributeError, TypeError):
            pass
        
    def __eolChanged(self):
        """
        Private slot to handle a change of the eol mode.
        """
        self.__checkEol()
        
        if not self.inEolChanged:
            self.inEolChanged = True
            eol = self.getLineSeparator()
            self.eolChanged.emit(eol)
            self.inEolChanged = False
        
    def __bindLexer(self, filename, pyname=""):
        """
        Private slot to set the correct lexer depending on language.
        
        @param filename filename used to determine the associated lexer
            language (string)
        @keyparam pyname name of the pygments lexer to use (string)
        """
        if self.lexer_ is not None and \
           (self.lexer_.lexer() == "container" or self.lexer_.lexer() is None):
            self.SCN_STYLENEEDED.disconnect(self.__styleNeeded)
        
        language = ""
        if self.project.isOpen() and self.project.isProjectFile(filename):
            language = self.project.getEditorLexerAssoc(
                os.path.basename(filename))
        if not language:
            ext = os.path.splitext(filename)[1]
            if ext in [".py", ".pyw"]:
                if self.isPy3File():
                    language = "Python3"
                elif self.isPy2File():
                    language = "Python2"
                else:
                    # default is Python 3
                    language = "Python3"
            else:
                filename = os.path.basename(filename)
                language = Preferences.getEditorLexerAssoc(filename)
                if language == "Python":
                    # correction for Python
                    if self.isPy2File():
                        language = "Python2"
                    else:
                        language = "Python3"
        if language.startswith("Pygments|"):
            pyname = language.split("|", 1)[1]
            language = ""
        
        from . import Lexers
        self.lexer_ = Lexers.getLexer(language, self, pyname=pyname)
        if self.lexer_ is None:
            self.setLexer()
            self.apiLanguage = ""
            return
        
        if pyname:
            self.apiLanguage = "Pygments|{0}".format(pyname)
        else:
            self.apiLanguage = self.lexer_.language()
            if self.apiLanguage == "POV":
                self.apiLanguage = "Povray"
        self.setLexer(self.lexer_)
        self.__setMarginsDisplay()
        if self.lexer_.lexer() == "container" or self.lexer_.lexer() is None:
            self.setStyleBits(self.lexer_.styleBitsNeeded())
            self.SCN_STYLENEEDED.connect(self.__styleNeeded)
        
        # get the font for style 0 and set it as the default font
        key = 'Scintilla/{0}/style0/font'.format(self.lexer_.language())
        fdesc = Preferences.Prefs.settings.value(key)
        if fdesc is not None:
            font = QFont(fdesc[0], int(fdesc[1]))
            self.lexer_.setDefaultFont(font)
        self.lexer_.readSettings(Preferences.Prefs.settings, "Scintilla")
        
        # now set the lexer properties
        self.lexer_.initProperties()
        
        # initialize the lexer APIs settings
        api = self.vm.getAPIsManager().getAPIs(self.apiLanguage)
        if api is not None:
            self.lexer_.setAPIs(api.getQsciAPIs())
            self.acAPI = True
        else:
            self.acAPI = False
        self.autoCompletionAPIsAvailable.emit(self.acAPI)
        
        self.__setAnnotationStyles()
        
        self.lexer_.setDefaultColor(self.lexer_.color(0))
        self.lexer_.setDefaultPaper(self.lexer_.paper(0))
        
    def __styleNeeded(self, position):
        """
        Private slot to handle the need for more styling.
        
        @param position end position, that needs styling (integer)
        """
        self.lexer_.styleText(self.getEndStyled(), position)
        
    def getLexer(self):
        """
        Public method to retrieve a reference to the lexer object.
        
        @return the lexer object (Lexer)
        """
        return self.lexer_
        
    def getLanguage(self, normalized=True, forPygments=False):
        """
        Public method to retrieve the language of the editor.
        
        @keyparam normalized flag indicating to normalize some Pygments
            lexer names (boolean)
        @keyparam forPygments flag indicating to normalize some lexer
            names for Pygments (boolean)
        @return language of the editor (string)
        """
        if self.apiLanguage == "Guessed" or \
                self.apiLanguage.startswith("Pygments|"):
            lang = self.lexer_.name()
            if normalized:
                # adjust some Pygments lexer names
                if lang == "Python":
                    lang = "Python2"
                elif lang == "Python 3":
                    lang = "Python3"
        else:
            lang = self.apiLanguage
            if forPygments:
                # adjust some names to Pygments lexer names
                if lang == "Python2":
                    lang = "Python"
                elif lang == "Python3":
                    lang = "Python 3"
        return lang
        
    def __bindCompleter(self, filename):
        """
        Private slot to set the correct typing completer depending on language.
        
        @param filename filename used to determine the associated typing
            completer language (string)
        """
        if self.completer is not None:
            self.completer.setEnabled(False)
            self.completer = None
        
        filename = os.path.basename(filename)
        apiLanguage = Preferences.getEditorLexerAssoc(filename)
        if apiLanguage == "":
            if self.isPy3File():
                apiLanguage = "Python3"
            elif self.isPy2File():
                apiLanguage = "Python2"
            elif self.isRubyFile():
                apiLanguage = "Ruby"
        
        from . import TypingCompleters
        self.completer = TypingCompleters.getCompleter(apiLanguage, self)
        
    def getCompleter(self):
        """
        Public method to retrieve a reference to the completer object.
        
        @return the completer object (CompleterBase)
        """
        return self.completer
        
    def __modificationChanged(self, m):
        """
        Private slot to handle the modificationChanged signal.
        
        It emits the signal modificationStatusChanged with parameters
        m and self.
        
        @param m modification status
        """
        if not m and self.fileName is not None:
            self.lastModified = QFileInfo(self.fileName).lastModified()
        if Preferences.getEditor("AutoCheckSyntax"):
            self.clearSyntaxError()
        self.modificationStatusChanged.emit(m, self)
        self.undoAvailable.emit(self.isUndoAvailable())
        self.redoAvailable.emit(self.isRedoAvailable())
        
    def __cursorPositionChanged(self, line, index):
        """
        Private slot to handle the cursorPositionChanged signal.
        
        It emits the signal cursorChanged with parameters fileName,
        line and pos.
        
        @param line line number of the cursor
        @param index position in line of the cursor
        """
        self.cursorChanged.emit(self.fileName, line + 1, index)
        
        if Preferences.getEditor("MarkOccurrencesEnabled"):
            self.__markOccurrencesTimer.stop()
            self.__markOccurrencesTimer.start()
        
        if self.lastLine != line:
            self.cursorLineChanged.emit(line)
        
        if self.spell is not None:
            # do spell checking
            doSpelling = True
            if self.lastLine == line:
                start, end = self.getWordBoundaries(
                    line, index, useWordChars=False)
                if start <= self.lastIndex and self.lastIndex <= end:
                    doSpelling = False
            if doSpelling:
                pos = self.positionFromLineIndex(self.lastLine, self.lastIndex)
                self.spell.checkWord(pos)
        
        self.lastLine = line
        self.lastIndex = index
        
    def __modificationReadOnly(self):
        """
        Private slot to handle the modificationAttempted signal.
        """
        E5MessageBox.warning(
            self,
            self.trUtf8("Modification of Read Only file"),
            self.trUtf8("""You are attempting to change a read only file. """
                        """Please save to a different file first."""))
        
    def setNoName(self, noName):
        """
        Public method to set the display string for an unnamed editor.
        
        @param noName display string for this unnamed editor (string)
        """
        self.noName = noName
        
    def getNoName(self):
        """
        Public method to get the display string for an unnamed editor.
        
        @return display string for this unnamed editor (string)
        """
        return self.noName
        
    def getFileName(self):
        """
        Public method to return the name of the file being displayed.
        
        @return filename of the displayed file (string)
        """
        return self.fileName
        
    def getFileType(self):
        """
        Public method to return the type of the file being displayed.
        
        @return type of the displayed file (string)
        """
        return self.filetype
        
    def getFileTypeByFlag(self):
        """
        Public method to return the type of the file, if it was set by an
        eflag: marker.
        
        @return type of the displayed file, if set by an eflag: marker or an
            empty string (string)
        """
        if self.filetypeByFlag:
            return self.filetype
        else:
            return ""
        
    def determineFileType(self):
        """
        Public method to determine the file type using various tests.
        
        @return type of the displayed file or an empty string (string)
        """
        ftype = self.filetype
        if not ftype:
            ftype = self.getFileTypeByFlag()
        if not ftype:
            if self.isPy3File():
                ftype = "Python3"
            elif self.isPy2File():
                ftype = "Python2"
            elif self.isRubyFile():
                ftype = "Ruby"
            else:
                ftype = ""
        
        return ftype
        
    def getEncoding(self):
        """
        Public method to return the current encoding.
        
        @return current encoding (string)
        """
        return self.encoding
        
    def isPy2File(self):
        """
        Public method to return a flag indicating a Python file.
        
        @return flag indicating a Python file (boolean)
        """
        if self.filetype in ["Python", "Python2"]:
            return True
        
        if self.filetype == "":
            # 1) Determine by first line
            line0 = self.text(0)
            if line0.startswith("#!") and \
               ("python2" in line0 or
                    ("python" in line0 and not "python3" in line0)):
                self.filetype = "Python2"
                return True
            
            if self.fileName is not None:
                ext = os.path.splitext(self.fileName)[1]
                if ext in [".py", ".pyw"]:
                    # 2) .py and .pyw are ambiguous; determine from project
                    if Preferences.getProject("DeterminePyFromProject") and \
                       self.project.isOpen() and \
                       self.project.isProjectFile(self.fileName):
                        isProjectPy2 = \
                            self.project.getProjectLanguage() in ["Python",
                                                                  "Python2"]
                        if isProjectPy2:
                            self.filetype = "Python2"
                        return isProjectPy2
                    else:
                        # 3) determine by compiling the sources
                        syntaxError = Utilities.compile(
                            self.fileName, self.text(), True)[0]
                        if not syntaxError:
                            self.filetype = "Python2"
                            return True
                
                if ext in self.dbs.getExtensions('Python2'):
                    self.filetype = "Python2"
                    return True
        
        return False

    def isPy3File(self):
        """
        Public method to return a flag indicating a Python3 file.
        
        @return flag indicating a Python3 file (boolean)
        """
        if self.filetype in ["Python3"]:
            return True
        
        if self.filetype == "":
            # 1) Determine by first line
            line0 = self.text(0)
            if line0.startswith("#!") and \
               "python3" in line0:
                self.filetype = "Python3"
                return True
            
            if self.fileName is not None:
                ext = os.path.splitext(self.fileName)[1]
                if ext in [".py", ".pyw"]:
                    # 2) .py and .pyw are ambiguous; determine from project
                    if Preferences.getProject("DeterminePyFromProject") and \
                       self.project.isOpen() and \
                       self.project.isProjectFile(self.fileName):
                        isProjectPy3 = \
                            self.project.getProjectLanguage() in ["Python3"]
                        if isProjectPy3:
                            self.filetype = "Python3"
                        return isProjectPy3
                    else:
                        # 3) determine by compiling the sources
                        syntaxError = Utilities.compile(
                            self.fileName, self.text(), False)[0]
                        if not syntaxError:
                            self.filetype = "Python3"
                            return True
                
                if ext in self.dbs.getExtensions('Python3'):
                    self.filetype = "Python3"
                    return True
        
        return False

    def isRubyFile(self):
        """
        Public method to return a flag indicating a Ruby file.
        
        @return flag indicating a Ruby file (boolean)
        """
        if self.filetype == "Ruby":
            return True
        
        if self.filetype == "":
            line0 = self.text(0)
            if line0.startswith("#!") and \
               "ruby" in line0:
                self.filetype = "Ruby"
                return True
            
            if self.fileName is not None and \
               os.path.splitext(self.fileName)[1] in \
                    self.dbs.getExtensions('Ruby'):
                self.filetype = "Ruby"
                return True
        
        return False
    
    def highlightVisible(self):
        """
        Public method to make sure that the highlight is visible.
        """
        if self.lastHighlight is not None:
            lineno = self.markerLine(self.lastHighlight)
            self.ensureVisible(lineno + 1)
        
    def highlight(self, line=None, error=False, syntaxError=False):
        """
        Public method to highlight [or de-highlight] a particular line.
        
        @param line line number to highlight (integer)
        @param error flag indicating whether the error highlight should be
            used (boolean)
        @param syntaxError flag indicating a syntax error (boolean)
        """
        if line is None:
            self.lastHighlight = None
            if self.lastErrorMarker is not None:
                self.markerDeleteHandle(self.lastErrorMarker)
            self.lastErrorMarker = None
            if self.lastCurrMarker is not None:
                self.markerDeleteHandle(self.lastCurrMarker)
            self.lastCurrMarker = None
        else:
            if error:
                if self.lastErrorMarker is not None:
                    self.markerDeleteHandle(self.lastErrorMarker)
                self.lastErrorMarker = self.markerAdd(line - 1, self.errorline)
                self.lastHighlight = self.lastErrorMarker
            else:
                if self.lastCurrMarker is not None:
                    self.markerDeleteHandle(self.lastCurrMarker)
                self.lastCurrMarker = self.markerAdd(line - 1,
                                                     self.currentline)
                self.lastHighlight = self.lastCurrMarker
            self.setCursorPosition(line - 1, 0)
        
    def getHighlightPosition(self):
        """
        Public method to return the position of the highlight bar.
        
        @return line number of the highlight bar (integer)
        """
        if self.lastHighlight is not None:
            return self.markerLine(self.lastHighlight)
        else:
            return 1
    
    ###########################################################################
    ## Breakpoint handling methods below
    ###########################################################################

    def __modified(self, pos, mtype, text, length, linesAdded, line, foldNow,
                   foldPrev, token, annotationLinesAdded):
        """
        Private method to handle changes of the number of lines.
        
        @param pos start position of change (integer)
        @param mtype flags identifying the change (integer)
        @param text text that is given to the Undo system (string)
        @param length length of the change (integer)
        @param linesAdded number of added/deleted lines (integer)
        @param line line number of a fold level or marker change (integer)
        @param foldNow new fold level (integer)
        @param foldPrev previous fold level (integer)
        @param token ???
        @param annotationLinesAdded number of added/deleted annotation lines
            (integer)
        """
        if mtype & (self.SC_MOD_INSERTTEXT | self.SC_MOD_DELETETEXT) and \
           linesAdded != 0:
            if self.breaks:
                bps = []    # list of breakpoints
                for handle, (ln, cond, temp, enabled, ignorecount) in \
                        self.breaks.items():
                    line = self.markerLine(handle) + 1
                    if ln != line:
                        bps.append((ln, line))
                        self.breaks[handle] = (line, cond, temp, enabled,
                                               ignorecount)
                self.inLinesChanged = True
                for ln, line in sorted(bps, reverse=linesAdded > 0):
                    index1 = self.breakpointModel.getBreakPointIndex(
                        self.fileName, ln)
                    index2 = self.breakpointModel.index(index1.row(), 1)
                    self.breakpointModel.setData(index2, line)
                self.inLinesChanged = False
        
    def __restoreBreakpoints(self):
        """
        Private method to restore the breakpoints.
        """
        for handle in list(self.breaks.keys()):
            self.markerDeleteHandle(handle)
        self.__addBreakPoints(
            QModelIndex(), 0, self.breakpointModel.rowCount() - 1)
        
    def __deleteBreakPoints(self, parentIndex, start, end):
        """
        Private slot to delete breakpoints.
        
        @param parentIndex index of parent item (QModelIndex)
        @param start start row (integer)
        @param end end row (integer)
        """
        for row in range(start, end + 1):
            index = self.breakpointModel.index(row, 0, parentIndex)
            fn, lineno = self.breakpointModel.getBreakPointByIndex(index)[0:2]
            if fn == self.fileName:
                self.clearBreakpoint(lineno)
        
    def __changeBreakPoints(self, startIndex, endIndex):
        """
        Private slot to set changed breakpoints.
        
        @param startIndex start index of the breakpoints being changed
            (QModelIndex)
        @param endIndex end index of the breakpoints being changed
            (QModelIndex)
        """
        if not self.inLinesChanged:
            self.__addBreakPoints(QModelIndex(), startIndex.row(),
                                  endIndex.row())
        
    def __breakPointDataAboutToBeChanged(self, startIndex, endIndex):
        """
        Private slot to handle the dataAboutToBeChanged signal of the
        breakpoint model.
        
        @param startIndex start index of the rows to be changed (QModelIndex)
        @param endIndex end index of the rows to be changed (QModelIndex)
        """
        self.__deleteBreakPoints(QModelIndex(), startIndex.row(),
                                 endIndex.row())
        
    def __addBreakPoints(self, parentIndex, start, end):
        """
        Private slot to add breakpoints.
        
        @param parentIndex index of parent item (QModelIndex)
        @param start start row (integer)
        @param end end row (integer)
        """
        for row in range(start, end + 1):
            index = self.breakpointModel.index(row, 0, parentIndex)
            fn, line, cond, temp, enabled, ignorecount = \
                self.breakpointModel.getBreakPointByIndex(index)[:6]
            if fn == self.fileName:
                self.newBreakpointWithProperties(
                    line, (cond, temp, enabled, ignorecount))
        
    def clearBreakpoint(self, line):
        """
        Public method to clear a breakpoint.
        
        Note: This doesn't clear the breakpoint in the debugger,
        it just deletes it from the editor internal list of breakpoints.
        
        @param line linenumber of the breakpoint (integer)
        """
        if self.inLinesChanged:
            return
        
        for handle, (ln, _, _, _, _) in list(self.breaks.items()):
            if self.markerLine(handle) == line - 1:
                break
        else:
            # not found, simply ignore it
            return
        
        del self.breaks[handle]
        self.markerDeleteHandle(handle)
        
    def newBreakpointWithProperties(self, line, properties):
        """
        Private method to set a new breakpoint and its properties.
        
        @param line line number of the breakpoint (integer)
        @param properties properties for the breakpoint (tuple)
                (condition, temporary flag, enabled flag, ignore count)
        """
        if not properties[2]:
            marker = self.dbreakpoint
        elif properties[0]:
            marker = properties[1] and self.tcbreakpoint or self.cbreakpoint
        else:
            marker = properties[1] and self.tbreakpoint or self.breakpoint
            
        if self.markersAtLine(line - 1) & self.breakpointMask == 0:
            handle = self.markerAdd(line - 1, marker)
            self.breaks[handle] = (line,) + properties
            self.breakpointToggled.emit(self)
        
    def __toggleBreakpoint(self, line, temporary=False):
        """
        Private method to toggle a breakpoint.
        
        @param line line number of the breakpoint (integer)
        @param temporary flag indicating a temporary breakpoint (boolean)
        """
        for handle, (ln, _, _, _, _) in list(self.breaks.items()):
            if self.markerLine(handle) == line - 1:
                # delete breakpoint or toggle it to the next state
                index = self.breakpointModel.getBreakPointIndex(
                    self.fileName, line)
                if Preferences.getDebugger("ThreeStateBreakPoints") and \
                        not self.breakpointModel.isBreakPointTemporaryByIndex(
                            index):
                    self.breakpointModel.deleteBreakPointByIndex(index)
                    self.__addBreakPoint(line, True)
                else:
                    self.breakpointModel.deleteBreakPointByIndex(index)
                    self.breakpointToggled.emit(self)
                break
        else:
            self.__addBreakPoint(line, temporary)

    def __addBreakPoint(self, line, temporary):
        """
        Private method to add a new breakpoint.
        
        @param line line number of the breakpoint (integer)
        @param temporary flag indicating a temporary breakpoint (boolean)
        """
        if self.fileName and \
           (self.isPy3File() or self.isPy2File() or self.isRubyFile()):
            self.breakpointModel.addBreakPoint(
                self.fileName, line, ('', temporary, True, 0))
            self.breakpointToggled.emit(self)
        
    def __toggleBreakpointEnabled(self, line):
        """
        Private method to toggle a breakpoints enabled status.
        
        @param line line number of the breakpoint (integer)
        """
        for handle, (ln, cond, temp, enabled, ignorecount) in \
                self.breaks.items():
            if self.markerLine(handle) == line - 1:
                break
        else:
            # no breakpoint found on that line
            return
        
        index = self.breakpointModel.getBreakPointIndex(self.fileName, line)
        self.breakpointModel.setBreakPointEnabledByIndex(index, not enabled)
        
    def curLineHasBreakpoint(self):
        """
        Public method to check for the presence of a breakpoint at the current
        line.
        
        @return flag indicating the presence of a breakpoint (boolean)
        """
        line, _ = self.getCursorPosition()
        return self.markersAtLine(line) & self.breakpointMask != 0
        
    def hasBreakpoints(self):
        """
        Public method to check for the presence of breakpoints.
        
        @return flag indicating the presence of breakpoints (boolean)
        """
        return len(self.breaks) > 0
        
    def __menuToggleTemporaryBreakpoint(self):
        """
        Private slot to handle the 'Toggle temporary breakpoint' context menu
        action.
        """
        if self.line < 0:
            self.line, index = self.getCursorPosition()
        self.line += 1
        self.__toggleBreakpoint(self.line, 1)
        self.line = -1
        
    def menuToggleBreakpoint(self):
        """
        Public slot to handle the 'Toggle breakpoint' context menu action.
        """
        if self.line < 0:
            self.line, index = self.getCursorPosition()
        self.line += 1
        self.__toggleBreakpoint(self.line)
        self.line = -1
        
    def __menuToggleBreakpointEnabled(self):
        """
        Private slot to handle the 'Enable/Disable breakpoint' context menu
        action.
        """
        if self.line < 0:
            self.line, index = self.getCursorPosition()
        self.line += 1
        self.__toggleBreakpointEnabled(self.line)
        self.line = -1
        
    def menuEditBreakpoint(self, line=None):
        """
        Public slot to handle the 'Edit breakpoint' context menu action.
        
        @param line linenumber of the breakpoint to edit
        """
        if line is not None:
            self.line = line - 1
        if self.line < 0:
            self.line, index = self.getCursorPosition()
        found = False
        for handle, (ln, cond, temp, enabled, ignorecount) in \
                self.breaks.items():
            if self.markerLine(handle) == self.line:
                found = True
                break
        
        if found:
            index = self.breakpointModel.getBreakPointIndex(self.fileName, ln)
            if not index.isValid():
                return
            
            from Debugger.EditBreakpointDialog import EditBreakpointDialog
            dlg = EditBreakpointDialog(
                (self.fileName, ln),
                (cond, temp, enabled, ignorecount),
                self.condHistory, self, modal=True)
            if dlg.exec_() == QDialog.Accepted:
                cond, temp, enabled, ignorecount = dlg.getData()
                self.breakpointModel.setBreakPointByIndex(
                    index, self.fileName, ln,
                    (cond, temp, enabled, ignorecount))
        
        self.line = -1
        
    def menuNextBreakpoint(self):
        """
        Public slot to handle the 'Next breakpoint' context menu action.
        """
        line, index = self.getCursorPosition()
        if line == self.lines() - 1:
            line = 0
        else:
            line += 1
        bpline = self.markerFindNext(line, self.breakpointMask)
        if bpline < 0:
            # wrap around
            bpline = self.markerFindNext(0, self.breakpointMask)
        if bpline >= 0:
            self.setCursorPosition(bpline, 0)
            self.ensureLineVisible(bpline)
        
    def menuPreviousBreakpoint(self):
        """
        Public slot to handle the 'Previous breakpoint' context menu action.
        """
        line, index = self.getCursorPosition()
        if line == 0:
            line = self.lines() - 1
        else:
            line -= 1
        bpline = self.markerFindPrevious(line, self.breakpointMask)
        if bpline < 0:
            # wrap around
            bpline = self.markerFindPrevious(
                self.lines() - 1, self.breakpointMask)
        if bpline >= 0:
            self.setCursorPosition(bpline, 0)
            self.ensureLineVisible(bpline)
        
    def __menuClearBreakpoints(self):
        """
        Private slot to handle the 'Clear all breakpoints' context menu action.
        """
        self.__clearBreakpoints(self.fileName)
        
    def __clearBreakpoints(self, fileName):
        """
        Private slot to clear all breakpoints.
        
        @param fileName name of the file (string)
        """
        idxList = []
        for handle, (ln, _, _, _, _) in list(self.breaks.items()):
            index = self.breakpointModel.getBreakPointIndex(fileName, ln)
            if index.isValid():
                idxList.append(index)
        if idxList:
            self.breakpointModel.deleteBreakPoints(idxList)
    
    ###########################################################################
    ## Bookmark handling methods below
    ###########################################################################
    
    def toggleBookmark(self, line):
        """
        Public method to toggle a bookmark.
        
        @param line line number of the bookmark (integer)
        """
        for handle in self.bookmarks:
            if self.markerLine(handle) == line - 1:
                break
        else:
            # set a new bookmark
            handle = self.markerAdd(line - 1, self.bookmark)
            self.bookmarks.append(handle)
            self.bookmarkToggled.emit(self)
            return
        
        self.bookmarks.remove(handle)
        self.markerDeleteHandle(handle)
        self.bookmarkToggled.emit(self)
        
    def getBookmarks(self):
        """
        Public method to retrieve the bookmarks.
        
        @return sorted list of all lines containing a bookmark
            (list of integer)
        """
        bmlist = []
        for handle in self.bookmarks:
            bmlist.append(self.markerLine(handle) + 1)
        
        bmlist.sort()
        return bmlist
        
    def hasBookmarks(self):
        """
        Public method to check for the presence of bookmarks.
        
        @return flag indicating the presence of bookmarks (boolean)
        """
        return len(self.bookmarks) > 0
    
    def menuToggleBookmark(self):
        """
        Public slot to handle the 'Toggle bookmark' context menu action.
        """
        if self.line < 0:
            self.line, index = self.getCursorPosition()
        self.line += 1
        self.toggleBookmark(self.line)
        self.line = -1
        
    def nextBookmark(self):
        """
        Public slot to handle the 'Next bookmark' context menu action.
        """
        line, index = self.getCursorPosition()
        if line == self.lines() - 1:
            line = 0
        else:
            line += 1
        bmline = self.markerFindNext(line, 1 << self.bookmark)
        if bmline < 0:
            # wrap around
            bmline = self.markerFindNext(0, 1 << self.bookmark)
        if bmline >= 0:
            self.setCursorPosition(bmline, 0)
            self.ensureLineVisible(bmline)
        
    def previousBookmark(self):
        """
        Public slot to handle the 'Previous bookmark' context menu action.
        """
        line, index = self.getCursorPosition()
        if line == 0:
            line = self.lines() - 1
        else:
            line -= 1
        bmline = self.markerFindPrevious(line, 1 << self.bookmark)
        if bmline < 0:
            # wrap around
            bmline = self.markerFindPrevious(
                self.lines() - 1, 1 << self.bookmark)
        if bmline >= 0:
            self.setCursorPosition(bmline, 0)
            self.ensureLineVisible(bmline)
        
    def clearBookmarks(self):
        """
        Public slot to handle the 'Clear all bookmarks' context menu action.
        """
        for handle in self.bookmarks:
            self.markerDeleteHandle(handle)
        self.bookmarks = []
        self.bookmarkToggled.emit(self)
    
    ###########################################################################
    ## Printing methods below
    ###########################################################################

    def printFile(self):
        """
        Public slot to print the text.
        """
        from .Printer import Printer
        printer = Printer(mode=QPrinter.HighResolution)
        sb = e5App().getObject("UserInterface").statusBar()
        printDialog = QPrintDialog(printer, self)
        if self.hasSelectedText():
            printDialog.addEnabledOption(QAbstractPrintDialog.PrintSelection)
        if printDialog.exec_() == QDialog.Accepted:
            sb.showMessage(self.trUtf8('Printing...'))
            QApplication.processEvents()
            fn = self.getFileName()
            if fn is not None:
                printer.setDocName(os.path.basename(fn))
            else:
                printer.setDocName(self.noName)
            if printDialog.printRange() == QAbstractPrintDialog.Selection:
                # get the selection
                fromLine, fromIndex, toLine, toIndex = self.getSelection()
                if toIndex == 0:
                    toLine -= 1
                # Qscintilla seems to print one line more than told
                res = printer.printRange(self, fromLine, toLine - 1)
            else:
                res = printer.printRange(self)
            if res:
                sb.showMessage(self.trUtf8('Printing completed'), 2000)
            else:
                sb.showMessage(self.trUtf8('Error while printing'), 2000)
            QApplication.processEvents()
        else:
            sb.showMessage(self.trUtf8('Printing aborted'), 2000)
            QApplication.processEvents()

    def printPreviewFile(self):
        """
        Public slot to show a print preview of the text.
        """
        from PyQt4.QtGui import QPrintPreviewDialog
        from .Printer import Printer
        
        printer = Printer(mode=QPrinter.HighResolution)
        fn = self.getFileName()
        if fn is not None:
            printer.setDocName(os.path.basename(fn))
        else:
            printer.setDocName(self.noName)
        preview = QPrintPreviewDialog(printer, self)
        preview.paintRequested.connect(self.__printPreview)
        preview.exec_()
    
    def __printPreview(self, printer):
        """
        Private slot to generate a print preview.
        
        @param printer reference to the printer object
            (QScintilla.Printer.Printer)
        """
        printer.printRange(self)
    
    ###########################################################################
    ## Task handling methods below
    ###########################################################################

    def hasTaskMarkers(self):
        """
        Public method to determine, if this editor contains any task markers.
        
        @return flag indicating the presence of task markers (boolean)
        """
        return self.__hasTaskMarkers
        
    def nextTask(self):
        """
        Public slot to handle the 'Next task' context menu action.
        """
        line, index = self.getCursorPosition()
        if line == self.lines() - 1:
            line = 0
        else:
            line += 1
        taskline = self.markerFindNext(line, 1 << self.taskmarker)
        if taskline < 0:
            # wrap around
            taskline = self.markerFindNext(0, 1 << self.taskmarker)
        if taskline >= 0:
            self.setCursorPosition(taskline, 0)
            self.ensureLineVisible(taskline)
        
    def previousTask(self):
        """
        Public slot to handle the 'Previous task' context menu action.
        """
        line, index = self.getCursorPosition()
        if line == 0:
            line = self.lines() - 1
        else:
            line -= 1
        taskline = self.markerFindPrevious(line, 1 << self.taskmarker)
        if taskline < 0:
            # wrap around
            taskline = self.markerFindPrevious(
                self.lines() - 1, 1 << self.taskmarker)
        if taskline >= 0:
            self.setCursorPosition(taskline, 0)
            self.ensureLineVisible(taskline)
        
    def extractTasks(self):
        """
        Public slot to extract all tasks.
        """
        from Tasks.Task import Task
        markers = {
            Task.TypeWarning:
            Preferences.getTasks("TasksWarningMarkers").split(),
            Task.TypeNote:
            Preferences.getTasks("TasksNoteMarkers").split(),
            Task.TypeTodo:
            Preferences.getTasks("TasksTodoMarkers").split(),
            Task.TypeFixme:
            Preferences.getTasks("TasksFixmeMarkers").split(),
        }
        txtList = self.text().split(self.getLineSeparator())
        
        # clear all task markers and tasks
        self.markerDeleteAll(self.taskmarker)
        self.taskViewer.clearFileTasks(self.fileName)
        self.__hasTaskMarkers = False
        
        # now search tasks and record them
        lineIndex = -1
        for line in txtList:
            lineIndex += 1
            shouldBreak = False
            
            for taskType, taskMarkers in markers.items():
                for taskMarker in taskMarkers:
                    index = line.find(taskMarker)
                    if index > -1:
                        task = line[index:]
                        self.markerAdd(lineIndex, self.taskmarker)
                        self.taskViewer.addFileTask(
                            task, self.fileName, lineIndex + 1, taskType)
                        self.__hasTaskMarkers = True
                        shouldBreak = True
                        break
                if shouldBreak:
                    break
        self.taskMarkersUpdated.emit(self)
    
    ###########################################################################
    ## Change tracing methods below
    ###########################################################################
    
    def __createChangeMarkerPixmap(self, key, size=16, width=4):
        """
        Private method to create a pixmap for the change markers.
        
        @param key key of the color to use (string)
        @param size size of the pixmap (integer)
        @param width width of the marker line (integer)
        @return create pixmap (QPixmap)
        """
        pixmap = QPixmap(size, size)
        pixmap.fill(Qt.transparent)
        painter = QPainter(pixmap)
        painter.fillRect(size - 4, 0, 4, size,
                         Preferences.getEditorColour(key))
        painter.end()
        return pixmap
        
    def __initOnlineChangeTrace(self):
        """
        Private slot to initialize the online change trace.
        """
        self.__hasChangeMarkers = False
        self.__oldText = self.text()
        self.__lastSavedText = self.text()
        self.__onlineChangeTraceTimer = QTimer(self)
        self.__onlineChangeTraceTimer.setSingleShot(True)
        self.__onlineChangeTraceTimer.setInterval(
            Preferences.getEditor("OnlineChangeTraceInterval"))
        self.__onlineChangeTraceTimer.timeout.connect(
            self.__onlineChangeTraceTimerTimeout)
        self.textChanged.connect(self.__resetOnlineChangeTraceTimer)
        
    def __reinitOnlineChangeTrace(self):
        """
        Private slot to re-initialize the online change trace.
        """
        self.__oldText = self.text()
        self.__lastSavedText = self.text()
        self.__deleteAllChangeMarkers()
        
    def __resetOnlineChangeTraceTimer(self):
        """
        Private method to reset the online syntax check timer.
        """
        if Preferences.getEditor("OnlineChangeTrace"):
            self.__onlineChangeTraceTimer.stop()
            self.__onlineChangeTraceTimer.start()
        
    def __onlineChangeTraceTimerTimeout(self):
        """
        Private slot to mark added and changed lines.
        """
        self.__deleteAllChangeMarkers()
        
        # step 1: mark saved changes
        oldL = self.__oldText.splitlines()
        newL = self.__lastSavedText.splitlines()
        matcher = difflib.SequenceMatcher(None, oldL, newL)
        
        for token, i1, i2, j1, j2 in matcher.get_opcodes():
            if token in ["insert", "replace"]:
                for lineNo in range(j1, j2):
                    self.markerAdd(lineNo, self.__changeMarkerSaved)
                    self.__hasChangeMarkers = True
        
        # step 2: mark unsaved changes
        oldL = self.__lastSavedText.splitlines()
        newL = self.text().splitlines()
        matcher = difflib.SequenceMatcher(None, oldL, newL)
        
        for token, i1, i2, j1, j2 in matcher.get_opcodes():
            if token in ["insert", "replace"]:
                for lineNo in range(j1, j2):
                    self.markerAdd(lineNo, self.__changeMarkerUnsaved)
                    self.__hasChangeMarkers = True
        
        if self.__hasChangeMarkers:
            self.changeMarkersUpdated.emit(self)
        
    def __resetOnlineChangeTraceInfo(self):
        """
        Private slot to reset the online change trace info.
        """
        self.__lastSavedText = self.text()
        self.__deleteAllChangeMarkers()
        
        # mark saved changes
        oldL = self.__oldText.splitlines()
        newL = self.__lastSavedText.splitlines()
        matcher = difflib.SequenceMatcher(None, oldL, newL)
        
        for token, i1, i2, j1, j2 in matcher.get_opcodes():
            if token in ["insert", "replace"]:
                for lineNo in range(j1, j2):
                    self.markerAdd(lineNo, self.__changeMarkerSaved)
                    self.__hasChangeMarkers = True
        
        if self.__hasChangeMarkers:
            self.changeMarkersUpdated.emit(self)
        
    def __deleteAllChangeMarkers(self):
        """
        Private slot to delete all change markers.
        """
        self.markerDeleteAll(self.__changeMarkerUnsaved)
        self.markerDeleteAll(self.__changeMarkerSaved)
        self.__hasChangeMarkers = False
        self.changeMarkersUpdated.emit(self)
        
    def hasChangeMarkers(self):
        """
        Public method to determine, if this editor contains any change markers.
        
        @return flag indicating the presence of change markers (boolean)
        """
        return self.__hasChangeMarkers
        
    def nextChange(self):
        """
        Public slot to handle the 'Next change' context menu action.
        """
        line, index = self.getCursorPosition()
        if line == self.lines() - 1:
            line = 0
        else:
            line += 1
        changeline = self.markerFindNext(line, self.changeMarkersMask)
        if changeline < 0:
            # wrap around
            changeline = self.markerFindNext(0, self.changeMarkersMask)
        if changeline >= 0:
            self.setCursorPosition(changeline, 0)
            self.ensureLineVisible(changeline)
        
    def previousChange(self):
        """
        Public slot to handle the 'Previous task' context menu action.
        """
        line, index = self.getCursorPosition()
        if line == 0:
            line = self.lines() - 1
        else:
            line -= 1
        changeline = self.markerFindPrevious(line, self.changeMarkersMask)
        if changeline < 0:
            # wrap around
            changeline = self.markerFindPrevious(
                self.lines() - 1, self.changeMarkersMask)
        if changeline >= 0:
            self.setCursorPosition(changeline, 0)
            self.ensureLineVisible(changeline)
    
    ###########################################################################
    ## Flags handling methods below
    ###########################################################################
    
    def __processFlags(self):
        """
        Private method to extract flags and process them.
        
        @return list of change flags (list of string)
        """
        txt = self.text()
        flags = Utilities.extractFlags(txt)
        
        changedFlags = []
        
        # Flag 1: FileType
        if "FileType" in flags:
            oldFiletype = self.filetype
            if isinstance(flags["FileType"], str):
                self.filetype = flags["FileType"]
                self.filetypeByFlag = True
                if oldFiletype != self.filetype:
                    changedFlags.append("FileType")
        else:
            if self.filetype != "" and self.filetypeByFlag:
                self.filetype = ""
                self.filetypeByFlag = False
                self.__bindName(txt.splitlines()[0])
                changedFlags.append("FileType")
        
        return changedFlags
    
    ###########################################################################
    ## File handling methods below
    ###########################################################################
    
    def checkDirty(self):
        """
        Public method to check dirty status and open a message window.
        
        @return flag indicating successful reset of the dirty flag (boolean)
        """
        if self.isModified():
            fn = self.fileName
            if fn is None:
                fn = self.noName
            res = E5MessageBox.okToClearData(
                self,
                self.trUtf8("File Modified"),
                self.trUtf8("<p>The file <b>{0}</b> has unsaved changes.</p>")
                .format(fn),
                self.saveFile)
            if res:
                self.vm.setEditorName(self, self.fileName)
            return res
        
        return True
        
    def revertToUnmodified(self):
        """
        Public method to revert back to the last saved state.
        """
        undo_ = True
        while self.isModified():
            if undo_:
            # try undo first
                if self.isUndoAvailable():
                    self.undo()
                else:
                    undo_ = False
            else:
            # try redo next
                if self.isRedoAvailable():
                    self.redo()
                else:
                    break
                    # Couldn't find the unmodified state
    
    def readFile(self, fn, createIt=False):
        """
        Public slot to read the text from a file.
        
        @param fn filename to read from (string)
        @param createIt flag indicating the creation of a new file, if the
            given one doesn't exist (boolean)
        """
        QApplication.setOverrideCursor(QCursor(Qt.WaitCursor))
        
        try:
            if createIt and not os.path.exists(fn):
                f = open(fn, "w")
                f.close()
            txt, self.encoding = Utilities.readEncodedFile(fn)
        except (UnicodeDecodeError, IOError) as why:
            QApplication.restoreOverrideCursor()
            E5MessageBox.critical(
                self.vm,
                self.trUtf8('Open File'),
                self.trUtf8('<p>The file <b>{0}</b> could not be opened.</p>'
                            '<p>Reason: {1}</p>')
                    .format(fn, str(why)))
            QApplication.restoreOverrideCursor()
            raise
        fileEol = self.detectEolString(txt)
        
        modified = False
        if (not Preferences.getEditor("TabForIndentation")) and \
                Preferences.getEditor("ConvertTabsOnLoad") and \
                not (self.lexer_ and
                     self.lexer_.alwaysKeepTabs()):
            txtExpanded = txt.expandtabs(Preferences.getEditor("TabWidth"))
            if txtExpanded != txt:
                modified = True
            txt = txtExpanded
            del txtExpanded
        
        self.setText(txt)
        
        # get eric specific flags
        self.__processFlags()
        
        # perform automatic eol conversion
        if Preferences.getEditor("AutomaticEOLConversion"):
            self.convertEols(self.eolMode())
        else:
            self.setEolModeByEolString(fileEol)
        
        self.extractTasks()
        
        QApplication.restoreOverrideCursor()
        
        self.setModified(modified)
        self.lastModified = QFileInfo(self.fileName).lastModified()
        
    def __removeTrailingWhitespace(self):
        """
        Private method to remove trailing whitespace.
        """
        searchRE = r"[ \t]+$"    # whitespace at the end of a line
        
        ok = self.findFirstTarget(searchRE, True, False, False, 0, 0)
        self.beginUndoAction()
        while ok:
            self.replaceTarget("")
            ok = self.findNextTarget()
        self.endUndoAction()
        
    def writeFile(self, fn):
        """
        Public slot to write the text to a file.
        
        @param fn filename to write to (string)
        @return flag indicating success (boolean)
        """
        if Preferences.getEditor("StripTrailingWhitespace"):
            self.__removeTrailingWhitespace()
        
        txt = self.text()
        # work around glitch in scintilla: always make sure,
        # that the last line is terminated properly
        eol = self.getLineSeparator()
        if eol:
            if len(txt) >= len(eol):
                if txt[-len(eol):] != eol:
                    txt += eol
            else:
                txt += eol
        
        # create a backup file, if the option is set
        createBackup = Preferences.getEditor("CreateBackupFile")
        if createBackup:
            if os.path.islink(fn):
                fn = os.path.realpath(fn)
            bfn = '{0}~'.format(fn)
            try:
                permissions = os.stat(fn).st_mode
                perms_valid = True
            except EnvironmentError:
                # if there was an error, ignore it
                perms_valid = False
            try:
                os.remove(bfn)
            except EnvironmentError:
                # if there was an error, ignore it
                pass
            try:
                os.rename(fn, bfn)
            except EnvironmentError:
                # if there was an error, ignore it
                pass
        
        # now write text to the file fn
        try:
            self.encoding = Utilities.writeEncodedFile(fn, txt, self.encoding)
            if createBackup and perms_valid:
                os.chmod(fn, permissions)
            return True
        except (IOError, Utilities.CodingError, UnicodeError) as why:
            E5MessageBox.critical(
                self,
                self.trUtf8('Save File'),
                self.trUtf8('<p>The file <b>{0}</b> could not be saved.<br/>'
                            'Reason: {1}</p>')
                .format(fn, str(why)))
            return False
        
    def saveFile(self, saveas=False, path=None):
        """
        Public slot to save the text to a file.
        
        @param saveas flag indicating a 'save as' action (boolean)
        @param path directory to save the file in (string)
        @return flag indicating success (boolean)
        """
        if not saveas and not self.isModified():
            return False      # do nothing if text wasn't changed
            
        newName = None
        if saveas or self.fileName is None:
            saveas = True
            
            # save to project, if a project is loaded
            if self.project.isOpen():
                if self.fileName is not None and \
                   self.project.startswithProjectPath(self.fileName):
                    path = os.path.dirname(self.fileName)
                else:
                    path = self.project.getProjectPath()
            
            if not path and self.fileName is not None:
                path = os.path.dirname(self.fileName)
            if not path:
                path = Preferences.getMultiProject("Workspace") or \
                    Utilities.getHomeDir()
            
            from . import Lexers
            if self.fileName:
                filterPattern = "(*{0})".format(
                    os.path.splitext(self.fileName)[1])
                for filter in Lexers.getSaveFileFiltersList(True):
                    if filterPattern in filter:
                        defaultFilter = filter
                        break
                else:
                    defaultFilter = Preferences.getEditor("DefaultSaveFilter")
            else:
                defaultFilter = Preferences.getEditor("DefaultSaveFilter")
            fn, selectedFilter = E5FileDialog.getSaveFileNameAndFilter(
                self,
                self.trUtf8("Save File"),
                path,
                Lexers.getSaveFileFiltersList(True, True),
                defaultFilter,
                E5FileDialog.Options(E5FileDialog.DontConfirmOverwrite))
            
            if fn:
                if fn.endswith("."):
                    fn = fn[:-1]
                
                ext = QFileInfo(fn).suffix()
                if not ext:
                    ex = selectedFilter.split("(*")[1].split(")")[0]
                    if ex:
                        fn += ex
                if QFileInfo(fn).exists():
                    res = E5MessageBox.yesNo(
                        self,
                        self.trUtf8("Save File"),
                        self.trUtf8("<p>The file <b>{0}</b> already exists."
                                    " Overwrite it?</p>").format(fn),
                        icon=E5MessageBox.Warning)
                    if not res:
                        return False
                fn = Utilities.toNativeSeparators(fn)
                newName = fn
            else:
                return False
            
            # save to project, if a project is loaded
            if self.project.isOpen() and \
                    self.project.startswithProjectPath(fn):
                self.setEolModeByEolString(self.project.getEolString())
                self.convertEols(self.eolMode())
        else:
            fn = self.fileName
        
        self.editorAboutToBeSaved.emit(self.fileName)
        if self.writeFile(fn):
            if saveas:
                self.__clearBreakpoints(self.fileName)
            self.fileName = fn
            self.setModified(False)
            self.setReadOnly(False)
            self.setWindowTitle(self.fileName)
            # get eric specific flags
            changedFlags = self.__processFlags()
            if not self.__lexerReset and "FileType" in changedFlags:
                self.setLanguage(self.fileName)
            
            if saveas:
                self.isResourcesFile = self.fileName.endswith(".qrc")
                self.__initContextMenu()
                self.editorRenamed.emit(self.fileName)
                
                # save to project, if a project is loaded
                if self.project.isOpen() and \
                        self.project.startswithProjectPath(fn):
                    self.project.appendFile(self.fileName)
                    self.addedToProject()
                    self.setLanguage(self.fileName)
            
            self.lastModified = QFileInfo(self.fileName).lastModified()
            if newName is not None:
                self.vm.addToRecentList(newName)
            self.editorSaved.emit(self.fileName)
            self.__autoSyntaxCheck()
            self.extractTasks()
            self.__resetOnlineChangeTraceInfo()
            return True
        else:
            self.lastModified = QFileInfo(fn).lastModified()
            return False
        
    def saveFileAs(self, path=None, toProject=False):
        """
        Public slot to save a file with a new name.
        
        @param path directory to save the file in (string)
        @keyparam toProject flag indicating a save to project operation
            (boolean)
        @return tuple of two values (boolean, string) giving a success
            indicator and the name of the saved file
        """
        return self.saveFile(True, path)
        
    def handleRenamed(self, fn):
        """
        Public slot to handle the editorRenamed signal.
        
        @param fn filename to be set for the editor (string).
        """
        self.__clearBreakpoints(fn)
        
        self.fileName = fn
        self.setWindowTitle(self.fileName)
        
        if self.lexer_ is None:
            self.setLanguage(self.fileName)
        
        self.lastModified = QFileInfo(self.fileName).lastModified()
        self.vm.setEditorName(self, self.fileName)
        self.__updateReadOnly(True)
        
    def fileRenamed(self, fn):
        """
        Public slot to handle the editorRenamed signal.
        
        @param fn filename to be set for the editor (string).
        """
        self.handleRenamed(fn)
        if not self.inFileRenamed:
            self.inFileRenamed = True
            self.editorRenamed.emit(self.fileName)
            self.inFileRenamed = False
    
    ###########################################################################
    ## Utility methods below
    ###########################################################################

    def ensureVisible(self, line):
        """
        Public slot to ensure, that the specified line is visible.
        
        @param line line number to make visible
        """
        self.ensureLineVisible(line - 1)
        
    def ensureVisibleTop(self, line):
        """
        Public slot to ensure, that the specified line is visible at the top
        of the editor.
        
        @param line line number to make visible
        """
        self.setFirstVisibleLine(line - 1)
        
    def __marginClicked(self, margin, line, modifiers):
        """
        Private slot to handle the marginClicked signal.
        
        @param margin id of the clicked margin (integer)
        @param line line number of the click (integer)
        @param modifiers keyboard modifiers (Qt.KeyboardModifiers)
        """
        if self.__unifiedMargins:
            if margin == 1:
                if modifiers & Qt.KeyboardModifiers(Qt.ShiftModifier):
                    if self.marginMenuActs["LMBbreakpoints"].isChecked():
                        self.toggleBookmark(line + 1)
                    else:
                        self.__toggleBreakpoint(line + 1)
                elif modifiers & Qt.KeyboardModifiers(Qt.ControlModifier):
                    if self.markersAtLine(line) & (1 << self.syntaxerror):
                        self.__showSyntaxError(line)
                    elif self.markersAtLine(line) & (1 << self.warning):
                        self.__showFlakesWarning(line)
                else:
                    if self.marginMenuActs["LMBbreakpoints"].isChecked():
                        self.__toggleBreakpoint(line + 1)
                    else:
                        self.toggleBookmark(line + 1)
        else:
            if margin == self.__bmMargin:
                        self.toggleBookmark(line + 1)
            elif margin == self.__bpMargin:
                        self.__toggleBreakpoint(line + 1)
            elif margin == self.__indicMargin:
                if self.markersAtLine(line) & (1 << self.syntaxerror):
                    self.__showSyntaxError(line)
                elif self.markersAtLine(line) & (1 << self.warning):
                    self.__showFlakesWarning(line)
        
    def handleMonospacedEnable(self):
        """
        Private slot to handle the Use Monospaced Font context menu entry.
        """
        if self.menuActs["MonospacedFont"].isChecked():
            self.setMonospaced(True)
        else:
            if self.lexer_:
                self.lexer_.readSettings(
                    Preferences.Prefs.settings, "Scintilla")
                self.lexer_.initProperties()
            self.setMonospaced(False)
            self.__setMarginsDisplay()
        
    def getWordBoundaries(self, line, index, useWordChars=True):
        """
        Public method to get the word boundaries at a position.
        
        @param line number of line to look at (int)
        @param index position to look at (int)
        @keyparam useWordChars flag indicating to use the wordCharacters
            method (boolean)
        @return tuple with start and end indexes of the word at the position
            (integer, integer)
        """
        text = self.text(line)
        if self.caseSensitive():
            cs = Qt.CaseSensitive
        else:
            cs = Qt.CaseInsensitive
        wc = self.wordCharacters()
        if wc is None or not useWordChars:
            regExp = QRegExp('[^\w_]', cs)
        else:
            wc = re.sub('\w', "", wc)
            regExp = QRegExp('[^\w{0}]'.format(re.escape(wc)), cs)
        start = regExp.lastIndexIn(text, index) + 1
        end = regExp.indexIn(text, index)
        if start == end + 1 and index > 0:
            # we are on a word boundary, try again
            start = regExp.lastIndexIn(text, index - 1) + 1
        if start == -1:
            start = 0
        if end == -1:
            end = len(text)
        
        return (start, end)
        
    def getWord(self, line, index, direction=0, useWordChars=True):
        """
        Public method to get the word at a position.
        
        @param line number of line to look at (int)
        @param index position to look at (int)
        @param direction direction to look in (0 = whole word, 1 = left,
            2 = right)
        @keyparam useWordChars flag indicating to use the wordCharacters
            method (boolean)
        @return the word at that position (string)
        """
        start, end = self.getWordBoundaries(line, index, useWordChars)
        if direction == 1:
            end = index
        elif direction == 2:
            start = index
        if end > start:
            text = self.text(line)
            word = text[start:end]
        else:
            word = ''
        return word
        
    def getWordLeft(self, line, index):
        """
        Public method to get the word to the left of a position.
        
        @param line number of line to look at (int)
        @param index position to look at (int)
        @return the word to the left of that position (string)
        """
        return self.getWord(line, index, 1)
        
    def getWordRight(self, line, index):
        """
        Public method to get the word to the right of a position.
        
        @param line number of line to look at (int)
        @param index position to look at (int)
        @return the word to the right of that position (string)
        """
        return self.getWord(line, index, 2)
        
    def getCurrentWord(self):
        """
        Public method to get the word at the current position.
        
        @return the word at that current position (string)
        """
        line, index = self.getCursorPosition()
        return self.getWord(line, index)
        
    def getCurrentWordBoundaries(self):
        """
        Public method to get the word boundaries at the current position.
        
        @return tuple with start and end indexes of the current word
            (integer, integer)
        """
        line, index = self.getCursorPosition()
        return self.getWordBoundaries(line, index)
        
    def selectWord(self, line, index):
        """
        Public method to select the word at a position.
        
        @param line number of line to look at (int)
        @param index position to look at (int)
        """
        start, end = self.getWordBoundaries(line, index)
        self.setSelection(line, start, line, end)
        
    def selectCurrentWord(self):
        """
        Public method to select the current word.
        """
        line, index = self.getCursorPosition()
        self.selectWord(line, index)
        
    def __getCharacter(self, pos):
        """
        Private method to get the character to the left of the current position
        in the current line.
        
        @param pos position to get character at (integer)
        @return requested character or "", if there are no more (string) and
            the next position (i.e. pos - 1)
        """
        if pos <= 0:
            return "", pos
        
        pos = self.positionBefore(pos)
        ch = self.charAt(pos)
        
        # Don't go past the end of the previous line
        if ch == '\n' or ch == '\r':
            return "", pos
        
        return ch, pos
    
    def getSearchText(self, selectionOnly=False):
        """
        Public method to determine the selection or the current word for the
        next search operation.
        
        @param selectionOnly flag indicating that only selected text should be
            returned (boolean)
        @return selection or current word (string)
        """
        if self.hasSelectedText():
            text = self.selectedText()
            if '\r' in text or '\n' in text:
                # the selection contains at least a newline, it is
                # unlikely to be the expression to search for
                return ''
            
            return text
        
        if not selectionOnly:
            # no selected text, determine the word at the current position
            return self.getCurrentWord()
        
        return ''
        
    def setSearchIndicator(self, startPos, indicLength):
        """
        Public method to set a search indicator for the given range.
        
        @param startPos start position of the indicator (integer)
        @param indicLength length of the indicator (integer)
        """
        self.setIndicatorRange(self.searchIndicator, startPos, indicLength)
        
    def clearSearchIndicators(self):
        """
        Public method to clear all search indicators.
        """
        self.clearAllIndicators(self.searchIndicator)
        self.__markedText = ""
        
    def __markOccurrences(self):
        """
        Private method to mark all occurrences of the current word.
        """
        word = self.getCurrentWord()
        if not word:
            self.clearSearchIndicators()
            return
        
        if self.__markedText == word:
            return
        
        self.clearSearchIndicators()
        ok = self.findFirstTarget(word, False, self.caseSensitive(), True,
                                  0, 0)
        while ok:
            tgtPos, tgtLen = self.getFoundTarget()
            self.setSearchIndicator(tgtPos, tgtLen)
            ok = self.findNextTarget()
        self.__markedText = word
    
    ###########################################################################
    ## Comment handling methods below
    ###########################################################################
    
    def __isCommentedLine(self, line, commentStr):
        """
        Private method to check, if the given line is a comment line as
        produced by the configured comment rules.
        
        @param line text of the line to check (string)
        @param commentStr comment string to check against (string)
        @return flag indicating a commented line (boolean)
        """
        if Preferences.getEditor("CommentColumn0"):
            return line.startswith(commentStr)
        else:
            return line.strip().startswith(commentStr)
    
    def toggleCommentBlock(self):
        """
        Public slot to toggle the comment of a block.
        
        If the line of the cursor or the selection is not commented, it will
        be commented. If it is commented, the comment block will be removed.
        The later works independent of the current selection.
        """
        if self.lexer_ is None or not self.lexer_.canBlockComment():
            return
        
        commentStr = self.lexer_.commentStr()
        line, index = self.getCursorPosition()
        
        # check if line starts with our comment string (i.e. was commented
        # by our comment...() slots
        if self.hasSelectedText() and \
                self.__isCommentedLine(self.text(self.getSelection()[0]),
                                       commentStr):
            self.uncommentLineOrSelection()
        elif not self.__isCommentedLine(self.text(line), commentStr):
            # it doesn't, so comment the line or selection
            self.commentLineOrSelection()
        else:
            # determine the start of the comment block
            begline = line
            while begline > 0 and \
                    self.__isCommentedLine(self.text(begline - 1), commentStr):
                begline -= 1
            # determine the end of the comment block
            endline = line
            lines = self.lines()
            while endline < lines and \
                    self.__isCommentedLine(self.text(endline + 1), commentStr):
                endline += 1
            
            self.setSelection(begline, 0, endline, self.lineLength(endline))
            self.uncommentLineOrSelection()
            
            # reset the cursor
            self.setCursorPosition(line, index - len(commentStr))
        
    def commentLine(self):
        """
        Public slot to comment the current line.
        """
        if self.lexer_ is None or not self.lexer_.canBlockComment():
            return
        
        line, index = self.getCursorPosition()
        self.beginUndoAction()
        if Preferences.getEditor("CommentColumn0"):
            self.insertAt(self.lexer_.commentStr(), line, 0)
        else:
            self.insertAt(self.lexer_.commentStr(), line,
                          self.indentation(line))
        self.endUndoAction()
        
    def uncommentLine(self):
        """
        Public slot to uncomment the current line.
        """
        if self.lexer_ is None or not self.lexer_.canBlockComment():
            return
        
        commentStr = self.lexer_.commentStr()
        line, index = self.getCursorPosition()
        
        # check if line starts with our comment string (i.e. was commented
        # by our comment...() slots
        if not self.__isCommentedLine(self.text(line), commentStr):
            return
        
        # now remove the comment string
        self.beginUndoAction()
        if Preferences.getEditor("CommentColumn0"):
            self.setSelection(line, 0, line, len(commentStr))
        else:
            self.setSelection(line, self.indentation(line),
                              line, self.indentation(line) + len(commentStr))
        self.removeSelectedText()
        self.endUndoAction()
        
    def commentSelection(self):
        """
        Public slot to comment the current selection.
        """
        if self.lexer_ is None or not self.lexer_.canBlockComment():
            return
        
        if not self.hasSelectedText():
            return
        
        commentStr = self.lexer_.commentStr()
        
        # get the selection boundaries
        lineFrom, indexFrom, lineTo, indexTo = self.getSelection()
        if indexTo == 0:
            endLine = lineTo - 1
        else:
            endLine = lineTo
        
        self.beginUndoAction()
        # iterate over the lines
        for line in range(lineFrom, endLine + 1):
            if Preferences.getEditor("CommentColumn0"):
                self.insertAt(commentStr, line, 0)
            else:
                self.insertAt(commentStr, line, self.indentation(line))
        
        # change the selection accordingly
        self.setSelection(lineFrom, 0, endLine + 1, 0)
        self.endUndoAction()
        
    def uncommentSelection(self):
        """
        Public slot to uncomment the current selection.
        """
        if self.lexer_ is None or not self.lexer_.canBlockComment():
            return
        
        if not self.hasSelectedText():
            return
        
        commentStr = self.lexer_.commentStr()
        
        # get the selection boundaries
        lineFrom, indexFrom, lineTo, indexTo = self.getSelection()
        if indexTo == 0:
            endLine = lineTo - 1
        else:
            endLine = lineTo
        
        self.beginUndoAction()
        # iterate over the lines
        for line in range(lineFrom, endLine + 1):
            # check if line starts with our comment string (i.e. was commented
            # by our comment...() slots
            if not self.__isCommentedLine(self.text(line), commentStr):
                continue
            
            if Preferences.getEditor("CommentColumn0"):
                self.setSelection(line, 0, line, len(commentStr))
            else:
                self.setSelection(line,
                                  self.indentation(line),
                                  line,
                                  self.indentation(line) + len(commentStr))
            self.removeSelectedText()
            
            # adjust selection start
            if line == lineFrom:
                indexFrom -= len(commentStr)
                if indexFrom < 0:
                    indexFrom = 0
            
            # adjust selection end
            if line == lineTo:
                indexTo -= len(commentStr)
                if indexTo < 0:
                    indexTo = 0
            
        # change the selection accordingly
        self.setSelection(lineFrom, indexFrom, lineTo, indexTo)
        self.endUndoAction()
        
    def commentLineOrSelection(self):
        """
        Public slot to comment the current line or current selection.
        """
        if self.hasSelectedText():
            self.commentSelection()
        else:
            self.commentLine()

    def uncommentLineOrSelection(self):
        """
        Public slot to uncomment the current line or current selection.
        """
        if self.hasSelectedText():
            self.uncommentSelection()
        else:
            self.uncommentLine()

    def streamCommentLine(self):
        """
        Public slot to stream comment the current line.
        """
        if self.lexer_ is None or not self.lexer_.canStreamComment():
            return
        
        commentStr = self.lexer_.streamCommentStr()
        line, index = self.getCursorPosition()
        
        self.beginUndoAction()
        self.insertAt(commentStr['end'], line, self.lineLength(line))
        self.insertAt(commentStr['start'], line, 0)
        self.endUndoAction()
        
    def streamCommentSelection(self):
        """
        Public slot to comment the current selection.
        """
        if self.lexer_ is None or not self.lexer_.canStreamComment():
            return
        
        if not self.hasSelectedText():
            return
        
        commentStr = self.lexer_.streamCommentStr()
        
        # get the selection boundaries
        lineFrom, indexFrom, lineTo, indexTo = self.getSelection()
        if indexTo == 0:
            endLine = lineTo - 1
            endIndex = self.lineLength(endLine)
        else:
            endLine = lineTo
            endIndex = indexTo
        
        self.beginUndoAction()
        self.insertAt(commentStr['end'], endLine, endIndex)
        self.insertAt(commentStr['start'], lineFrom, indexFrom)
        
        # change the selection accordingly
        if indexTo > 0:
            indexTo += len(commentStr['end'])
            if lineFrom == endLine:
                indexTo += len(commentStr['start'])
        self.setSelection(lineFrom, indexFrom, lineTo, indexTo)
        self.endUndoAction()
        
    def streamCommentLineOrSelection(self):
        """
        Public slot to stream comment the current line or current selection.
        """
        if self.hasSelectedText():
            self.streamCommentSelection()
        else:
            self.streamCommentLine()
        
    def boxCommentLine(self):
        """
        Public slot to box comment the current line.
        """
        if self.lexer_ is None or not self.lexer_.canBoxComment():
            return
        
        commentStr = self.lexer_.boxCommentStr()
        line, index = self.getCursorPosition()
        
        eol = self.getLineSeparator()
        self.beginUndoAction()
        self.insertAt(eol, line, self.lineLength(line))
        self.insertAt(commentStr['end'], line + 1, 0)
        self.insertAt(commentStr['middle'], line, 0)
        self.insertAt(eol, line, 0)
        self.insertAt(commentStr['start'], line, 0)
        self.endUndoAction()
        
    def boxCommentSelection(self):
        """
        Public slot to box comment the current selection.
        """
        if self.lexer_ is None or not self.lexer_.canBoxComment():
            return
        
        if not self.hasSelectedText():
            return
            
        commentStr = self.lexer_.boxCommentStr()
        
        # get the selection boundaries
        lineFrom, indexFrom, lineTo, indexTo = self.getSelection()
        if indexTo == 0:
            endLine = lineTo - 1
        else:
            endLine = lineTo
        
        self.beginUndoAction()
        # iterate over the lines
        for line in range(lineFrom, endLine + 1):
            self.insertAt(commentStr['middle'], line, 0)
        
        # now do the comments before and after the selection
        eol = self.getLineSeparator()
        self.insertAt(eol, endLine, self.lineLength(endLine))
        self.insertAt(commentStr['end'], endLine + 1, 0)
        self.insertAt(eol, lineFrom, 0)
        self.insertAt(commentStr['start'], lineFrom, 0)
        
        # change the selection accordingly
        self.setSelection(lineFrom, 0, endLine + 3, 0)
        self.endUndoAction()
        
    def boxCommentLineOrSelection(self):
        """
        Public slot to box comment the current line or current selection.
        """
        if self.hasSelectedText():
            self.boxCommentSelection()
        else:
            self.boxCommentLine()
    
    ###########################################################################
    ## Indentation handling methods below
    ###########################################################################

    def __indentLine(self, indent=True):
        """
        Private method to indent or unindent the current line.
        
        @param indent flag indicating an indent operation (boolean)
                <br />If the flag is true, an indent operation is performed.
                Otherwise the current line is unindented.
        """
        line, index = self.getCursorPosition()
        self.beginUndoAction()
        if indent:
            self.indent(line)
        else:
            self.unindent(line)
        self.endUndoAction()
        if indent:
            self.setCursorPosition(line, index + self.indentationWidth())
        else:
            self.setCursorPosition(line, index - self.indentationWidth())
        
    def __indentSelection(self, indent=True):
        """
        Private method to indent or unindent the current selection.
        
        @param indent flag indicating an indent operation (boolean)
                <br />If the flag is true, an indent operation is performed.
                Otherwise the current line is unindented.
        """
        if not self.hasSelectedText():
            return
        
        # get the selection
        lineFrom, indexFrom, lineTo, indexTo = self.getSelection()
        
        if indexTo == 0:
            endLine = lineTo - 1
        else:
            endLine = lineTo
        
        self.beginUndoAction()
        # iterate over the lines
        for line in range(lineFrom, endLine + 1):
            if indent:
                self.indent(line)
            else:
                self.unindent(line)
        self.endUndoAction()
        if indent:
            if indexTo == 0:
                self.setSelection(
                    lineFrom, indexFrom + self.indentationWidth(),
                    lineTo, 0)
            else:
                self.setSelection(
                    lineFrom, indexFrom + self.indentationWidth(),
                    lineTo, indexTo + self.indentationWidth())
        else:
            indexStart = indexFrom - self.indentationWidth()
            if indexStart < 0:
                indexStart = 0
            indexEnd = indexTo - self.indentationWidth()
            if indexEnd < 0:
                indexEnd = 0
            self.setSelection(lineFrom, indexStart, lineTo, indexEnd)
        
    def indentLineOrSelection(self):
        """
        Public slot to indent the current line or current selection.
        """
        if self.hasSelectedText():
            self.__indentSelection(True)
        else:
            self.__indentLine(True)
        
    def unindentLineOrSelection(self):
        """
        Public slot to unindent the current line or current selection.
        """
        if self.hasSelectedText():
            self.__indentSelection(False)
        else:
            self.__indentLine(False)
        
    def smartIndentLineOrSelection(self):
        """
        Public slot to indent current line smartly.
        """
        if self.hasSelectedText():
            if self.lexer_ and self.lexer_.hasSmartIndent():
                self.lexer_.smartIndentSelection(self)
            else:
                self.__indentSelection(True)
        else:
            if self.lexer_ and self.lexer_.hasSmartIndent():
                self.lexer_.smartIndentLine(self)
            else:
                self.__indentLine(True)
        
    def gotoLine(self, line, pos=1, firstVisible=False):
        """
        Public slot to jump to the beginning of a line.
        
        @param line line number to go to (integer)
        @keyparam pos position in line to go to (integer)
        @keyparam firstVisible flag indicating to make the line the first
            visible line (boolean)
        """
        self.setCursorPosition(line - 1, pos - 1)
        if firstVisible:
            self.ensureVisibleTop(line)
        else:
            self.ensureVisible(line)
    
    def __textChanged(self):
        """
        Private slot to handle a change of the editor text.
        
        This slot defers the handling to the next time the event loop
        is run in order to ensure, that cursor position has been updated
        by the underlying Scintilla editor.
        """
        QTimer.singleShot(0, self.__saveLastEditPosition)
    
    def __saveLastEditPosition(self):
        """
        Private slot to record the last edit position.
        """
        self.__lastEditPosition = self.getCursorPosition()
        self.lastEditPositionAvailable.emit()
    
    def isLastEditPositionAvailable(self):
        """
        Public method to check, if a last edit position is available.
        
        @return flag indicating availability (boolean)
        """
        return self.__lastEditPosition is not None
    
    def gotoLastEditPosition(self):
        """
        Public method to move the cursor to the last edit position.
        """
        self.setCursorPosition(*self.__lastEditPosition)
        self.ensureVisible(self.__lastEditPosition[0])
    
    def gotoMethodClass(self, goUp=False):
        """
        Public method to go to the next Python method or class definition.
        
        @param goUp flag indicating the move direction (boolean)
        """
        if self.isPy3File() or self.isPy2File() or self.isRubyFile():
            lineNo = self.getCursorPosition()[0]
            line = self.text(lineNo)
            if line.strip().startswith(("class ", "def ", "module ")):
                if goUp:
                    lineNo -= 1
                else:
                    lineNo += 1
            while True:
                if goUp and lineNo < 0:
                    self.setCursorPosition(0, 0)
                    self.ensureVisible(0)
                    return
                elif not goUp and lineNo == self.lines():
                    lineNo = self.lines() - 1
                    self.setCursorPosition(lineNo, self.lineLength(lineNo))
                    self.ensureVisible(lineNo)
                    return
                
                line = self.text(lineNo)
                if line.strip().startswith(("class ", "def ", "module ")):
                    # try 'def ' first because it occurs more often
                    first = line.find("def ")
                    if first > -1:
                        first += 4
                    else:
                        first = line.find("class ")
                        if first > -1:
                            first += 6
                        else:
                            first = line.find("module ") + 7
                    match = re.search("[:(]", line)
                    if match:
                        end = match.start()
                    else:
                        end = self.lineLength(lineNo) - 1
                    self.setSelection(lineNo, first, lineNo, end)
                    self.ensureVisible(lineNo)
                    return
                
                if goUp:
                    lineNo -= 1
                else:
                    lineNo += 1
    
    ###########################################################################
    ## Setup methods below
    ###########################################################################

    def readSettings(self):
        """
        Public slot to read the settings into our lexer.
        """
        # read the lexer settings and reinit the properties
        if self.lexer_ is not None:
            self.lexer_.readSettings(Preferences.Prefs.settings, "Scintilla")
            self.lexer_.initProperties()
            
            self.lexer_.setDefaultColor(self.lexer_.color(0))
            self.lexer_.setDefaultPaper(self.lexer_.paper(0))
        
        # read the typing completer settings
        if self.completer is not None:
            self.completer.readSettings()
        
        # set the margins layout
        if QSCINTILLA_VERSION() >= 0x020301:
            self.__unifiedMargins = Preferences.getEditor("UnifiedMargins")
        
        # set the line marker colours
        self.__setLineMarkerColours()
        
        # set the text display
        self.__setTextDisplay()
        
        # set margin 0 and 2 configuration
        self.__setMarginsDisplay()
        
        # set the autocompletion and calltips function
        self.__setAutoCompletion()
        self.__setCallTips()
        
        # set the autosave flags
        self.autosaveEnabled = Preferences.getEditor("AutosaveInterval") > 0
        
        if Preferences.getEditor("MiniContextMenu") != self.miniMenu:
            # regenerate context menu
            self.__initContextMenu()
        else:
            # set checked context menu items
            self.menuActs["AutoCompletionEnable"].setChecked(
                self.autoCompletionThreshold() != -1)
            self.menuActs["MonospacedFont"].setChecked(
                self.useMonospaced)
            self.menuActs["AutosaveEnable"].setChecked(
                self.autosaveEnabled and not self.autosaveManuallyDisabled)
        
        # regenerate the margins context menu(s)
        self.__initContextMenuMargins()
        
        if Preferences.getEditor("MarkOccurrencesEnabled"):
            self.__markOccurrencesTimer.setInterval(
                Preferences.getEditor("MarkOccurrencesTimeout"))
        else:
            self.__markOccurrencesTimer.stop()
            self.clearSearchIndicators()
        
        if Preferences.getEditor("OnlineSyntaxCheck"):
            self.__onlineSyntaxCheckTimer.setInterval(
                Preferences.getEditor("OnlineSyntaxCheckInterval") * 1000)
        else:
            self.__onlineSyntaxCheckTimer.stop()
        
        if Preferences.getEditor("OnlineChangeTrace"):
            self.__onlineChangeTraceTimer.setInterval(
                Preferences.getEditor("OnlineChangeTraceInterval"))
        else:
            self.__onlineChangeTraceTimer.stop()
            self.__deleteAllChangeMarkers()
        self.markerDefine(self.__createChangeMarkerPixmap(
            "OnlineChangeTraceMarkerUnsaved"), self.__changeMarkerUnsaved)
        self.markerDefine(self.__createChangeMarkerPixmap(
            "OnlineChangeTraceMarkerSaved"), self.__changeMarkerSaved)
        
        # refresh the annotations display
        self.__refreshAnnotations()
    
    def __setLineMarkerColours(self):
        """
        Private method to set the line marker colours.
        """
        self.setMarkerForegroundColor(
            Preferences.getEditorColour("CurrentMarker"), self.currentline)
        self.setMarkerBackgroundColor(
            Preferences.getEditorColour("CurrentMarker"), self.currentline)
        self.setMarkerForegroundColor(
            Preferences.getEditorColour("ErrorMarker"), self.errorline)
        self.setMarkerBackgroundColor(
            Preferences.getEditorColour("ErrorMarker"), self.errorline)
        
    def __setMarginsDisplay(self):
        """
        Private method to configure margins 0 and 2.
        """
        # set the settings for all margins
        self.setMarginsFont(Preferences.getEditorOtherFonts("MarginsFont"))
        self.setMarginsForegroundColor(
            Preferences.getEditorColour("MarginsForeground"))
        self.setMarginsBackgroundColor(
            Preferences.getEditorColour("MarginsBackground"))
        
        # reset standard margins settings
        for margin in range(5):
            self.setMarginLineNumbers(margin, False)
            self.setMarginMarkerMask(margin, 0)
            self.setMarginWidth(margin, 0)
            self.setMarginSensitivity(margin, False)
        
        # set marker margin(s) settings
        if self.__unifiedMargins:
            margin1Mask = (1 << self.breakpoint) | \
                          (1 << self.cbreakpoint) | \
                          (1 << self.tbreakpoint) | \
                          (1 << self.tcbreakpoint) | \
                          (1 << self.dbreakpoint) | \
                          (1 << self.currentline) | \
                          (1 << self.errorline) | \
                          (1 << self.bookmark) | \
                          (1 << self.syntaxerror) | \
                          (1 << self.notcovered) | \
                          (1 << self.taskmarker) | \
                          (1 << self.warning) | \
                          (1 << self.__changeMarkerUnsaved) | \
                          (1 << self.__changeMarkerSaved)
            self.setMarginWidth(1, 16)
            self.setMarginSensitivity(1, True)
            self.setMarginMarkerMask(1, margin1Mask)
            
            self.__linenoMargin = 0
            self.__foldMargin = 2
        else:
            
            self.__bmMargin = 0
            self.__linenoMargin = 1
            self.__bpMargin = 2
            self.__foldMargin = 3
            self.__indicMargin = 4
            
            marginBmMask = (1 << self.bookmark)
            self.setMarginWidth(self.__bmMargin, 16)
            self.setMarginSensitivity(self.__bmMargin, True)
            self.setMarginMarkerMask(self.__bmMargin, marginBmMask)
            
            marginBpMask = (1 << self.breakpoint) | \
                           (1 << self.cbreakpoint) | \
                           (1 << self.tbreakpoint) | \
                           (1 << self.tcbreakpoint) | \
                           (1 << self.dbreakpoint) | \
                           (1 << self.currentline) | \
                           (1 << self.errorline)
            self.setMarginWidth(self.__bpMargin, 16)
            self.setMarginSensitivity(self.__bpMargin, True)
            self.setMarginMarkerMask(self.__bpMargin, marginBpMask)
            
            marginIndicMask = (1 << self.syntaxerror) | \
                              (1 << self.notcovered) | \
                              (1 << self.taskmarker) | \
                              (1 << self.warning) | \
                              (1 << self.__changeMarkerUnsaved) | \
                              (1 << self.__changeMarkerSaved)
            self.setMarginWidth(self.__indicMargin, 16)
            self.setMarginSensitivity(self.__indicMargin, True)
            self.setMarginMarkerMask(self.__indicMargin, marginIndicMask)
        
        # set linenumber margin settings
        linenoMargin = Preferences.getEditor("LinenoMargin")
        self.setMarginLineNumbers(self.__linenoMargin, linenoMargin)
        if linenoMargin:
            self.__resizeLinenoMargin()
        else:
            self.setMarginWidth(self.__linenoMargin, 0)
        
        # set folding margin settings
        if Preferences.getEditor("FoldingMargin"):
            self.setMarginWidth(self.__foldMargin, 16)
            folding = Preferences.getEditor("FoldingStyle")
            try:
                folding = QsciScintilla.FoldStyle(folding)
            except AttributeError:
                pass
            self.setFolding(folding, self.__foldMargin)
            self.setFoldMarginColors(
                Preferences.getEditorColour("FoldmarginBackground"),
                Preferences.getEditorColour("FoldmarginBackground"))
            self.setFoldMarkersColors(
                Preferences.getEditorColour("FoldMarkersForeground"),
                Preferences.getEditorColour("FoldMarkersBackground"))
        else:
            self.setMarginWidth(self.__foldMargin, 0)
            self.setFolding(QsciScintilla.NoFoldStyle, self.__foldMargin)
    
    def __resizeLinenoMargin(self):
        """
        Private slot to resize the line numbers margin.
        """
        linenoMargin = Preferences.getEditor("LinenoMargin")
        if linenoMargin:
            self.setMarginWidth(
                self.__linenoMargin, '8' * (len(str(self.lines())) + 1))
    
    def __setTextDisplay(self):
        """
        Private method to configure the text display.
        """
        self.setTabWidth(Preferences.getEditor("TabWidth"))
        self.setIndentationWidth(Preferences.getEditor("IndentWidth"))
        if self.lexer_ and self.lexer_.alwaysKeepTabs():
            self.setIndentationsUseTabs(True)
        else:
            self.setIndentationsUseTabs(
                Preferences.getEditor("TabForIndentation"))
        self.setTabIndents(Preferences.getEditor("TabIndents"))
        self.setBackspaceUnindents(Preferences.getEditor("TabIndents"))
        self.setIndentationGuides(Preferences.getEditor("IndentationGuides"))
        if Preferences.getEditor("ShowWhitespace"):
            self.setWhitespaceVisibility(QsciScintilla.WsVisible)
            try:
                self.setWhitespaceForegroundColor(
                    Preferences.getEditorColour("WhitespaceForeground"))
                self.setWhitespaceBackgroundColor(
                    Preferences.getEditorColour("WhitespaceBackground"))
                self.setWhitespaceSize(
                    Preferences.getEditor("WhitespaceSize"))
            except AttributeError:
                # QScintilla before 2.5 doesn't support this
                pass
        else:
            self.setWhitespaceVisibility(QsciScintilla.WsInvisible)
        self.setEolVisibility(Preferences.getEditor("ShowEOL"))
        self.setAutoIndent(Preferences.getEditor("AutoIndentation"))
        if Preferences.getEditor("BraceHighlighting"):
            self.setBraceMatching(QsciScintilla.SloppyBraceMatch)
        else:
            self.setBraceMatching(QsciScintilla.NoBraceMatch)
        self.setMatchedBraceForegroundColor(
            Preferences.getEditorColour("MatchingBrace"))
        self.setMatchedBraceBackgroundColor(
            Preferences.getEditorColour("MatchingBraceBack"))
        self.setUnmatchedBraceForegroundColor(
            Preferences.getEditorColour("NonmatchingBrace"))
        self.setUnmatchedBraceBackgroundColor(
            Preferences.getEditorColour("NonmatchingBraceBack"))
        if Preferences.getEditor("CustomSelectionColours"):
            self.setSelectionBackgroundColor(
                Preferences.getEditorColour("SelectionBackground"))
        else:
            self.setSelectionBackgroundColor(
                QApplication.palette().color(QPalette.Highlight))
        if Preferences.getEditor("ColourizeSelText"):
            self.resetSelectionForegroundColor()
        elif Preferences.getEditor("CustomSelectionColours"):
            self.setSelectionForegroundColor(
                Preferences.getEditorColour("SelectionForeground"))
        else:
            self.setSelectionForegroundColor(
                QApplication.palette().color(QPalette.HighlightedText))
        self.setSelectionToEol(Preferences.getEditor("ExtendSelectionToEol"))
        self.setCaretForegroundColor(
            Preferences.getEditorColour("CaretForeground"))
        self.setCaretLineBackgroundColor(
            Preferences.getEditorColour("CaretLineBackground"))
        self.setCaretLineVisible(Preferences.getEditor("CaretLineVisible"))
        self.caretWidth = Preferences.getEditor("CaretWidth")
        self.setCaretWidth(self.caretWidth)
        self.useMonospaced = Preferences.getEditor("UseMonospacedFont")
        self.setMonospaced(self.useMonospaced)
        edgeMode = Preferences.getEditor("EdgeMode")
        edge = QsciScintilla.EdgeMode(edgeMode)
        self.setEdgeMode(edge)
        if edgeMode:
            self.setEdgeColumn(Preferences.getEditor("EdgeColumn"))
            self.setEdgeColor(Preferences.getEditorColour("Edge"))
        
        wrapVisualFlag = Preferences.getEditor("WrapVisualFlag")
        self.setWrapMode(Preferences.getEditor("WrapLongLinesMode"))
        self.setWrapVisualFlags(wrapVisualFlag, wrapVisualFlag)
        
        self.zoomTo(Preferences.getEditor("ZoomFactor"))
        
        self.searchIndicator = QsciScintilla.INDIC_CONTAINER
        self.indicatorDefine(
            self.searchIndicator, QsciScintilla.INDIC_BOX,
            Preferences.getEditorColour("SearchMarkers"))
        if not Preferences.getEditor("SearchMarkersEnabled") and \
           not Preferences.getEditor("QuickSearchMarkersEnabled") and \
           not Preferences.getEditor("MarkOccurrencesEnabled"):
            self.clearAllIndicators(self.searchIndicator)
        
        self.spellingIndicator = QsciScintilla.INDIC_CONTAINER + 1
        self.indicatorDefine(
            self.spellingIndicator, QsciScintilla.INDIC_SQUIGGLE,
            Preferences.getEditorColour("SpellingMarkers"))
        self.__setSpelling()
        
        self.setCursorFlashTime(QApplication.cursorFlashTime())
        
        try:
            if Preferences.getEditor("AnnotationsEnabled"):
                self.setAnnotationDisplay(QsciScintilla.AnnotationBoxed)
            else:
                self.setAnnotationDisplay(QsciScintilla.AnnotationHidden)
        except AttributeError:
            pass
        self.__setAnnotationStyles()
        
        if Preferences.getEditor("OverrideEditAreaColours"):
            self.setColor(Preferences.getEditorColour("EditAreaForeground"))
            self.setPaper(Preferences.getEditorColour("EditAreaBackground"))
        
        self.setVirtualSpaceOptions(
            Preferences.getEditor("VirtualSpaceOptions"))
    
    def __setEolMode(self):
        """
        Private method to configure the eol mode of the editor.
        """
        if self.fileName and \
           self.project.isOpen() and \
           self.project.isProjectFile(self.fileName):
            self.setEolModeByEolString(self.project.getEolString())
        else:
            eolMode = Preferences.getEditor("EOLMode")
            eolMode = QsciScintilla.EolMode(eolMode)
            self.setEolMode(eolMode)
        self.__eolChanged()
        
    def __setAutoCompletion(self):
        """
        Private method to configure the autocompletion function.
        """
        if self.lexer_:
            self.setAutoCompletionFillupsEnabled(
                Preferences.getEditor("AutoCompletionFillups"))
        self.setAutoCompletionCaseSensitivity(
            Preferences.getEditor("AutoCompletionCaseSensitivity"))
        self.setAutoCompletionReplaceWord(
            Preferences.getEditor("AutoCompletionReplaceWord"))
        try:
            self.setAutoCompletionUseSingle(
                Preferences.getEditor("AutoCompletionShowSingle"))
        except AttributeError:
            self.setAutoCompletionShowSingle(
                Preferences.getEditor("AutoCompletionShowSingle"))
        autoCompletionSource = Preferences.getEditor("AutoCompletionSource")
        if autoCompletionSource == QsciScintilla.AcsDocument:
            self.setAutoCompletionSource(QsciScintilla.AcsDocument)
        elif autoCompletionSource == QsciScintilla.AcsAPIs:
            self.setAutoCompletionSource(QsciScintilla.AcsAPIs)
        else:
            self.setAutoCompletionSource(QsciScintilla.AcsAll)
        if Preferences.getEditor("AutoCompletionEnabled"):
            if self.__acHookFunction is None:
                self.setAutoCompletionThreshold(
                    Preferences.getEditor("AutoCompletionThreshold"))
            else:
                self.setAutoCompletionThreshold(0)
        else:
            self.setAutoCompletionThreshold(-1)
            self.setAutoCompletionSource(QsciScintilla.AcsNone)
        
    def __setCallTips(self):
        """
        Private method to configure the calltips function.
        """
        if Preferences.getEditor("CallTipsEnabled"):
            self.setCallTipsBackgroundColor(
                Preferences.getEditorColour("CallTipsBackground"))
            self.setCallTipsVisible(Preferences.getEditor("CallTipsVisible"))
            calltipsStyle = Preferences.getEditor("CallTipsStyle")
            if calltipsStyle == QsciScintilla.CallTipsNoContext:
                self.setCallTipsStyle(QsciScintilla.CallTipsNoContext)
            elif calltipsStyle == \
                    QsciScintilla.CallTipsNoAutoCompletionContext:
                self.setCallTipsStyle(
                    QsciScintilla.CallTipsNoAutoCompletionContext)
            else:
                self.setCallTipsStyle(QsciScintilla.CallTipsContext)
            try:
                self.setCallTipsPosition(
                    Preferences.getEditor("CallTipsPosition"))
            except AttributeError:
                pass
        else:
            self.setCallTipsStyle(QsciScintilla.CallTipsNone)

    ###########################################################################
    ## Autocompletion handling methods below
    ###########################################################################

    def canAutoCompleteFromAPIs(self):
        """
        Public method to check for API availablity.
        
        @return flag indicating autocompletion from APIs is available (boolean)
        """
        return self.acAPI
        
    def autoCompleteQScintilla(self):
        """
        Public method to perform an autocompletion using QScintilla methods.
        """
        acs = Preferences.getEditor("AutoCompletionSource")
        if acs == QsciScintilla.AcsDocument:
            self.autoCompleteFromDocument()
        elif acs == QsciScintilla.AcsAPIs:
            self.autoCompleteFromAPIs()
        elif acs == QsciScintilla.AcsAll:
            self.autoCompleteFromAll()
        else:
            E5MessageBox.information(
                self,
                self.trUtf8("Autocompletion"),
                self.trUtf8(
                    """Autocompletion is not available because"""
                    """ there is no autocompletion source set."""))
        
    def setAutoCompletionEnabled(self, enable):
        """
        Public method to enable/disable autocompletion.
        
        @param enable flag indicating the desired autocompletion status
            (boolean)
        """
        if enable:
            self.setAutoCompletionThreshold(
                Preferences.getEditor("AutoCompletionThreshold"))
            autoCompletionSource = \
                Preferences.getEditor("AutoCompletionSource")
            if autoCompletionSource == QsciScintilla.AcsDocument:
                self.setAutoCompletionSource(QsciScintilla.AcsDocument)
            elif autoCompletionSource == QsciScintilla.AcsAPIs:
                self.setAutoCompletionSource(QsciScintilla.AcsAPIs)
            else:
                self.setAutoCompletionSource(QsciScintilla.AcsAll)
        else:
            self.setAutoCompletionThreshold(-1)
            self.setAutoCompletionSource(QsciScintilla.AcsNone)
        
    def __toggleAutoCompletionEnable(self):
        """
        Private slot to handle the Enable Autocompletion context menu entry.
        """
        if self.menuActs["AutoCompletionEnable"].isChecked():
            self.setAutoCompletionEnabled(True)
        else:
            self.setAutoCompletionEnabled(False)
    
    #################################################################
    ## Support for autocompletion hook methods
    #################################################################
    
    def __charAdded(self, charNumber):
        """
        Public slot called to handle the user entering a character.
        
        @param charNumber value of the character entered (integer)
        """
        if self.isListActive():
            char = chr(charNumber)
            if self.__isStartChar(char):
                self.cancelList()
                self.autoComplete(auto=True, context=True)
                return
            elif char == '(':
                self.cancelList()
        
        if self.callTipsStyle() != QsciScintilla.CallTipsNone and \
           self.lexer_ is not None and chr(charNumber) in '()':
            self.callTip()
        
        if not self.isCallTipActive():
            char = chr(charNumber)
            if self.__isStartChar(char):
                self.autoComplete(auto=True, context=True)
                return
            
            line, col = self.getCursorPosition()
            txt = self.getWordLeft(line, col)
            if len(txt) >= Preferences.getEditor("AutoCompletionThreshold"):
                self.autoComplete(auto=True, context=False)
                return
    
    def __isStartChar(self, ch):
        """
        Private method to check, if a character is an autocompletion start
        character.
        
        @param ch character to be checked (one character string)
        @return flag indicating the result (boolean)
        """
        if self.lexer_ is None:
            return False
        
        wseps = self.lexer_.autoCompletionWordSeparators()
        for wsep in wseps:
            if wsep.endswith(ch):
                return True
        
        return False
    
    def setAutoCompletionHook(self, func):
        """
        Public method to set an autocompletion hook.
        
        @param func Function to be set to handle autocompletion. func
            should be a function taking a reference to the editor and
            a boolean indicating to complete a context.
        """
        if self.__acHookFunction is not None:
            # there is another provider registered already
            E5MessageBox.warning(
                self,
                self.trUtf8("Activating Auto-Completion Provider"),
                self.trUtf8("""Auto-completion provider cannot be connected"""
                            """ because there is already another one active."""
                            """ Please check your configuration."""))
            return
        
        if self.autoCompletionThreshold() > 0:
            self.setAutoCompletionThreshold(0)
        self.__acHookFunction = func
        self.SCN_CHARADDED.connect(self.__charAdded)
    
    def unsetAutoCompletionHook(self):
        """
        Public method to unset a previously installed autocompletion hook.
        """
        self.SCN_CHARADDED.disconnect(self.__charAdded)
        self.__acHookFunction = None
        if self.autoCompletionThreshold() == 0:
            self.setAutoCompletionThreshold(
                Preferences.getEditor("AutoCompletionThreshold"))
    
    def autoCompletionHook(self):
        """
        Public method to get the autocompletion hook function.
        
        @return function set by setAutoCompletionHook()
        """
        return self.__acHookFunction
    
    def autoComplete(self, auto=False, context=True):
        """
        Public method to start autocompletion.
        
        @keyparam auto flag indicating a call from the __charAdded method
            (boolean)
        @keyparam context flag indicating to complete a context (boolean)
        """
        if auto and self.autoCompletionThreshold() == -1:
            # autocompletion is disabled
            return
        
        if self.__acHookFunction is not None:
            self.__acHookFunction(self, context)
        elif not auto:
            self.autoCompleteQScintilla()
        elif self.autoCompletionSource() != QsciScintilla.AcsNone:
            self.autoCompleteQScintilla()
    
    def callTip(self):
        """
        Public method to show calltips.
        """
        if self.__ctHookFunction is not None:
            self.__callTip()
        else:
            super(Editor, self).callTip()
    
    def __callTip(self):
        """
        Private method to show call tips provided by a plugin.
        """
        pos = self.currentPosition()
        
        # move backward to the start of the current calltip working out
        # which argument to highlight
        commas = 0
        found = False
        ch, pos = self.__getCharacter(pos)
        while ch:
            if ch == ',':
                commas += 1
            elif ch == ')':
                depth = 1
                
                # ignore everything back to the start of the corresponding
                # parenthesis
                ch, pos = self.__getCharacter(pos)
                while ch:
                    if ch == ')':
                        depth += 1
                    elif ch == '(':
                        depth -= 1
                        if depth == 0:
                            break
                    ch,  pos = self.__getCharacter(pos)
            elif ch == '(':
                found = True
                break
            
            ch, pos = self.__getCharacter(pos)
        
        self.SendScintilla(QsciScintilla.SCI_CALLTIPCANCEL)
        
        if not found:
            return
        
        try:
            callTips = self.__ctHookFunction(self, pos, commas)
        except TypeError:
            # for backward compatibility
            callTips = self.__ctHookFunction(self, pos)
        if len(callTips) == 0:
            if Preferences.getEditor("CallTipsScintillaOnFail"):
                # try QScintilla calltips
                super(Editor, self).callTip()
            return
        
        ctshift = 0
        for ct in callTips:
            shift = ct.index("(")
            if ctshift < shift:
                ctshift = shift
        
        cv = self.callTipsVisible()
        if cv > 0:
            # this is just a safe guard
            ct = self._encodeString("\n".join(callTips[:cv]))
        else:
            # until here and unindent below
            ct = self._encodeString("\n".join(callTips))
        
        self.SendScintilla(QsciScintilla.SCI_CALLTIPSHOW,
                           self.__adjustedCallTipPosition(ctshift, pos), ct)
        if b'\n' in ct:
            return
        
        # Highlight the current argument
        if commas == 0:
            astart = ct.find(b'(')
        else:
            astart = ct.find(b',')
            commas -= 1
            while astart != -1 and commas > 0:
                astart = ct.find(b',', astart + 1)
                commas -= 1
        
        if astart == -1:
            return
        
        depth = 0
        for aend in range(astart + 1, len(ct)):
            ch = ct[aend:aend + 1]
            
            if ch == b',' and depth == 0:
                break
            elif ch == b'(':
                depth += 1
            elif ch == b')':
                if depth == 0:
                    break
                
                depth -= 1
        
        if astart != aend:
            self.SendScintilla(QsciScintilla.SCI_CALLTIPSETHLT,
                               astart + 1, aend)
    
    def __adjustedCallTipPosition(self, ctshift, pos):
        """
        Private method to calculate an adjusted position for showing calltips.
        
        @param ctshift amount the calltip shall be shifted (integer)
        @param pos position into the text (integer)
        @return new position for the calltip (integer)
        """
        ct = pos
        if ctshift:
            ctmin = self.SendScintilla(
                QsciScintilla.SCI_POSITIONFROMLINE,
                self.SendScintilla(QsciScintilla.SCI_LINEFROMPOSITION, ct))
            if ct - ctshift < ctmin:
                ct = ctmin
            else:
                ct = ct - ctshift
        return ct
    
    def setCallTipHook(self, func):
        """
        Public method to set a calltip hook.
        
        @param func Function to be set to determine calltips. func
            should be a function taking a reference to the editor,
            a position into the text and the amount of commas to the
            left of the cursor. It should return the possible
            calltips as a list of strings.
        """
        if self.__ctHookFunction is not None:
            # there is another provider registered already
            E5MessageBox.warning(
                self,
                self.trUtf8("Activating Calltip Provider"),
                self.trUtf8("""Calltip provider cannot be connected"""
                            """ because there is already another one active."""
                            """ Please check your configuration."""))
            return
        
        self.__ctHookFunction = func
    
    def unsetCallTipHook(self):
        """
        Public method to unset a calltip hook.
        """
        self.__ctHookFunction = None
    
    def callTipHook(self):
        """
        Public method to get the calltip hook function.
        
        @return function set by setCallTipHook()
        """
        return self.__ctHookFunction
    
    #################################################################
    ## Methods needed by the context menu
    #################################################################
    
    def __marginNumber(self, xPos):
        """
        Private method to calculate the margin number based on a x position.
        
        @param xPos x position (integer)
        @return margin number (integer, -1 for no margin)
        """
        width = 0
        for margin in range(5):
            width += self.marginWidth(margin)
            if xPos <= width:
                return margin
        return -1
        
    def contextMenuEvent(self, evt):
        """
        Private method implementing the context menu event.
        
        @param evt the context menu event (QContextMenuEvent)
        """
        evt.accept()
        if self.__marginNumber(evt.x()) == -1:
            self.spellingMenuPos = self.positionFromPoint(evt.pos())
            if self.spellingMenuPos >= 0 and \
               self.spell is not None and \
               self.hasIndicator(self.spellingIndicator, self.spellingMenuPos):
                self.spellingMenu.popup(evt.globalPos())
            else:
                self.menu.popup(evt.globalPos())
        else:
            self.line = self.lineAt(evt.pos())
            if self.__unifiedMargins:
                self.marginMenu.popup(evt.globalPos())
            else:
                if self.__marginNumber(evt.x()) in [self.__bmMargin,
                                                    self.__linenoMargin]:
                    self.bmMarginMenu.popup(evt.globalPos())
                elif self.__marginNumber(evt.x()) == self.__bpMargin:
                    self.bpMarginMenu.popup(evt.globalPos())
                elif self.__marginNumber(evt.x()) == self.__indicMargin:
                    self.indicMarginMenu.popup(evt.globalPos())
        
    def __showContextMenu(self):
        """
        Private slot handling the aboutToShow signal of the context menu.
        """
        self.menuActs["Save"].setEnabled(self.isModified())
        self.menuActs["Undo"].setEnabled(self.isUndoAvailable())
        self.menuActs["Redo"].setEnabled(self.isRedoAvailable())
        self.menuActs["Revert"].setEnabled(self.isModified())
        if not self.miniMenu:
            self.menuActs["Cut"].setEnabled(self.hasSelectedText())
            self.menuActs["Copy"].setEnabled(self.hasSelectedText())
        if not self.isResourcesFile:
            if self.fileName and \
               (self.isPy3File() or self.isPy2File()):
                self.menuActs["Show"].setEnabled(True)
            else:
                self.menuActs["Show"].setEnabled(False)
            if self.fileName and \
               (self.isPy3File() or self.isPy2File() or self.isRubyFile()):
                self.menuActs["Diagrams"].setEnabled(True)
            else:
                self.menuActs["Diagrams"].setEnabled(False)
        if not self.miniMenu:
            if self.lexer_ is not None:
                self.menuActs["Comment"].setEnabled(
                    self.lexer_.canBlockComment())
                self.menuActs["Uncomment"].setEnabled(
                    self.lexer_.canBlockComment())
                self.menuActs["StreamComment"].setEnabled(
                    self.lexer_.canStreamComment())
                self.menuActs["BoxComment"].setEnabled(
                    self.lexer_.canBoxComment())
            else:
                self.menuActs["Comment"].setEnabled(False)
                self.menuActs["Uncomment"].setEnabled(False)
                self.menuActs["StreamComment"].setEnabled(False)
                self.menuActs["BoxComment"].setEnabled(False)
        
        self.menuActs["TypingAidsEnabled"].setEnabled(
            self.completer is not None)
        self.menuActs["TypingAidsEnabled"].setChecked(
            self.completer is not None and self.completer.isEnabled())
        
        from .SpellChecker import SpellChecker
        spellingAvailable = SpellChecker.isAvailable()
        self.menuActs["SpellCheck"].setEnabled(spellingAvailable)
        self.menuActs["SpellCheckSelection"].setEnabled(
            spellingAvailable and self.hasSelectedText())
        self.menuActs["SpellCheckRemove"].setEnabled(
            spellingAvailable and self.spellingMenuPos >= 0)
        
        if self.menuActs["OpenRejections"]:
            if self.fileName:
                rej = "{0}.rej".format(self.fileName)
                self.menuActs["OpenRejections"].setEnabled(os.path.exists(rej))
            else:
                self.menuActs["OpenRejections"].setEnabled(False)
        
        self.showMenu.emit("Main", self.menu,  self)
        
    def __showContextMenuAutocompletion(self):
        """
        Private slot called before the autocompletion menu is shown.
        """
        self.menuActs["acDynamic"].setEnabled(
            self.acAPI or self.__acHookFunction is not None)
        self.menuActs["acAPI"].setEnabled(self.acAPI)
        self.menuActs["acAPIDocument"].setEnabled(self.acAPI)
        self.menuActs["calltip"].setEnabled(self.acAPI)
        
        self.showMenu.emit("Autocompletion", self.autocompletionMenu,  self)
        
    def __showContextMenuShow(self):
        """
        Private slot called before the show menu is shown.
        """
        prEnable = False
        coEnable = False
        
        # first check if the file belongs to a project
        if self.project.isOpen() and \
                self.project.isProjectSource(self.fileName):
            fn = self.project.getMainScript(True)
            if fn is not None:
                tfn = Utilities.getTestFileName(fn)
                basename = os.path.splitext(fn)[0]
                tbasename = os.path.splitext(tfn)[0]
                prEnable = prEnable or \
                    os.path.isfile("{0}.profile".format(basename)) or \
                    os.path.isfile("{0}.profile".format(tbasename))
                coEnable = (
                    coEnable or
                    os.path.isfile("{0}.coverage".format(basename)) or
                    os.path.isfile("{0}.coverage".format(tbasename))) and \
                    self.project.isPy3Project()
        
        # now check ourself
        fn = self.getFileName()
        if fn is not None:
            tfn = Utilities.getTestFileName(fn)
            basename = os.path.splitext(fn)[0]
            tbasename = os.path.splitext(tfn)[0]
            prEnable = prEnable or \
                os.path.isfile("{0}.profile".format(basename)) or \
                os.path.isfile("{0}.profile".format(tbasename))
            coEnable = (
                coEnable or
                os.path.isfile("{0}.coverage".format(basename)) or
                os.path.isfile("{0}.coverage".format(tbasename))) and \
                self.isPy3File()
        
        # now check for syntax errors
        if self.hasSyntaxErrors():
            coEnable = False
        
        self.profileMenuAct.setEnabled(prEnable)
        self.coverageMenuAct.setEnabled(coEnable)
        self.coverageShowAnnotationMenuAct.setEnabled(
            coEnable and len(self.notcoveredMarkers) == 0)
        self.coverageHideAnnotationMenuAct.setEnabled(
            len(self.notcoveredMarkers) > 0)
        
        self.showMenu.emit("Show", self.menuShow,  self)
        
    def __showContextMenuGraphics(self):
        """
        Private slot handling the aboutToShow signal of the diagrams context
        menu.
        """
        if self.project.isOpen() and \
                self.project.isProjectSource(self.fileName):
            self.applicationDiagramMenuAct.setEnabled(True)
        else:
            self.applicationDiagramMenuAct.setEnabled(False)
        
        self.showMenu.emit("Graphics", self.graphicsMenu,  self)
        
    def __showContextMenuMargin(self):
        """
        Private slot handling the aboutToShow signal of the margins context
        menu.
        """
        if self.fileName and \
           (self.isPy3File() or self.isPy2File() or self.isRubyFile()):
            self.marginMenuActs["Breakpoint"].setEnabled(True)
            self.marginMenuActs["TempBreakpoint"].setEnabled(True)
            if self.markersAtLine(self.line) & self.breakpointMask:
                self.marginMenuActs["EditBreakpoint"].setEnabled(True)
                self.marginMenuActs["EnableBreakpoint"].setEnabled(True)
            else:
                self.marginMenuActs["EditBreakpoint"].setEnabled(False)
                self.marginMenuActs["EnableBreakpoint"].setEnabled(False)
            if self.markersAtLine(self.line) & (1 << self.dbreakpoint):
                self.marginMenuActs["EnableBreakpoint"].setText(
                    self.trUtf8('Enable breakpoint'))
            else:
                self.marginMenuActs["EnableBreakpoint"].setText(
                    self.trUtf8('Disable breakpoint'))
            if self.breaks:
                self.marginMenuActs["NextBreakpoint"].setEnabled(True)
                self.marginMenuActs["PreviousBreakpoint"].setEnabled(True)
                self.marginMenuActs["ClearBreakpoint"].setEnabled(True)
            else:
                self.marginMenuActs["NextBreakpoint"].setEnabled(False)
                self.marginMenuActs["PreviousBreakpoint"].setEnabled(False)
                self.marginMenuActs["ClearBreakpoint"].setEnabled(False)
        else:
            self.marginMenuActs["Breakpoint"].setEnabled(False)
            self.marginMenuActs["TempBreakpoint"].setEnabled(False)
            self.marginMenuActs["EditBreakpoint"].setEnabled(False)
            self.marginMenuActs["EnableBreakpoint"].setEnabled(False)
            self.marginMenuActs["NextBreakpoint"].setEnabled(False)
            self.marginMenuActs["PreviousBreakpoint"].setEnabled(False)
            self.marginMenuActs["ClearBreakpoint"].setEnabled(False)
            
        if self.bookmarks:
            self.marginMenuActs["NextBookmark"].setEnabled(True)
            self.marginMenuActs["PreviousBookmark"].setEnabled(True)
            self.marginMenuActs["ClearBookmark"].setEnabled(True)
        else:
            self.marginMenuActs["NextBookmark"].setEnabled(False)
            self.marginMenuActs["PreviousBookmark"].setEnabled(False)
            self.marginMenuActs["ClearBookmark"].setEnabled(False)
            
        if len(self.syntaxerrors):
            self.marginMenuActs["GotoSyntaxError"].setEnabled(True)
            self.marginMenuActs["ClearSyntaxError"].setEnabled(True)
            if self.markersAtLine(self.line) & (1 << self.syntaxerror):
                self.marginMenuActs["ShowSyntaxError"].setEnabled(True)
            else:
                self.marginMenuActs["ShowSyntaxError"].setEnabled(False)
        else:
            self.marginMenuActs["GotoSyntaxError"].setEnabled(False)
            self.marginMenuActs["ClearSyntaxError"].setEnabled(False)
            self.marginMenuActs["ShowSyntaxError"].setEnabled(False)
        
        if len(self.warnings):
            self.marginMenuActs["NextWarningMarker"].setEnabled(True)
            self.marginMenuActs["PreviousWarningMarker"].setEnabled(True)
            self.marginMenuActs["ClearWarnings"].setEnabled(True)
            if self.markersAtLine(self.line) & (1 << self.warning):
                self.marginMenuActs["ShowWarning"].setEnabled(True)
            else:
                self.marginMenuActs["ShowWarning"].setEnabled(False)
        else:
            self.marginMenuActs["NextWarningMarker"].setEnabled(False)
            self.marginMenuActs["PreviousWarningMarker"].setEnabled(False)
            self.marginMenuActs["ClearWarnings"].setEnabled(False)
            self.marginMenuActs["ShowWarning"].setEnabled(False)
        
        if self.notcoveredMarkers:
            self.marginMenuActs["NextCoverageMarker"].setEnabled(True)
            self.marginMenuActs["PreviousCoverageMarker"].setEnabled(True)
        else:
            self.marginMenuActs["NextCoverageMarker"].setEnabled(False)
            self.marginMenuActs["PreviousCoverageMarker"].setEnabled(False)
        
        if self.__hasTaskMarkers:
            self.marginMenuActs["PreviousTaskMarker"].setEnabled(True)
            self.marginMenuActs["NextTaskMarker"].setEnabled(True)
        else:
            self.marginMenuActs["PreviousTaskMarker"].setEnabled(False)
            self.marginMenuActs["NextTaskMarker"].setEnabled(False)
        
        if self.__hasChangeMarkers:
            self.marginMenuActs["PreviousChangeMarker"].setEnabled(True)
            self.marginMenuActs["NextChangeMarker"].setEnabled(True)
        else:
            self.marginMenuActs["PreviousChangeMarker"].setEnabled(False)
            self.marginMenuActs["NextChangeMarker"].setEnabled(False)
        
        self.showMenu.emit("Margin", self.sender(),  self)
        
    def __showContextMenuChecks(self):
        """
        Private slot handling the aboutToShow signal of the checks context
        menu.
        """
        self.showMenu.emit("Checks", self.checksMenu,  self)
        
    def __contextSave(self):
        """
        Private slot handling the save context menu entry.
        """
        ok = self.saveFile()
        if ok:
            self.vm.setEditorName(self, self.fileName)
        
    def __contextSaveAs(self):
        """
        Private slot handling the save as context menu entry.
        """
        ok = self.saveFileAs()
        if ok:
            self.vm.setEditorName(self, self.fileName)
        
    def __contextClose(self):
        """
        Private slot handling the close context menu entry.
        """
        self.vm.closeEditor(self)
    
    def __contextOpenRejections(self):
        """
        Private slot handling the open rejections file context menu entry.
        """
        if self.fileName:
            rej = "{0}.rej".format(self.fileName)
            if os.path.exists(rej):
                self.vm.openSourceFile(rej)
    
    def __newView(self):
        """
        Private slot to create a new view to an open document.
        """
        self.vm.newEditorView(self.fileName, self, self.filetype)
        
    def __newViewNewSplit(self):
        """
        Private slot to create a new view to an open document.
        """
        self.vm.addSplit()
        self.vm.newEditorView(self.fileName, self, self.filetype)
        
    def __selectAll(self):
        """
        Private slot handling the select all context menu action.
        """
        self.selectAll(True)
            
    def __deselectAll(self):
        """
        Private slot handling the deselect all context menu action.
        """
        self.selectAll(False)
        
    def joinLines(self):
        """
        Public slot to join the current line with the next one.
        """
        curLine = self.getCursorPosition()[0]
        if curLine == self.lines() - 1:
            return
        
        line0Text = self.text(curLine)
        line1Text = self.text(curLine + 1)
        if line1Text in ["", "\r", "\n", "\r\n"]:
            return
        
        if line0Text.rstrip("\r\n\\ \t").endswith(("'", '"')) and \
                line1Text.lstrip().startswith(("'", '"')):
            # merging multi line strings
            startChars = "\r\n\\ \t'\""
            endChars = " \t'\""
        else:
            startChars = "\r\n\\ \t"
            endChars = " \t"
        
        # determine start index
        startIndex = len(line0Text)
        while startIndex > 0 and line0Text[startIndex - 1] in startChars:
            startIndex -= 1
        if startIndex == 0:
            return
        
        # determine end index
        endIndex = 0
        while line1Text[endIndex] in endChars:
            endIndex += 1
        
        self.setSelection(curLine, startIndex, curLine + 1, endIndex)
        self.beginUndoAction()
        self.removeSelectedText()
        self.insertAt(" ", curLine, startIndex)
        self.endUndoAction()
        
    def shortenEmptyLines(self):
        """
        Public slot to compress lines consisting solely of whitespace
        characters.
        """
        searchRE = r"^[ \t]+$"
        
        ok = self.findFirstTarget(searchRE, True, False, False, 0, 0)
        self.beginUndoAction()
        while ok:
            self.replaceTarget("")
            ok = self.findNextTarget()
        self.endUndoAction()
        
    def __autosaveEnable(self):
        """
        Private slot handling the autosave enable context menu action.
        """
        if self.menuActs["AutosaveEnable"].isChecked():
            self.autosaveManuallyDisabled = False
        else:
            self.autosaveManuallyDisabled = True
        
    def shouldAutosave(self):
        """
        Public slot to check the autosave flags.
        
        @return flag indicating this editor should be saved (boolean)
        """
        return self.fileName is not None and \
<<<<<<< HEAD
            not self.autosaveManuallyDisabled and \
            not self.isReadOnly()
        
=======
               not self.autosaveManuallyDisabled and \
               not self.isReadOnly()


>>>>>>> 159fb4e9
    def __autoSyntaxCheck(self):
        """
        Private method to perform an automatic syntax check of the file.
        """
        isPy2 = self.isPy2File()
        if (isPy2 or self.isPy3File()) == False:
            return
        
        if Preferences.getEditor("AutoCheckSyntax"):
            if Preferences.getEditor("OnlineSyntaxCheck"):
                self.__onlineSyntaxCheckTimer.stop()
            self.clearSyntaxError()
            self.clearFlakesWarnings()
<<<<<<< HEAD
            if self.isPy3File():
                syntaxError, _fn, errorline, errorindex, _code, _error = \
                    Utilities.compile(self.fileName or "(Unnamed)",
                                      self.text())
                if syntaxError:
                    self.toggleSyntaxError(
                        int(errorline), int(errorindex), True, _error)
                else:
                    if Preferences.getFlakes("IncludeInSyntaxCheck"):
                        from Utilities.py3flakes.checker import Checker
                        from Utilities.py3flakes.messages import ImportStarUsed
                        
                        ignoreStarImportWarnings = \
                            Preferences.getFlakes("IgnoreStarImportWarnings")
                        try:
                            txt = self.text()\
                                .replace("\r\n", "\n")\
                                .replace("\r", "\n")
                            warnings = Checker(
                                txt, self.fileName or "(Unnamed)")
                            warnings.messages.sort(key=lambda a: a.lineno)
                            for warning in warnings.messages:
                                if ignoreStarImportWarnings and \
                                   isinstance(warning, ImportStarUsed):
                                    continue
                                
                                _fn, lineno, message = warning.getMessageData()
                                if "__IGNORE_WARNING__" not in \
                                        Utilities.extractLineFlags(
                                            self.text(lineno - 1).strip()):
                                    self.toggleFlakesWarning(
                                        lineno, True, message)
                        except SyntaxError as err:
                            if err.text.strip():
                                msg = err.text.strip()
                            else:
                                msg = err.msg
                            self.toggleSyntaxError(err.lineno, True, msg)
            elif self.isPy2File() and self.fileName is not None:
                syntaxError, _fn, errorline, errorindex, _code, _error, \
                    warnings = Utilities.py2compile(
                        self.fileName,
                        checkFlakes=Preferences.getFlakes(
                            "IncludeInSyntaxCheck"))
                if syntaxError:
                    self.toggleSyntaxError(
                        int(errorline), int(errorindex), True, _error)
                else:
                    for warning in warnings:
                        self.toggleFlakesWarning(
                            int(warning[1]), True, warning[2])
        
=======

            syntaxError, _fn, errorline, errorindex, _code, _error, warnings = \
                Utilities.compile(self.fileName or "(Unnamed)", self.text(), isPy2)
            if syntaxError:
                self.toggleSyntaxError(errorline, errorindex, True, _error)
            else:
                for warning in warnings:
                    self.toggleFlakesWarning(
                        warning[2], True, warning[3])


>>>>>>> 159fb4e9
    def __initOnlineSyntaxCheck(self):
        """
        Private slot to initialize the online syntax check.
        """
        self.__onlineSyntaxCheckTimer = QTimer(self)
        self.__onlineSyntaxCheckTimer.setSingleShot(True)
        self.__onlineSyntaxCheckTimer.setInterval(
            Preferences.getEditor("OnlineSyntaxCheckInterval") * 1000)
        self.__onlineSyntaxCheckTimer.timeout.connect(self.__autoSyntaxCheck)
        self.textChanged.connect(self.__resetOnlineSyntaxCheckTimer)
        
    def __resetOnlineSyntaxCheckTimer(self):
        """
        Private method to reset the online syntax check timer.
        """
        if Preferences.getEditor("OnlineSyntaxCheck"):
            self.__onlineSyntaxCheckTimer.stop()
            self.__onlineSyntaxCheckTimer.start()
        
    def __showCodeMetrics(self):
        """
        Private method to handle the code metrics context menu action.
        """
        if not self.checkDirty():
            return
        
        from DataViews.CodeMetricsDialog import CodeMetricsDialog
        self.codemetrics = CodeMetricsDialog()
        self.codemetrics.show()
        self.codemetrics.start(self.fileName)
        
    def __getCodeCoverageFile(self):
        """
        Private method to get the filename of the file containing coverage
        info.
        
        @return filename of the coverage file (string)
        """
        files = []
        
        # first check if the file belongs to a project and there is
        # a project coverage file
        if self.project.isOpen() and \
                self.project.isProjectSource(self.fileName):
            fn = self.project.getMainScript(True)
            if fn is not None:
                tfn = Utilities.getTestFileName(fn)
                basename = os.path.splitext(fn)[0]
                tbasename = os.path.splitext(tfn)[0]
                
                f = "{0}.coverage".format(basename)
                tf = "{0}.coverage".format(tbasename)
                if os.path.isfile(f):
                    files.append(f)
                if os.path.isfile(tf):
                    files.append(tf)
        
        # now check, if there are coverage files belonging to ourself
        fn = self.getFileName()
        if fn is not None:
            tfn = Utilities.getTestFileName(fn)
            basename = os.path.splitext(fn)[0]
            tbasename = os.path.splitext(tfn)[0]
            
            f = "{0}.coverage".format(basename)
            tf = "{0}.coverage".format(tbasename)
            if os.path.isfile(f) and not f in files:
                files.append(f)
            if os.path.isfile(tf) and not tf in files:
                files.append(tf)
        
        if files:
            if len(files) > 1:
                fn, ok = QInputDialog.getItem(
                    self,
                    self.trUtf8("Code Coverage"),
                    self.trUtf8("Please select a coverage file"),
                    files,
                    0, False)
                if not ok:
                    return
            else:
                fn = files[0]
        else:
            fn = None
        
        return fn
        
    def __showCodeCoverage(self):
        """
        Private method to handle the code coverage context menu action.
        """
        fn = self.__getCodeCoverageFile()
        if fn:
            from DataViews.PyCoverageDialog import PyCoverageDialog
            self.codecoverage = PyCoverageDialog()
            self.codecoverage.show()
            self.codecoverage.start(fn, self.fileName)
        
    def refreshCoverageAnnotations(self):
        """
        Public method to refresh the code coverage annotations.
        """
        if self.showingNotcoveredMarkers:
            self.codeCoverageShowAnnotations(silent=True)
        
    def codeCoverageShowAnnotations(self, silent=False):
        """
        Public method to handle the show code coverage annotations context
        menu action.
        
        @param silent flag indicating to not show any dialog (boolean)
        """
        self.__codeCoverageHideAnnotations()
        
        fn = self.__getCodeCoverageFile()
        if fn:
            from DebugClients.Python3.coverage import coverage
            cover = coverage(data_file=fn)
            cover.use_cache(True)
            cover.load()
            missing = cover.analysis2(self.fileName)[3]
            if missing:
                for line in missing:
                    handle = self.markerAdd(line - 1, self.notcovered)
                    self.notcoveredMarkers.append(handle)
                    self.coverageMarkersShown.emit(True)
            else:
                if not silent:
                    E5MessageBox.information(
                        self,
                        self.trUtf8("Show Code Coverage Annotations"),
                        self.trUtf8("""All lines have been covered."""))
            self.showingNotcoveredMarkers = True
        else:
            if not silent:
                E5MessageBox.warning(
                    self,
                    self.trUtf8("Show Code Coverage Annotations"),
                    self.trUtf8("""There is no coverage file available."""))
        
    def __codeCoverageHideAnnotations(self):
        """
        Private method to handle the hide code coverage annotations context
        menu action.
        """
        for handle in self.notcoveredMarkers:
            self.markerDeleteHandle(handle)
        self.notcoveredMarkers = []
        self.coverageMarkersShown.emit(False)
        self.showingNotcoveredMarkers = False
        
    def hasCoverageMarkers(self):
        """
        Public method to test, if there are coverage markers.
        
        @return flag indicating the presence of coverage markers (boolean)
        """
        return len(self.notcoveredMarkers) > 0
        
    def nextUncovered(self):
        """
        Public slot to handle the 'Next uncovered' context menu action.
        """
        line, index = self.getCursorPosition()
        if line == self.lines() - 1:
            line = 0
        else:
            line += 1
        ucline = self.markerFindNext(line, 1 << self.notcovered)
        if ucline < 0:
            # wrap around
            ucline = self.markerFindNext(0, 1 << self.notcovered)
        if ucline >= 0:
            self.setCursorPosition(ucline, 0)
            self.ensureLineVisible(ucline)
        
    def previousUncovered(self):
        """
        Public slot to handle the 'Previous uncovered' context menu action.
        """
        line, index = self.getCursorPosition()
        if line == 0:
            line = self.lines() - 1
        else:
            line -= 1
        ucline = self.markerFindPrevious(line, 1 << self.notcovered)
        if ucline < 0:
            # wrap around
            ucline = self.markerFindPrevious(
                self.lines() - 1, 1 << self.notcovered)
        if ucline >= 0:
            self.setCursorPosition(ucline, 0)
            self.ensureLineVisible(ucline)
        
    def __showProfileData(self):
        """
        Private method to handle the show profile data context menu action.
        """
        files = []
        
        # first check if the file belongs to a project and there is
        # a project profile file
        if self.project.isOpen() and \
                self.project.isProjectSource(self.fileName):
            fn = self.project.getMainScript(True)
            if fn is not None:
                tfn = Utilities.getTestFileName(fn)
                basename = os.path.splitext(fn)[0]
                tbasename = os.path.splitext(tfn)[0]
                
                f = "{0}.profile".format(basename)
                tf = "{0}.profile".format(tbasename)
                if os.path.isfile(f):
                    files.append(f)
                if os.path.isfile(tf):
                    files.append(tf)
        
        # now check, if there are profile files belonging to ourself
        fn = self.getFileName()
        if fn is not None:
            tfn = Utilities.getTestFileName(fn)
            basename = os.path.splitext(fn)[0]
            tbasename = os.path.splitext(tfn)[0]
            
            f = "{0}.profile".format(basename)
            tf = "{0}.profile".format(tbasename)
            if os.path.isfile(f) and not f in files:
                files.append(f)
            if os.path.isfile(tf) and not tf in files:
                files.append(tf)
        
        if files:
            if len(files) > 1:
                fn, ok = QInputDialog.getItem(
                    self,
                    self.trUtf8("Profile Data"),
                    self.trUtf8("Please select a profile file"),
                    files,
                    0, False)
                if not ok:
                    return
            else:
                fn = files[0]
        else:
            return
        
        from DataViews.PyProfileDialog import PyProfileDialog
        self.profiledata = PyProfileDialog()
        self.profiledata.show()
        self.profiledata.start(fn, self.fileName)
        
    def __lmBbookmarks(self):
        """
        Private method to handle the 'LMB toggles bookmark' context menu
        action.
        """
        self.marginMenuActs["LMBbookmarks"].setChecked(True)
        self.marginMenuActs["LMBbreakpoints"].setChecked(False)
        
    def __lmBbreakpoints(self):
        """
        Private method to handle the 'LMB toggles breakpoint' context menu
        action.
        """
        self.marginMenuActs["LMBbookmarks"].setChecked(True)
        self.marginMenuActs["LMBbreakpoints"].setChecked(False)
    
    ###########################################################################
    ## Syntax error handling methods below
    ###########################################################################

    def toggleSyntaxError(self, line, index, error, msg="", show=False):
        """
        Public method to toggle a syntax error indicator.
        
        @param line line number of the syntax error (integer)
        @param index index number of the syntax error (integer)
        @param error flag indicating if the error marker should be
            set or deleted (boolean)
        @param msg error message (string)
        @keyparam show flag indicating to set the cursor to the error position
            (boolean)
        """
        if line == 0:
            line = 1
            # hack to show a syntax error marker, if line is reported to be 0
        if error:
            # set a new syntax error marker
            markers = self.markersAtLine(line - 1)
            if not (markers & (1 << self.syntaxerror)):
                handle = self.markerAdd(line - 1, self.syntaxerror)
                index += self.indentation(line - 1)
                self.syntaxerrors[handle] = [(msg, index)]
                self.syntaxerrorToggled.emit(self)
            else:
                for handle in list(self.syntaxerrors.keys()):
                    if self.markerLine(handle) == line - 1 and \
                       (msg, index) not in self.syntaxerrors[handle]:
                        self.syntaxerrors[handle].append((msg, index))
            if show:
                self.setCursorPosition(line - 1, index)
                self.ensureLineVisible(line - 1)
        else:
            for handle in list(self.syntaxerrors.keys()):
                if self.markerLine(handle) == line - 1:
                    del self.syntaxerrors[handle]
                    self.markerDeleteHandle(handle)
                    self.syntaxerrorToggled.emit(self)
        
        self.__setAnnotation(line - 1)
        
    def getSyntaxErrors(self):
        """
        Public method to retrieve the syntax error markers.
        
        @return sorted list of all lines containing a syntax error
            (list of integer)
        """
        selist = []
        for handle in list(self.syntaxerrors.keys()):
            selist.append(self.markerLine(handle) + 1)
        
        selist.sort()
        return selist
        
    def hasSyntaxErrors(self):
        """
        Public method to check for the presence of syntax errors.
        
        @return flag indicating the presence of syntax errors (boolean)
        """
        return len(self.syntaxerrors) > 0
    
    def gotoSyntaxError(self):
        """
        Public slot to handle the 'Goto syntax error' context menu action.
        """
        seline = self.markerFindNext(0, 1 << self.syntaxerror)
        if seline >= 0:
            index = 0
            for handle in self.syntaxerrors.keys():
                if self.markerLine(handle) == seline:
                    index = self.syntaxerrors[handle][0][1]
            self.setCursorPosition(seline, index)
        self.ensureLineVisible(seline)
        
    def clearSyntaxError(self):
        """
        Public slot to handle the 'Clear all syntax error' context menu action.
        """
        for handle in list(self.syntaxerrors.keys()):
            line = self.markerLine(handle) + 1
            self.toggleSyntaxError(line, 0, False)
        
    def __showSyntaxError(self, line=-1):
        """
        Private slot to handle the 'Show syntax error message'
        context menu action.
        
        @param line line number to show the syntax error for (integer)
        """
        if line == -1:
            line = self.line
        
        for handle in list(self.syntaxerrors.keys()):
            if self.markerLine(handle) == line:
                errors = [e[0] for e in self.syntaxerrors[handle]]
                E5MessageBox.critical(
                    self,
                    self.trUtf8("Syntax Error"),
                    "\n".join(errors))
                break
        else:
            E5MessageBox.critical(
                self,
                self.trUtf8("Syntax Error"),
                self.trUtf8("No syntax error message available."))
    
    ###########################################################################
    ## Flakes warning handling methods below
    ###########################################################################
    
    def toggleFlakesWarning(self, line, warning, msg="",
                            warningType=WarningCode):
        """
        Public method to toggle a flakes warning indicator.
        
        Note: This method is used to set code style warnings as well.
        
        @param line line number of the flakes warning
        @param warning flag indicating if the warning marker should be
            set or deleted (boolean)
        @param msg warning message (string)
        @keyparam warningType type of warning message (integer)
        """
        if line == 0:
            line = 1
            # hack to show a warning marker, if line is reported to be 0
        if warning:
            # set/ammend a new warning marker
            warn = (msg, warningType)
            markers = self.markersAtLine(line - 1)
            if not (markers & (1 << self.warning)):
                handle = self.markerAdd(line - 1, self.warning)
                self.warnings[handle] = [warn]
                self.syntaxerrorToggled.emit(self)
            else:
                for handle in list(self.warnings.keys()):
                    if self.markerLine(handle) == line - 1 and \
                       warn not in self.warnings[handle]:
                        self.warnings[handle].append(warn)
        else:
            for handle in list(self.warnings.keys()):
                if self.markerLine(handle) == line - 1:
                    del self.warnings[handle]
                    self.markerDeleteHandle(handle)
                    self.syntaxerrorToggled.emit(self)
        
        self.__setAnnotation(line - 1)
    
    def getFlakesWarnings(self):
        """
        Public method to retrieve the flakes warning markers.
        
        @return sorted list of all lines containing a flakes warning
            (list of integer)
        """
        fwlist = []
        for handle in list(self.warnings.keys()):
            fwlist.append(self.markerLine(handle) + 1)
        
        fwlist.sort()
        return fwlist
    
    def hasFlakesWarnings(self):
        """
        Public method to check for the presence of flakes warnings.
        
        @return flag indicating the presence of flakes warnings (boolean)
        """
        return len(self.warnings) > 0
    
    def nextFlakesWarning(self):
        """
        Public slot to handle the 'Next warning' context menu action.
        """
        line, index = self.getCursorPosition()
        if line == self.lines() - 1:
            line = 0
        else:
            line += 1
        fwline = self.markerFindNext(line, 1 << self.warning)
        if fwline < 0:
            # wrap around
            fwline = self.markerFindNext(0, 1 << self.warning)
        if fwline >= 0:
            self.setCursorPosition(fwline, 0)
            self.ensureLineVisible(fwline)
    
    def previousFlakesWarning(self):
        """
        Public slot to handle the 'Previous warning' context menu action.
        """
        line, index = self.getCursorPosition()
        if line == 0:
            line = self.lines() - 1
        else:
            line -= 1
        fwline = self.markerFindPrevious(line, 1 << self.warning)
        if fwline < 0:
            # wrap around
            fwline = self.markerFindPrevious(
                self.lines() - 1, 1 << self.warning)
        if fwline >= 0:
            self.setCursorPosition(fwline, 0)
            self.ensureLineVisible(fwline)
    
    def clearFlakesWarnings(self):
        """
        Public slot to handle the 'Clear all warnings' context menu action.
        """
        for handle in self.warnings:
            self.warnings[handle] = []
            self.__setAnnotation(self.markerLine(handle))
            self.markerDeleteHandle(handle)
        self.warnings = {}
        self.syntaxerrorToggled.emit(self)
    
    def __showFlakesWarning(self, line=-1):
        """
        Private slot to handle the 'Show warning' context menu action.
        
        @param line line number to show the flakes warning for (integer)
        """
        if line == -1:
            line = self.line
        
        for handle in list(self.warnings.keys()):
            if self.markerLine(handle) == line:
                E5MessageBox.warning(
                    self,
                    self.trUtf8("Warning"),
                    '\n'.join([w[0] for w in self.warnings[handle]]))
                break
        else:
            E5MessageBox.warning(
                self,
                self.trUtf8("Warning"),
                self.trUtf8("No warning messages available."))
    
    ###########################################################################
    ## Annotation handling methods below
    ###########################################################################
    
    def __setAnnotationStyles(self):
        """
        Private slot to define the style used by inline annotations.
        """
        if hasattr(QsciScintilla, "annotate"):
            self.annotationWarningStyle = \
                QsciScintilla.STYLE_LASTPREDEFINED + 1
            self.SendScintilla(
                QsciScintilla.SCI_STYLESETFORE,
                self.annotationWarningStyle,
                Preferences.getEditorColour("AnnotationsWarningForeground"))
            self.SendScintilla(
                QsciScintilla.SCI_STYLESETBACK,
                self.annotationWarningStyle,
                Preferences.getEditorColour("AnnotationsWarningBackground"))
            
            self.annotationErrorStyle = self.annotationWarningStyle + 1
            self.SendScintilla(
                QsciScintilla.SCI_STYLESETFORE,
                self.annotationErrorStyle,
                Preferences.getEditorColour("AnnotationsErrorForeground"))
            self.SendScintilla(
                QsciScintilla.SCI_STYLESETBACK,
                self.annotationErrorStyle,
                Preferences.getEditorColour("AnnotationsErrorBackground"))
            
            self.annotationStyleStyle = self.annotationErrorStyle + 1
            self.SendScintilla(
                QsciScintilla.SCI_STYLESETFORE,
                self.annotationStyleStyle,
                Preferences.getEditorColour("AnnotationsStyleForeground"))
            self.SendScintilla(
                QsciScintilla.SCI_STYLESETBACK,
                self.annotationStyleStyle,
                Preferences.getEditorColour("AnnotationsStyleBackground"))
        
    def __setAnnotation(self, line):
        """
        Private method to set the annotations for the given line.
        
        @param line number of the line that needs annotation (integer)
        """
        if hasattr(QsciScintilla, "annotate"):
            warningAnnotations = []
            errorAnnotations = []
            styleAnnotations = []
            
            # step 1: do warnings
            for handle in list(self.warnings.keys()):
                if self.markerLine(handle) == line:
                    for msg, warningType in self.warnings[handle]:
                        if warningType == self.WarningStyle:
                            styleAnnotations.append(
                                self.trUtf8("Style: {0}").format(msg))
                        else:
                            warningAnnotations.append(
                                self.trUtf8("Warning: {0}").format(msg))
            
            # step 2: do syntax errors
            for handle in list(self.syntaxerrors.keys()):
                if self.markerLine(handle) == line:
                    for msg, _ in self.syntaxerrors[handle]:
                        errorAnnotations.append(
                            self.trUtf8("Error: {0}").format(msg))
            
            annotations = []
            if styleAnnotations:
                annotationStyleTxt = "\n".join(styleAnnotations)
                if warningAnnotations or errorAnnotations:
                    annotationStyleTxt += "\n"
                annotations.append(QsciStyledText(
                    annotationStyleTxt, self.annotationStyleStyle))
            
            if warningAnnotations:
                annotationWarningTxt = "\n".join(warningAnnotations)
                if errorAnnotations:
                    annotationWarningTxt += "\n"
                annotations.append(QsciStyledText(
                    annotationWarningTxt, self.annotationWarningStyle))
            
            if errorAnnotations:
                annotationErrorTxt = "\n".join(errorAnnotations)
                annotations.append(QsciStyledText(
                    annotationErrorTxt, self.annotationErrorStyle))
            
            if annotations:
                self.annotate(line, annotations)
            else:
                self.clearAnnotations(line)
    
    def __refreshAnnotations(self):
        """
        Private method to refresh the annotations.
        """
        if hasattr(QsciScintilla, "annotate"):
            self.clearAnnotations()
            for handle in list(self.warnings.keys()) + \
                    list(self.syntaxerrors.keys()):
                line = self.markerLine(handle)
                self.__setAnnotation(line)
    
    #################################################################
    ## Macro handling methods
    #################################################################
    
    def __getMacroName(self):
        """
        Private method to select a macro name from the list of macros.
        
        @return Tuple of macro name and a flag, indicating, if the user
            pressed ok or canceled the operation. (string, boolean)
        """
        qs = []
        for s in list(self.macros.keys()):
            qs.append(s)
        qs.sort()
        return QInputDialog.getItem(
            self,
            self.trUtf8("Macro Name"),
            self.trUtf8("Select a macro name:"),
            qs,
            0, False)
        
    def macroRun(self):
        """
        Public method to execute a macro.
        """
        name, ok = self.__getMacroName()
        if ok and name:
            self.macros[name].play()
        
    def macroDelete(self):
        """
        Public method to delete a macro.
        """
        name, ok = self.__getMacroName()
        if ok and name:
            del self.macros[name]
        
    def macroLoad(self):
        """
        Public method to load a macro from a file.
        """
        configDir = Utilities.getConfigDir()
        fname = E5FileDialog.getOpenFileName(
            self,
            self.trUtf8("Load macro file"),
            configDir,
            self.trUtf8("Macro files (*.macro)"))
        
        if not fname:
            return  # user aborted
        
        try:
            f = open(fname, "r", encoding="utf-8")
            lines = f.readlines()
            f.close()
        except IOError:
            E5MessageBox.critical(
                self,
                self.trUtf8("Error loading macro"),
                self.trUtf8(
                    "<p>The macro file <b>{0}</b> could not be read.</p>")
                .format(fname))
            return
        
        if len(lines) != 2:
            E5MessageBox.critical(
                self,
                self.trUtf8("Error loading macro"),
                self.trUtf8("<p>The macro file <b>{0}</b> is corrupt.</p>")
                .format(fname))
            return
        
        macro = QsciMacro(lines[1], self)
        self.macros[lines[0].strip()] = macro
        
    def macroSave(self):
        """
        Public method to save a macro to a file.
        """
        configDir = Utilities.getConfigDir()
        
        name, ok = self.__getMacroName()
        if not ok or not name:
            return  # user abort
        
        fname, selectedFilter = E5FileDialog.getSaveFileNameAndFilter(
            self,
            self.trUtf8("Save macro file"),
            configDir,
            self.trUtf8("Macro files (*.macro)"),
            "",
            E5FileDialog.Options(E5FileDialog.DontConfirmOverwrite))
        
        if not fname:
            return  # user aborted
        
        ext = QFileInfo(fname).suffix()
        if not ext:
            ex = selectedFilter.split("(*")[1].split(")")[0]
            if ex:
                fname += ex
        if QFileInfo(fname).exists():
            res = E5MessageBox.yesNo(
                self,
                self.trUtf8("Save macro"),
                self.trUtf8("<p>The macro file <b>{0}</b> already exists."
                            " Overwrite it?</p>").format(fname),
                icon=E5MessageBox.Warning)
            if not res:
                return
        fname = Utilities.toNativeSeparators(fname)
        
        try:
            f = open(fname, "w", encoding="utf-8")
            f.write("{0}{1}".format(name, "\n"))
            f.write(self.macros[name].save())
            f.close()
        except IOError:
            E5MessageBox.critical(
                self,
                self.trUtf8("Error saving macro"),
                self.trUtf8(
                    "<p>The macro file <b>{0}</b> could not be written.</p>")
                .format(fname))
            return
        
    def macroRecordingStart(self):
        """
        Public method to start macro recording.
        """
        if self.recording:
            res = E5MessageBox.yesNo(
                self,
                self.trUtf8("Start Macro Recording"),
                self.trUtf8("Macro recording is already active. Start new?"),
                icon=E5MessageBox.Warning,
                yesDefault=True)
            if res:
                self.macroRecordingStop()
            else:
                return
        else:
            self.recording = True
        
        self.curMacro = QsciMacro(self)
        self.curMacro.startRecording()
        
    def macroRecordingStop(self):
        """
        Public method to stop macro recording.
        """
        if not self.recording:
            return      # we are not recording
        
        self.curMacro.endRecording()
        self.recording = False
        
        name, ok = QInputDialog.getText(
            self,
            self.trUtf8("Macro Recording"),
            self.trUtf8("Enter name of the macro:"),
            QLineEdit.Normal)
        
        if ok and name:
            self.macros[name] = self.curMacro
        
        self.curMacro = None
        
    #################################################################
    ## Overwritten methods
    #################################################################
    
    def undo(self):
        """
        Public method to undo the last recorded change.
        """
        super(Editor, self).undo()
        self.undoAvailable.emit(self.isUndoAvailable())
        self.redoAvailable.emit(self.isRedoAvailable())
        
    def redo(self):
        """
        Public method to redo the last recorded change.
        """
        super(Editor, self).redo()
        self.undoAvailable.emit(self.isUndoAvailable())
        self.redoAvailable.emit(self.isRedoAvailable())
        
    def close(self, alsoDelete=False):
        """
        Public method called when the window gets closed.
        
        This overwritten method redirects the action to our
        ViewManager.closeEditor, which in turn calls our closeIt
        method.
        
        @param alsoDelete ignored
        @return flag indicating a successful close of the editor (boolean)
        """
        return self.vm.closeEditor(self)
        
    def closeIt(self):
        """
        Public method called by the viewmanager to finally get rid of us.
        """
        if Preferences.getEditor("ClearBreaksOnClose") and not self.__clones:
            self.__menuClearBreakpoints()
        
        for clone in self.__clones[:]:
            self.removeClone(clone)
            clone.removeClone(self)
        
        self.breakpointModel.rowsAboutToBeRemoved.disconnect(
            self.__deleteBreakPoints)
        self.breakpointModel.dataAboutToBeChanged.disconnect(
            self.__breakPointDataAboutToBeChanged)
        self.breakpointModel.dataChanged.disconnect(
            self.__changeBreakPoints)
        self.breakpointModel.rowsInserted.disconnect(
            self.__addBreakPoints)
        
        if self.spell:
            self.spell.stopIncrementalCheck()
        
        try:
            self.project.projectPropertiesChanged.disconnect(
                self.__projectPropertiesChanged)
        except TypeError:
            pass
        
        if self.fileName:
            self.taskViewer.clearFileTasks(self.fileName, True)
        
        super(Editor, self).close()
        
    def keyPressEvent(self, ev):
        """
        Re-implemented to handle the user input a key at a time.
        
        @param ev key event (QKeyEvent)
        """
        txt = ev.text()
        
        # See it is text to insert.
        if len(txt) and txt >= " ":
            super(Editor, self).keyPressEvent(ev)
        else:
            ev.ignore()
        
    def focusInEvent(self, event):
        """
        Protected method called when the editor receives focus.
        
        This method checks for modifications of the current file and
        rereads it upon request. The cursor is placed at the current position
        assuming, that it is in the vicinity of the old position after the
        reread.
        
        @param event the event object (QFocusEvent)
        """
        self.recolor()
        self.vm.editActGrp.setEnabled(True)
        self.vm.editorActGrp.setEnabled(True)
        self.vm.copyActGrp.setEnabled(True)
        self.vm.viewActGrp.setEnabled(True)
        self.vm.searchActGrp.setEnabled(True)
        try:
            self.setCaretWidth(self.caretWidth)
        except AttributeError:
            pass
        self.__updateReadOnly(False)
        if self.vm.editorsCheckFocusInEnabled() and \
           not self.inReopenPrompt and self.fileName and \
           QFileInfo(self.fileName).lastModified().toString() != \
                self.lastModified.toString():
            self.inReopenPrompt = True
            if Preferences.getEditor("AutoReopen") and not self.isModified():
                self.refresh()
            else:
                msg = self.trUtf8(
                    """<p>The file <b>{0}</b> has been changed while it"""
                    """ was opened in eric5. Reread it?</p>""")\
                    .format(self.fileName)
                yesDefault = True
                if self.isModified():
                    msg += self.trUtf8(
                        """<br><b>Warning:</b> You will lose"""
                        """ your changes upon reopening it.""")
                    yesDefault = False
                res = E5MessageBox.yesNo(
                    self,
                    self.trUtf8("File changed"), msg,
                    icon=E5MessageBox.Warning,
                    yesDefault=yesDefault)
                if res:
                    self.refresh()
                else:
                    # do not prompt for this change again...
                    self.lastModified = QFileInfo(self.fileName).lastModified()
            self.inReopenPrompt = False
        
        self.setCursorFlashTime(QApplication.cursorFlashTime())
        
        super(Editor, self).focusInEvent(event)
        
    def focusOutEvent(self, event):
        """
        Public method called when the editor loses focus.
        
        @param event the event object (QFocusEvent)
        """
        self.vm.editorActGrp.setEnabled(False)
        self.setCaretWidth(0)
        
        super(Editor, self).focusOutEvent(event)
        
    def changeEvent(self, evt):
        """
        Protected method called to process an event.
        
        This implements special handling for the events showMaximized,
        showMinimized and showNormal. The windows caption is shortened
        for the minimized mode and reset to the full filename for the
        other modes. This is to make the editor windows work nicer
        with the QWorkspace.
        
        @param evt the event, that was generated (QEvent)
        """
        if evt.type() == QEvent.WindowStateChange and \
           self.fileName is not None:
            if self.windowState() == Qt.WindowStates(Qt.WindowMinimized):
                cap = os.path.basename(self.fileName)
            else:
                cap = self.fileName
            if self.isReadOnly():
                cap = self.trUtf8("{0} (ro)").format(cap)
            self.setWindowTitle(cap)
        
        super(Editor, self).changeEvent(evt)
        
    def mousePressEvent(self, event):
        """
        Protected method to handle the mouse press event.
        
        @param event the mouse press event (QMouseEvent)
        """
        self.vm.eventFilter(self, event)
        super(Editor, self).mousePressEvent(event)
        
    def wheelEvent(self, evt):
        """
        Protected method to handle wheel events.
        
        @param evt reference to the wheel event (QWheelEvent)
        """
        if evt.modifiers() & Qt.ControlModifier:
            if evt.delta() < 0:
                self.zoomOut()
            else:
                self.zoomIn()
            evt.accept()
            return
        
        if evt.modifiers() & Qt.ShiftModifier:
            if evt.delta() < 0:
                self.gotoMethodClass(False)
            else:
                self.gotoMethodClass(True)
            evt.accept()
            return
        
        super(Editor, self).wheelEvent(evt)
    
    def event(self, evt):
        """
        Protected method handling events.
        
        @param evt reference to the event (QEvent)
        @return flag indicating, if the event was handled (boolean)
        """
        if evt.type() == QEvent.Gesture:
            self.gestureEvent(evt)
            return True
        
        return super(Editor, self).event(evt)
    
    def gestureEvent(self, evt):
        """
        Protected method handling gesture events.
        
        @param evt reference to the gesture event (QGestureEvent
        """
        pinch = evt.gesture(Qt.PinchGesture)
        if pinch:
            if pinch.state() == Qt.GestureStarted:
                zoom = (self.getZoom() + 10) / 10.0
                pinch.setScaleFactor(zoom)
            else:
                zoom = int(pinch.scaleFactor() * 10) - 10
                if zoom <= -9:
                    zoom = -9
                    pinch.setScaleFactor(0.1)
                elif zoom >= 20:
                    zoom = 20
                    pinch.setScaleFactor(3.0)
                self.zoomTo(zoom)
            evt.accept()
    
    def __updateReadOnly(self, bForce=True):
        """
        Private method to update the readOnly information for this editor.
        
        If bForce is True, then updates everything regardless if
        the attributes have actually changed, such as during
        initialization time.  A signal is emitted after the
        caption change.

        @param bForce True to force change, False to only update and emit
                signal if there was an attribute change.
        """
        if self.fileName is None:
            return
        readOnly = not QFileInfo(self.fileName).isWritable() or \
            self.isReadOnly()
        if not bForce and (readOnly == self.isReadOnly()):
            return
        cap = self.fileName
        if readOnly:
            cap = self.trUtf8("{0} (ro)".format(cap))
        self.setReadOnly(readOnly)
        self.setWindowTitle(cap)
        self.captionChanged.emit(cap, self)
        
    def refresh(self):
        """
        Public slot to refresh the editor contents.
        """
        # save cursor position
        cline, cindex = self.getCursorPosition()
        
        # save bookmarks and breakpoints and clear them
        bmlist = self.getBookmarks()
        self.clearBookmarks()
        
        # clear syntax error markers
        self.clearSyntaxError()
        
        # clear flakes warning markers
        self.clearFlakesWarnings()
        
        # clear breakpoint markers
        for handle in list(self.breaks.keys()):
            self.markerDeleteHandle(handle)
        self.breaks = {}
        
        # reread the file
        try:
            self.readFile(self.fileName)
        except IOError:
            # do not prompt for this change again...
            self.lastModified = QDateTime.currentDateTime()
        self.setModified(False)
        
        # re-initialize the online change tracer
        self.__reinitOnlineChangeTrace()
        
        # reset cursor position
        self.setCursorPosition(cline, cindex)
        self.ensureCursorVisible()
        
        # reset bookmarks and breakpoints to their old position
        if bmlist:
            for bm in bmlist:
                self.toggleBookmark(bm)
        self.__restoreBreakpoints()
        
        self.editorSaved.emit(self.fileName)
        self.__autoSyntaxCheck()
        
        self.refreshed.emit()
        
    def setMonospaced(self, on):
        """
        Public method to set/reset a monospaced font.
        
        @param on flag to indicate usage of a monospace font (boolean)
        """
        if on:
            f = Preferences.getEditorOtherFonts("MonospacedFont")
            self.monospacedStyles(f)
        else:
            if not self.lexer_:
                self.clearStyles()
                self.__setMarginsDisplay()
            self.setFont(Preferences.getEditorOtherFonts("DefaultFont"))
        
        self.useMonospaced = on
    
    #################################################################
    ## Drag and Drop Support
    #################################################################
    
    def dragEnterEvent(self, event):
        """
        Protected method to handle the drag enter event.
        
        @param event the drag enter event (QDragEnterEvent)
        """
        self.inDragDrop = event.mimeData().hasUrls()
        if self.inDragDrop:
            event.acceptProposedAction()
        else:
            super(Editor, self).dragEnterEvent(event)
        
    def dragMoveEvent(self, event):
        """
        Protected method to handle the drag move event.
        
        @param event the drag move event (QDragMoveEvent)
        """
        if self.inDragDrop:
            event.accept()
        else:
            super(Editor, self).dragMoveEvent(event)
        
    def dragLeaveEvent(self, event):
        """
        Protected method to handle the drag leave event.
        
        @param event the drag leave event (QDragLeaveEvent)
        """
        if self.inDragDrop:
            self.inDragDrop = False
            event.accept()
        else:
            super(Editor, self).dragLeaveEvent(event)
        
    def dropEvent(self, event):
        """
        Protected method to handle the drop event.
        
        @param event the drop event (QDropEvent)
        """
        if event.mimeData().hasUrls():
            for url in event.mimeData().urls():
                fname = url.toLocalFile()
                if fname:
                    if not QFileInfo(fname).isDir():
                        self.vm.openSourceFile(fname)
                    else:
                        E5MessageBox.information(
                            self,
                            self.trUtf8("Drop Error"),
                            self.trUtf8("""<p><b>{0}</b> is not a file.</p>""")
                            .format(fname))
            event.acceptProposedAction()
        else:
            super(Editor, self).dropEvent(event)
        
        self.inDragDrop = False
    
    #################################################################
    ## Support for Qt resources files
    #################################################################
    
    def __initContextMenuResources(self):
        """
        Private method used to setup the Resources context sub menu.
        
        @return reference to the generated menu (QMenu)
        """
        menu = QMenu(self.trUtf8('Resources'))
        
        menu.addAction(
            self.trUtf8('Add file...'), self.__addFileResource)
        menu.addAction(
            self.trUtf8('Add files...'), self.__addFileResources)
        menu.addAction(
            self.trUtf8('Add aliased file...'),
            self.__addFileAliasResource)
        menu.addAction(
            self.trUtf8('Add localized resource...'),
            self.__addLocalizedResource)
        menu.addSeparator()
        menu.addAction(
            self.trUtf8('Add resource frame'), self.__addResourceFrame)
        
        menu.aboutToShow.connect(self.__showContextMenuResources)
        
        return menu
        
    def __showContextMenuResources(self):
        """
        Private slot handling the aboutToShow signal of the resources context
        menu.
        """
        self.showMenu.emit("Resources", self.resourcesMenu,  self)
        
    def __addFileResource(self):
        """
        Private method to handle the Add file context menu action.
        """
        dirStr = os.path.dirname(self.fileName)
        file = E5FileDialog.getOpenFileName(
            self,
            self.trUtf8("Add file resource"),
            dirStr,
            "")
        if file:
            relFile = QDir(dirStr).relativeFilePath(file)
            line, index = self.getCursorPosition()
            self.insert("  <file>{0}</file>\n".format(relFile))
            self.setCursorPosition(line + 1, index)
        
    def __addFileResources(self):
        """
        Private method to handle the Add files context menu action.
        """
        dirStr = os.path.dirname(self.fileName)
        files = E5FileDialog.getOpenFileNames(
            self,
            self.trUtf8("Add file resources"),
            dirStr,
            "")
        if files:
            myDir = QDir(dirStr)
            filesText = ""
            for file in files:
                relFile = myDir.relativeFilePath(file)
                filesText += "  <file>{0}</file>\n".format(relFile)
            line, index = self.getCursorPosition()
            self.insert(filesText)
            self.setCursorPosition(line + len(files), index)
        
    def __addFileAliasResource(self):
        """
        Private method to handle the Add aliased file context menu action.
        """
        dirStr = os.path.dirname(self.fileName)
        file = E5FileDialog.getOpenFileName(
            self,
            self.trUtf8("Add aliased file resource"),
            dirStr,
            "")
        if file:
            relFile = QDir(dirStr).relativeFilePath(file)
            alias, ok = QInputDialog.getText(
                self,
                self.trUtf8("Add aliased file resource"),
                self.trUtf8("Alias for file <b>{0}</b>:").format(relFile),
                QLineEdit.Normal,
                relFile)
            if ok and alias:
                line, index = self.getCursorPosition()
                self.insert('  <file alias="{1}">{0}</file>\n'
                            .format(relFile, alias))
                self.setCursorPosition(line + 1, index)
        
    def __addLocalizedResource(self):
        """
        Private method to handle the Add localized resource context menu
        action.
        """
        from Project.AddLanguageDialog import AddLanguageDialog
        dlg = AddLanguageDialog(self)
        if dlg.exec_() == QDialog.Accepted:
            lang = dlg.getSelectedLanguage()
            line, index = self.getCursorPosition()
            self.insert('<qresource lang="{0}">\n</qresource>\n'.format(lang))
            self.setCursorPosition(line + 2, index)
        
    def __addResourceFrame(self):
        """
        Private method to handle the Add resource frame context menu action.
        """
        line, index = self.getCursorPosition()
        self.insert('<!DOCTYPE RCC>\n'
                    '<RCC version="1.0">\n'
                    '<qresource>\n'
                    '</qresource>\n'
                    '</RCC>\n')
        self.setCursorPosition(line + 5, index)
    
    #################################################################
    ## Support for diagrams below
    #################################################################
    
    def __showClassDiagram(self):
        """
        Private method to handle the Class Diagram context menu action.
        """
        from Graphics.UMLDialog import UMLDialog
        if not self.checkDirty():
            return
        
        self.classDiagram = UMLDialog(
            UMLDialog.ClassDiagram, self.project, self.fileName,
            self, noAttrs=False)
        self.classDiagram.show()
        
    def __showPackageDiagram(self):
        """
        Private method to handle the Package Diagram context menu action.
        """
        from Graphics.UMLDialog import UMLDialog
        if not self.checkDirty():
            return
        
        package = os.path.isdir(self.fileName) and \
            self.fileName or os.path.dirname(self.fileName)
        res = E5MessageBox.yesNo(
            self,
            self.trUtf8("Package Diagram"),
            self.trUtf8("""Include class attributes?"""),
            yesDefault=True)
        self.packageDiagram = UMLDialog(
            UMLDialog.PackageDiagram, self.project, package,
            self, noAttrs=not res)
        self.packageDiagram.show()
        
    def __showImportsDiagram(self):
        """
        Private method to handle the Imports Diagram context menu action.
        """
        from Graphics.UMLDialog import UMLDialog
        if not self.checkDirty():
            return
        
        package = os.path.isdir(self.fileName) and self.fileName \
            or os.path.dirname(self.fileName)
        res = E5MessageBox.yesNo(
            self,
            self.trUtf8("Imports Diagram"),
            self.trUtf8("""Include imports from external modules?"""))
        self.importsDiagram = UMLDialog(
            UMLDialog.ImportsDiagram, self.project, package,
            self, showExternalImports=res)
        self.importsDiagram.show()
        
    def __showApplicationDiagram(self):
        """
        Private method to handle the Imports Diagram context menu action.
        """
        from Graphics.UMLDialog import UMLDialog
        res = E5MessageBox.yesNo(
            self,
            self.trUtf8("Application Diagram"),
            self.trUtf8("""Include module names?"""),
            yesDefault=True)
        self.applicationDiagram = UMLDialog(
            UMLDialog.ApplicationDiagram, self.project,
            self, noModules=not res)
        self.applicationDiagram.show()
    
    def __loadDiagram(self):
        """
        Private slot to load a diagram from file.
        """
        from Graphics.UMLDialog import UMLDialog
        self.loadedDiagram = UMLDialog(
            UMLDialog.NoDiagram, self.project, parent=self)
        if self.loadedDiagram.load():
            self.loadedDiagram.show(fromFile=True)
        else:
            self.loadedDiagram = None
    
    #######################################################################
    ## Typing aids related methods below
    #######################################################################
    
    def __toggleTypingAids(self):
        """
        Private slot to toggle the typing aids.
        """
        if self.menuActs["TypingAidsEnabled"].isChecked():
            self.completer.setEnabled(True)
        else:
            self.completer.setEnabled(False)
    
    #######################################################################
    ## Autocompleting templates
    #######################################################################
    
    def editorCommand(self, cmd):
        """
        Public method to perform a simple editor command.
        
        @param cmd the scintilla command to be performed
        """
        if cmd == QsciScintilla.SCI_TAB:
            line, index = self.getCursorPosition()
            tmplName = self.getWordLeft(line, index)
            if tmplName:
                if e5App().getObject("TemplateViewer").hasTemplate(
                        tmplName, self.getLanguage()):
                    self.__applyTemplate(tmplName, self.getLanguage())
                    return
                else:
                    templateNames = \
                        e5App().getObject("TemplateViewer").getTemplateNames(
                            tmplName, self.getLanguage())
                    if len(templateNames) == 1:
                        self.__applyTemplate(templateNames[0],
                                             self.getLanguage())
                        return
                    elif len(templateNames) > 1:
                        self.showUserList(
                            TemplateCompletionListID,
                            ["{0}?{1:d}".format(t, self.TemplateImageID)
                             for t in templateNames])
                        return
        
        super(Editor, self).editorCommand(cmd)
    
    def __completionListSelected(self, id, txt):
        """
        Private slot to handle the selection from the completion list.
        
        @param id the ID of the user list (should be 1) (integer)
        @param txt the selected text (string)
        """
        if id == TemplateCompletionListID:
            self.__applyTemplate(txt, self.getLanguage())
    
    def __applyTemplate(self, templateName, language):
        """
        Private method to apply a template by name.
        
        @param templateName name of the template to apply (string)
        @param language name of the language (group) to get the template
            from (string)
        """
        if e5App().getObject("TemplateViewer").hasTemplate(
                templateName, self.getLanguage()):
            self.extendSelectionWordLeft()
            e5App().getObject("TemplateViewer").applyNamedTemplate(
                templateName, self.getLanguage())
    
    #######################################################################
    ## Project related methods
    #######################################################################
    
    def __projectPropertiesChanged(self):
        """
        Private slot to handle changes of the project properties.
        """
        if self.spell:
            pwl, pel = self.project.getProjectDictionaries()
            self.__setSpellingLanguage(self.project.getProjectSpellLanguage(),
                                       pwl=pwl, pel=pel)
        
        self.setEolModeByEolString(self.project.getEolString())
        self.convertEols(self.eolMode())
    
    def addedToProject(self):
        """
        Public method to signal, that this editor has been added to a project.
        """
        if self.spell:
            pwl, pel = self.project.getProjectDictionaries()
            self.__setSpellingLanguage(self.project.getProjectSpellLanguage(),
                                       pwl=pwl, pel=pel)
        
        self.project.projectPropertiesChanged.connect(
            self.__projectPropertiesChanged)
    
    def projectOpened(self):
        """
        Public slot to handle the opening of a project.
        """
        if self.fileName and \
           self.project.isProjectSource(self.fileName):
            self.project.projectPropertiesChanged.connect(
                self.__projectPropertiesChanged)
            self.setSpellingForProject()
    
    def projectClosed(self):
        """
        Public slot to handle the closing of a project.
        """
        try:
            self.project.projectPropertiesChanged.disconnect(
                self.__projectPropertiesChanged)
        except TypeError:
            pass
    
    #######################################################################
    ## Spellchecking related methods
    #######################################################################
    
    def __setSpellingLanguage(self, language, pwl="", pel=""):
        """
        Private slot to set the spell checking language.
        
        @param language spell checking language to be set (string)
        @keyparam pwl name of the personal/project word list (string)
        @keyparam pel name of the personal/project exclude list (string)
        """
        if self.spell and self.spell.getLanguage() != language:
            self.spell.setLanguage(language, pwl=pwl, pel=pel)
            self.spell.checkDocumentIncrementally()
    
    def __setSpelling(self):
        """
        Private method to initialize the spell checking functionality.
        """
        if Preferences.getEditor("SpellCheckingEnabled"):
            self.__spellCheckStringsOnly = Preferences.getEditor(
                "SpellCheckStringsOnly")
            if self.spell is None:
                from .SpellChecker import SpellChecker
                self.spell = SpellChecker(self, self.spellingIndicator,
                                          checkRegion=self.isSpellCheckRegion)
            self.setSpellingForProject()
            self.spell.setMinimumWordSize(
                Preferences.getEditor("SpellCheckingMinWordSize"))
            
            self.setAutoSpellChecking()
        else:
            self.spell = None
            self.clearAllIndicators(self.spellingIndicator)

    def setSpellingForProject(self):
        """
        Public method to set the spell checking options for files belonging
        to the current project.
        """
        if self.fileName and \
           self.project.isOpen() and \
           self.project.isProjectSource(self.fileName):
            pwl, pel = self.project.getProjectDictionaries()
            self.__setSpellingLanguage(self.project.getProjectSpellLanguage(),
                                       pwl=pwl, pel=pel)
    
    def setAutoSpellChecking(self):
        """
        Public method to set the automatic spell checking.
        """
        if Preferences.getEditor("AutoSpellCheckingEnabled"):
            try:
                self.SCN_CHARADDED.connect(
                    self.__spellCharAdded, Qt.UniqueConnection)
            except TypeError:
                pass
            self.spell.checkDocumentIncrementally()
        else:
            try:
                self.SCN_CHARADDED.disconnect(self.__spellCharAdded)
            except TypeError:
                pass
            self.clearAllIndicators(self.spellingIndicator)
    
    def isSpellCheckRegion(self, pos):
        """
        Public method to check, if the given position is within a region, that
        should be spell checked.
        
        @param pos position to be checked (integer)
        @return flag indicating pos is in a spell check region (boolean)
        """
        if self.__spellCheckStringsOnly:
            style = self.styleAt(pos)
            if self.lexer_ is not None:
                return self.lexer_.isCommentStyle(style) or \
                    self.lexer_.isStringStyle(style)
        return True
    
    @pyqtSlot(int)
    def __spellCharAdded(self, charNumber):
        """
        Public slot called to handle the user entering a character.
        
        @param charNumber value of the character entered (integer)
        """
        if self.spell:
            if not chr(charNumber).isalnum():
                self.spell.checkWord(
                    self.positionBefore(self.currentPosition()), True)
            elif self.hasIndicator(
                    self.spellingIndicator, self.currentPosition()):
                self.spell.checkWord(self.currentPosition())
    
    def checkSpelling(self):
        """
        Public slot to perform an interactive spell check of the document.
        """
        if self.spell:
            cline, cindex = self.getCursorPosition()
            from .SpellCheckingDialog import SpellCheckingDialog
            dlg = SpellCheckingDialog(self.spell, 0, self.length(), self)
            dlg.exec_()
            self.setCursorPosition(cline, cindex)
            if Preferences.getEditor("AutoSpellCheckingEnabled"):
                self.spell.checkDocumentIncrementally()
    
    def __checkSpellingSelection(self):
        """
        Private slot to spell check the current selection.
        """
        from .SpellCheckingDialog import SpellCheckingDialog
        sline, sindex, eline, eindex = self.getSelection()
        startPos = self.positionFromLineIndex(sline, sindex)
        endPos = self.positionFromLineIndex(eline, eindex)
        dlg = SpellCheckingDialog(self.spell, startPos, endPos, self)
        dlg.exec_()
    
    def __checkSpellingWord(self):
        """
        Private slot to check the word below the spelling context menu.
        """
        from .SpellCheckingDialog import SpellCheckingDialog
        line, index = self.lineIndexFromPosition(self.spellingMenuPos)
        wordStart, wordEnd = self.getWordBoundaries(line, index)
        wordStartPos = self.positionFromLineIndex(line, wordStart)
        wordEndPos = self.positionFromLineIndex(line, wordEnd)
        dlg = SpellCheckingDialog(self.spell, wordStartPos, wordEndPos, self)
        dlg.exec_()
    
    def __showContextMenuSpelling(self):
        """
        Private slot to set up the spelling menu before it is shown.
        """
        self.spellingMenu.clear()
        self.spellingSuggActs = []
        line, index = self.lineIndexFromPosition(self.spellingMenuPos)
        word = self.getWord(line, index)
        suggestions = self.spell.getSuggestions(word)
        for suggestion in suggestions[:5]:
            self.spellingSuggActs.append(
                self.spellingMenu.addAction(suggestion))
        if suggestions:
            self.spellingMenu.addSeparator()
        self.spellingMenu.addAction(
            UI.PixmapCache.getIcon("spellchecking.png"),
            self.trUtf8("Check spelling..."), self.__checkSpellingWord)
        self.spellingMenu.addAction(
            self.trUtf8("Add to dictionary"), self.__addToSpellingDictionary)
        self.spellingMenu.addAction(
            self.trUtf8("Ignore All"), self.__ignoreSpellingAlways)
        
        self.showMenu.emit("Spelling", self.spellingMenu,  self)
    
    def __contextMenuSpellingTriggered(self, action):
        """
        Private slot to handle the selection of a suggestion of the spelling
        context menu.
        
        @param action reference to the action that was selected (QAction)
        """
        if action in self.spellingSuggActs:
            replacement = action.text()
            line, index = self.lineIndexFromPosition(self.spellingMenuPos)
            wordStart, wordEnd = self.getWordBoundaries(line, index)
            self.setSelection(line, wordStart, line, wordEnd)
            self.beginUndoAction()
            self.removeSelectedText()
            self.insert(replacement)
            self.endUndoAction()
    
    def __addToSpellingDictionary(self):
        """
        Private slot to add the word below the spelling context menu to the
        dictionary.
        """
        line, index = self.lineIndexFromPosition(self.spellingMenuPos)
        word = self.getWord(line, index)
        self.spell.add(word)
        
        wordStart, wordEnd = self.getWordBoundaries(line, index)
        self.clearIndicator(self.spellingIndicator, line, wordStart,
                            line, wordEnd)
        if Preferences.getEditor("AutoSpellCheckingEnabled"):
            self.spell.checkDocumentIncrementally()
    
    def __removeFromSpellingDictionary(self):
        """
        Private slot to remove the word below the context menu to the
        dictionary.
        """
        line, index = self.lineIndexFromPosition(self.spellingMenuPos)
        word = self.getWord(line, index)
        self.spell.remove(word)
        
        if Preferences.getEditor("AutoSpellCheckingEnabled"):
            self.spell.checkDocumentIncrementally()
    
    def __ignoreSpellingAlways(self):
        """
        Private to always ignore the word below the spelling context menu.
        """
        line, index = self.lineIndexFromPosition(self.spellingMenuPos)
        word = self.getWord(line, index)
        self.spell.ignoreAlways(word)
        if Preferences.getEditor("AutoSpellCheckingEnabled"):
            self.spell.checkDocumentIncrementally()
    
    #######################################################################
    ## Cooperation related methods
    #######################################################################
    
    def getSharingStatus(self):
        """
        Public method to get some share status info.
        
        @return tuple indicating, if the editor is sharable, the sharing
            status, if it is inside a locally initiated shared edit session
            and if it is inside a remotely initiated shared edit session
            (boolean, boolean, boolean, boolean)
        """
        return self.fileName is not None and \
            self.project.isOpen() and \
            self.project.isProjectFile(self.fileName), \
            self.__isShared, self.__inSharedEdit, self.__inRemoteSharedEdit
    
    def shareConnected(self, connected):
        """
        Public slot to handle a change of the connected state.
        
        @param connected flag indicating the connected state (boolean)
        """
        if not connected:
            self.__inRemoteSharedEdit = False
            self.setReadOnly(False)
            self.__updateReadOnly()
            self.cancelSharedEdit(send=False)
            self.__isSyncing = False
            self.__receivedWhileSyncing = []
    
    def shareEditor(self, share):
        """
        Public slot to set the shared status of the editor.
        
        @param share flag indicating the share status (boolean)
        """
        self.__isShared = share
        if not share:
            self.shareConnected(False)
    
    def startSharedEdit(self):
        """
        Public slot to start a shared edit session for the editor.
        """
        self.__inSharedEdit = True
        self.__savedText = self.text()
        hash = str(
            QCryptographicHash.hash(
                Utilities.encode(self.__savedText, self.encoding)[0],
                QCryptographicHash.Sha1).toHex(),
            encoding="utf-8")
        self.__send(Editor.StartEditToken, hash)
    
    def sendSharedEdit(self):
        """
        Public slot to end a shared edit session for the editor and
        send the changes.
        """
        commands = self.__calculateChanges(self.__savedText, self.text())
        self.__send(Editor.EndEditToken, commands)
        self.__inSharedEdit = False
        self.__savedText = ""
    
    def cancelSharedEdit(self, send=True):
        """
        Public slot to cancel a shared edit session for the editor.
        
        @keyparam send flag indicating to send the CancelEdit command (boolean)
        """
        self.__inSharedEdit = False
        self.__savedText = ""
        if send:
            self.__send(Editor.CancelEditToken)
    
    def __send(self, token, args=None):
        """
        Private method to send an editor command to remote editors.
        
        @param token command token (string)
        @param args arguments for the command (string)
        """
        if self.vm.isConnected():
            msg = ""
            if token in (Editor.StartEditToken,
                         Editor.EndEditToken,
                         Editor.RequestSyncToken,
                         Editor.SyncToken):
                msg = "{0}{1}{2}".format(
                    token,
                    Editor.Separator,
                    args
                )
            elif token == Editor.CancelEditToken:
                msg = "{0}{1}c".format(
                    token,
                    Editor.Separator
                )
            
            self.vm.send(self.fileName, msg)
    
    def receive(self, command):
        """
        Public slot to handle received editor commands.
        
        @param command command string (string)
        """
        if self.__isShared:
            if self.__isSyncing and \
               not command.startswith(Editor.SyncToken + Editor.Separator):
                self.__receivedWhileSyncing.append(command)
            else:
                self.__dispatchCommand(command)
    
    def __dispatchCommand(self, command):
        """
        Private method to dispatch received commands.
        
        @param command command to be processed (string)
        """
        token, argsString = command.split(Editor.Separator, 1)
        if token == Editor.StartEditToken:
            self.__processStartEditCommand(argsString)
        elif token == Editor.CancelEditToken:
            self.shareConnected(False)
        elif token == Editor.EndEditToken:
            self.__processEndEditCommand(argsString)
        elif token == Editor.RequestSyncToken:
            self.__processRequestSyncCommand(argsString)
        elif token == Editor.SyncToken:
            self.__processSyncCommand(argsString)
    
    def __processStartEditCommand(self, argsString):
        """
        Private slot to process a remote StartEdit command.
        
        @param argsString string containing the command parameters (string)
        """
        if not self.__inSharedEdit and not self.__inRemoteSharedEdit:
            self.__inRemoteSharedEdit = True
            self.setReadOnly(True)
            self.__updateReadOnly()
            hash = str(
                QCryptographicHash.hash(
                    Utilities.encode(self.text(), self.encoding)[0],
                    QCryptographicHash.Sha1).toHex(),
                encoding="utf-8")
            if hash != argsString:
                # text is different to the remote site, request to sync it
                self.__isSyncing = True
                self.__send(Editor.RequestSyncToken, argsString)
    
    def __calculateChanges(self, old, new):
        """
        Private method to determine change commands to convert old text into
        new text.
        
        @param old old text (string)
        @param new new text (string)
        @return commands to change old into new (string)
        """
        oldL = old.splitlines()
        newL = new.splitlines()
        matcher = difflib.SequenceMatcher(None, oldL, newL)
        
        formatStr = "@@{0} {1} {2} {3}"
        commands = []
        for token, i1, i2, j1, j2 in matcher.get_opcodes():
            if token == "insert":
                commands.append(formatStr.format("i", j1, j2 - j1, -1))
                commands.extend(newL[j1:j2])
            elif token == "delete":
                commands.append(formatStr.format("d", j1, i2 - i1, -1))
            elif token == "replace":
                commands.append(formatStr.format("r", j1, i2 - i1, j2 - j1))
                commands.extend(newL[j1:j2])
        
        return "\n".join(commands) + "\n"
    
    def __processEndEditCommand(self, argsString):
        """
        Private slot to process a remote EndEdit command.
        
        @param argsString string containing the command parameters (string)
        """
        commands = argsString.splitlines()
        sep = self.getLineSeparator()
        cur = self.getCursorPosition()
        
        self.setReadOnly(False)
        self.beginUndoAction()
        while commands:
            commandLine = commands.pop(0)
            if not commandLine.startswith("@@"):
                continue
            
            args = commandLine.split()
            command = args.pop(0)
            pos, l1, l2 = [int(arg) for arg in args]
            if command == "@@i":
                txt = sep.join(commands[0:l1]) + sep
                self.insertAt(txt, pos, 0)
                del commands[0:l1]
            elif command == "@@d":
                self.setSelection(pos, 0, pos + l1, 0)
                self.removeSelectedText()
            elif command == "@@r":
                self.setSelection(pos, 0, pos + l1, 0)
                self.removeSelectedText()
                txt = sep.join(commands[0:l2]) + sep
                self.insertAt(txt, pos, 0)
                del commands[0:l2]
        self.endUndoAction()
        self.__updateReadOnly()
        self.__inRemoteSharedEdit = False
        
        self.setCursorPosition(*cur)
    
    def __processRequestSyncCommand(self, argsString):
        """
        Private slot to process a remote RequestSync command.
        
        @param argsString string containing the command parameters (string)
        """
        if self.__inSharedEdit:
            hash = str(
                QCryptographicHash.hash(
                    Utilities.encode(self.__savedText, self.encoding)[0],
                    QCryptographicHash.Sha1).toHex(),
                encoding="utf-8")
            
            if hash == argsString:
                self.__send(Editor.SyncToken, self.__savedText)
    
    def __processSyncCommand(self, argsString):
        """
        Private slot to process a remote Sync command.
        
        @param argsString string containing the command parameters (string)
        """
        if self.__isSyncing:
            cur = self.getCursorPosition()
            
            self.setReadOnly(False)
            self.beginUndoAction()
            self.selectAll()
            self.removeSelectedText()
            self.insertAt(argsString, 0, 0)
            self.endUndoAction()
            self.setReadOnly(True)
            
            self.setCursorPosition(*cur)
            
            while self.__receivedWhileSyncing:
                command = self.__receivedWhileSyncing.pop(0)
                self.__dispatchCommand(command)
            
            self.__isSyncing = False
    
    #######################################################################
    ## Special search related methods
    #######################################################################
    
    def searchCurrentWordForward(self):
        """
        Public slot to search the current word forward.
        """
        self.__searchCurrentWord(forward=True)
    
    def searchCurrentWordBackward(self):
        """
        Public slot to search the current word backward.
        """
        self.__searchCurrentWord(forward=False)
    
    def __searchCurrentWord(self, forward=True):
        """
        Public slot to search the next occurrence of the current word.
        
        @param forward flag indicating the search direction (boolean)
        """
        line, index = self.getCursorPosition()
        word = self.getCurrentWord()
        wordStart, wordEnd = self.getCurrentWordBoundaries()
        wordStartPos = self.positionFromLineIndex(line, wordStart)
        wordEndPos = self.positionFromLineIndex(line, wordEnd)
        
        regExp = re.compile(r"\b{0}\b".format(word))
        if forward:
            startPos = wordEndPos
        else:
            startPos = wordStartPos
        
        matches = [m for m in regExp.finditer(self.text())]
        if matches:
            if forward:
                matchesAfter = [m for m in matches if m.start() >= startPos]
                if matchesAfter:
                    match = matchesAfter[0]
                else:
                    # wrap around
                    match = matches[0]
            else:
                matchesBefore = [m for m in matches if m.start() < startPos]
                if matchesBefore:
                    match = matchesBefore[-1]
                else:
                    # wrap around
                    match = matches[-1]
            line, index = self.lineIndexFromPosition(match.start())
            self.setSelection(line, index + len(match.group(0)), line, index)
    
    #######################################################################
    ## Sort related methods
    #######################################################################
    
    def sortLines(self):
        """
        Public slot to sort the lines spanned by a rectangular selection.
        """
        if not self.selectionIsRectangle():
            return
        
        from .SortOptionsDialog import SortOptionsDialog
        dlg = SortOptionsDialog()
        if dlg.exec_() == QDialog.Accepted:
            ascending, alnum, caseSensitive = dlg.getData()
            origStartLine, origStartIndex, origEndLine, origEndIndex = \
                self.getRectangularSelection()
            # convert to upper-left to lower-right
            startLine = min(origStartLine, origEndLine)
            startIndex = min(origStartIndex, origEndIndex)
            endLine = max(origStartLine, origEndLine)
            endIndex = max(origStartIndex, origEndIndex)
            
            # step 1: extract the text of the rectangular selection and
            #         the lines
            selText = {}
            txtLines = {}
            for line in range(startLine, endLine + 1):
                txtLines[line] = self.text(line)
                txt = txtLines[line][startIndex:endIndex].strip()
                if not alnum:
                    try:
                        txt = float(txt)
                    except ValueError:
                        E5MessageBox.critical(
                            self,
                            self.trUtf8("Sort Lines"),
                            self.trUtf8(
                                """The selection contains illegal data for a"""
                                """ numerical sort."""))
                        return
                
                if txt in selText:
                    selText[txt].append(line)
                else:
                    selText[txt] = [line]
            
            # step 2: calculate the sort parameters
            reverse = not ascending
            if alnum and not caseSensitive:
                keyFun = str.lower
            else:
                keyFun = None
            
            # step 3: sort the lines
            eol = self.getLineSeparator()
            lastWithEol = True
            newLines = []
            for txt in sorted(selText.keys(), key=keyFun, reverse=reverse):
                for line in selText[txt]:
                    txt = txtLines[line]
                    if not txt.endswith(eol):
                        lastWithEol = False
                        txt += eol
                    newLines.append(txt)
            if not lastWithEol:
                newLines[-1] = newLines[-1][:-len(eol)]
            
            # step 4: replace the lines by the sorted ones
            self.setSelection(startLine, 0, endLine + 1, 0)
            self.beginUndoAction()
            self.replaceSelectedText("".join(newLines))
            self.endUndoAction()
            
            # step 5: reset the rectangular selection
            self.setRectangularSelection(origStartLine, origStartIndex,
                                         origEndLine, origEndIndex)
            self.selectionChanged.emit()<|MERGE_RESOLUTION|>--- conflicted
+++ resolved
@@ -4937,16 +4937,10 @@
         @return flag indicating this editor should be saved (boolean)
         """
         return self.fileName is not None and \
-<<<<<<< HEAD
             not self.autosaveManuallyDisabled and \
             not self.isReadOnly()
-        
-=======
-               not self.autosaveManuallyDisabled and \
-               not self.isReadOnly()
 
 
->>>>>>> 159fb4e9
     def __autoSyntaxCheck(self):
         """
         Private method to perform an automatic syntax check of the file.
@@ -4960,60 +4954,6 @@
                 self.__onlineSyntaxCheckTimer.stop()
             self.clearSyntaxError()
             self.clearFlakesWarnings()
-<<<<<<< HEAD
-            if self.isPy3File():
-                syntaxError, _fn, errorline, errorindex, _code, _error = \
-                    Utilities.compile(self.fileName or "(Unnamed)",
-                                      self.text())
-                if syntaxError:
-                    self.toggleSyntaxError(
-                        int(errorline), int(errorindex), True, _error)
-                else:
-                    if Preferences.getFlakes("IncludeInSyntaxCheck"):
-                        from Utilities.py3flakes.checker import Checker
-                        from Utilities.py3flakes.messages import ImportStarUsed
-                        
-                        ignoreStarImportWarnings = \
-                            Preferences.getFlakes("IgnoreStarImportWarnings")
-                        try:
-                            txt = self.text()\
-                                .replace("\r\n", "\n")\
-                                .replace("\r", "\n")
-                            warnings = Checker(
-                                txt, self.fileName or "(Unnamed)")
-                            warnings.messages.sort(key=lambda a: a.lineno)
-                            for warning in warnings.messages:
-                                if ignoreStarImportWarnings and \
-                                   isinstance(warning, ImportStarUsed):
-                                    continue
-                                
-                                _fn, lineno, message = warning.getMessageData()
-                                if "__IGNORE_WARNING__" not in \
-                                        Utilities.extractLineFlags(
-                                            self.text(lineno - 1).strip()):
-                                    self.toggleFlakesWarning(
-                                        lineno, True, message)
-                        except SyntaxError as err:
-                            if err.text.strip():
-                                msg = err.text.strip()
-                            else:
-                                msg = err.msg
-                            self.toggleSyntaxError(err.lineno, True, msg)
-            elif self.isPy2File() and self.fileName is not None:
-                syntaxError, _fn, errorline, errorindex, _code, _error, \
-                    warnings = Utilities.py2compile(
-                        self.fileName,
-                        checkFlakes=Preferences.getFlakes(
-                            "IncludeInSyntaxCheck"))
-                if syntaxError:
-                    self.toggleSyntaxError(
-                        int(errorline), int(errorindex), True, _error)
-                else:
-                    for warning in warnings:
-                        self.toggleFlakesWarning(
-                            int(warning[1]), True, warning[2])
-        
-=======
 
             syntaxError, _fn, errorline, errorindex, _code, _error, warnings = \
                 Utilities.compile(self.fileName or "(Unnamed)", self.text(), isPy2)
@@ -5025,7 +4965,6 @@
                         warning[2], True, warning[3])
 
 
->>>>>>> 159fb4e9
     def __initOnlineSyntaxCheck(self):
         """
         Private slot to initialize the online syntax check.
