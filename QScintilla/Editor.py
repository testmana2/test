# -*- coding: utf-8 -*-

# Copyright (c) 2002 - 2013 Detlev Offenbach <detlev@die-offenbachs.de>
#

"""
Module implementing the editor component of the eric5 IDE.
"""
from __future__ import unicode_literals    # __IGNORE_WARNING__
try:
    str = unicode   # __IGNORE_WARNING__
    chr = unichr   # __IGNORE_WARNING__
except (NameError):
    pass

import os
import re
import difflib

from PyQt4.QtCore import QDir, QTimer, QModelIndex, QFileInfo, pyqtSignal, \
    pyqtSlot, QCryptographicHash, QEvent, QDateTime, QRegExp, Qt
from PyQt4.QtGui import QCursor, QPrinter, QPrintDialog, QLineEdit, \
    QActionGroup, QDialog, QAbstractPrintDialog, QInputDialog, QApplication, \
    QMenu, QPalette, QFont, QPixmap, QPainter
from PyQt4.Qsci import QsciScintilla, QsciMacro, QsciStyledText

from E5Gui.E5Application import e5App
from E5Gui import E5FileDialog, E5MessageBox

from .QsciScintillaCompat import QsciScintillaCompat, QSCINTILLA_VERSION

import Preferences
import Utilities

import UI.PixmapCache

EditorAutoCompletionListID = 1
TemplateCompletionListID = 2


class Editor(QsciScintillaCompat):
    """
    Class implementing the editor component of the eric5 IDE.
    
    @signal modificationStatusChanged(bool, QsciScintillaCompat) emitted when
        the modification status has changed
    @signal undoAvailable(bool) emitted to signal the undo availability
    @signal redoAvailable(bool) emitted to signal the redo availability
    @signal cursorChanged(str, int, int) emitted when the cursor position
        was changed
    @signal cursorLineChanged(int) emitted when the cursor line was changed
    @signal editorAboutToBeSaved(str) emitted before the editor is saved
    @signal editorSaved(str) emitted after the editor has been saved
    @signal editorRenamed(str) emitted after the editor got a new name
        (i.e. after a 'Save As')
    @signal captionChanged(str, QsciScintillaCompat) emitted when the caption
        is updated. Typically due to a readOnly attribute change.
    @signal breakpointToggled(QsciScintillaCompat) emitted when a breakpoint
        is toggled
    @signal bookmarkToggled(QsciScintillaCompat) emitted when a bookmark is
        toggled
    @signal syntaxerrorToggled(QsciScintillaCompat) emitted when a syntax error
        was discovered
    @signal autoCompletionAPIsAvailable(bool) emitted after the autocompletion
        function has been configured
    @signal coverageMarkersShown(bool) emitted after the coverage markers have
        been shown or cleared
    @signal taskMarkersUpdated(QsciScintillaCompat) emitted when the task
        markers were updated
    @signal changeMarkersUpdated(QsciScintillaCompat) emitted when the change
        markers were updated
    @signal showMenu(str, QMenu, QsciScintillaCompat) emitted when a menu is
        about to be shown. The name of the menu, a reference to the menu and
        a reference to the editor are given.
    @signal languageChanged(str) emitted when the editors language was set. The
        language is passed as a parameter.
    @signal eolChanged(str) emitted when the editors eol type was set. The eol
        string is passed as a parameter.
    @signal encodingChanged(str) emitted when the editors encoding was set. The
            encoding name is passed as a parameter.
    @signal lastEditPositionAvailable() emitted when a last edit position is
        available
    @signal refreshed() emitted to signal a refresh of the editor contents
    """
    modificationStatusChanged = pyqtSignal(bool, QsciScintillaCompat)
    undoAvailable = pyqtSignal(bool)
    redoAvailable = pyqtSignal(bool)
    cursorChanged = pyqtSignal(str, int, int)
    cursorLineChanged = pyqtSignal(int)
    editorAboutToBeSaved = pyqtSignal(str)
    editorSaved = pyqtSignal(str)
    editorRenamed = pyqtSignal(str)
    captionChanged = pyqtSignal(str, QsciScintillaCompat)
    breakpointToggled = pyqtSignal(QsciScintillaCompat)
    bookmarkToggled = pyqtSignal(QsciScintillaCompat)
    syntaxerrorToggled = pyqtSignal(QsciScintillaCompat)
    autoCompletionAPIsAvailable = pyqtSignal(bool)
    coverageMarkersShown = pyqtSignal(bool)
    taskMarkersUpdated = pyqtSignal(QsciScintillaCompat)
    changeMarkersUpdated = pyqtSignal(QsciScintillaCompat)
    showMenu = pyqtSignal(str, QMenu, QsciScintillaCompat)
    languageChanged = pyqtSignal(str)
    eolChanged = pyqtSignal(str)
    encodingChanged = pyqtSignal(str)
    lastEditPositionAvailable = pyqtSignal()
    refreshed = pyqtSignal()
    
    WarningCode = 1
    WarningStyle = 2
    
    # Autocompletion icon definitions
    ClassID = 1
    ClassProtectedID = 2
    ClassPrivateID = 3
    MethodID = 4
    MethodProtectedID = 5
    MethodPrivateID = 6
    AttributeID = 7
    AttributeProtectedID = 8
    AttributePrivateID = 9
    EnumID = 10
    
    FromDocumentID = 99
    
    TemplateImageID = 100
    
    # Cooperation related definitions
    Separator = "@@@"
    
    StartEditToken = "START_EDIT"
    EndEditToken = "END_EDIT"
    CancelEditToken = "CANCEL_EDIT"
    RequestSyncToken = "REQUEST_SYNC"
    SyncToken = "SYNC"
    
    def __init__(self, dbs, fn=None, vm=None,
                 filetype="", editor=None, tv=None):
        """
        Constructor
        
        @param dbs reference to the debug server object
        @param fn name of the file to be opened (string). If it is None,
                a new (empty) editor is opened
        @param vm reference to the view manager object
            (ViewManager.ViewManager)
        @param filetype type of the source file (string)
        @param editor reference to an Editor object, if this is a cloned view
        @param tv reference to the task viewer object
        @exception IOError raised to indicate an issue accessing the file
        """
        super(Editor, self).__init__()
        self.setAttribute(Qt.WA_DeleteOnClose)
        self.setAttribute(Qt.WA_KeyCompression)
        self.setUtf8(True)
        
        self.dbs = dbs
        self.taskViewer = tv
        self.fileName = fn
        self.vm = vm
        self.filetype = filetype
        self.filetypeByFlag = False
        self.noName = ""
        self.project = e5App().getObject("Project")
        
        # clear some variables
        self.lastHighlight = None   # remember the last highlighted line
        self.lastErrorMarker = None   # remember the last error line
        self.lastCurrMarker = None   # remember the last current line
        
        self.breaks = {}
            # key:   marker handle,
            # value: (lineno, condition, temporary,
            #         enabled, ignorecount)
        self.bookmarks = []
            # bookmarks are just a list of handles to the
            # bookmark markers
        self.syntaxerrors = {}
            # key:   marker handle
            # value: list of (error message, error index)
        self.warnings = {}
            # key:   marker handle
            # value: list of (warning message, warning type)
        self.notcoveredMarkers = []  # just a list of marker handles
        self.showingNotcoveredMarkers = False
        
        self.condHistory = []
        self.lexer_ = None
        self.__lexerReset = False
        self.completer = None
        self.encoding = Preferences.getEditor("DefaultEncoding")
        self.apiLanguage = ''
        self.lastModified = 0
        self.line = -1
        self.inReopenPrompt = False
            # true if the prompt to reload a changed source is present
        self.inFileRenamed = False
            # true if we are propagating a rename action
        self.inLanguageChanged = False
            # true if we are propagating a language change
        self.inEolChanged = False
            # true if we are propagating an eol change
        self.inEncodingChanged = False
            # true if we are propagating an encoding change
        self.inDragDrop = False
            # true if we are in drop mode
        self.inLinesChanged = False
            # true if we are propagating a lines changed event
        self.__hasTaskMarkers = False
            # no task markers present
            
        self.macros = {}    # list of defined macros
        self.curMacro = None
        self.recording = False
        
        self.acAPI = False
        
        self.__lastEditPosition = None
        
        # list of clones
        self.__clones = []
        
        # clear QScintilla defined keyboard commands
        # we do our own handling through the view manager
        self.clearAlternateKeys()
        self.clearKeys()
        
        # initialize the mark occurrences timer
        self.__markOccurrencesTimer = QTimer(self)
        self.__markOccurrencesTimer.setSingleShot(True)
        self.__markOccurrencesTimer.setInterval(
            Preferences.getEditor("MarkOccurrencesTimeout"))
        self.__markOccurrencesTimer.timeout.connect(self.__markOccurrences)
        self.__markedText = ""
        
        # initialize some spellchecking stuff
        self.spell = None
        self.lastLine = 0
        self.lastIndex = 0
        
        # initialize some cooperation stuff
        self.__isSyncing = False
        self.__receivedWhileSyncing = []
        self.__savedText = ""
        self.__inSharedEdit = False
        self.__isShared = False
        self.__inRemoteSharedEdit = False
        
        # connect signals before loading the text
        self.modificationChanged.connect(self.__modificationChanged)
        self.cursorPositionChanged.connect(self.__cursorPositionChanged)
        self.modificationAttempted.connect(self.__modificationReadOnly)
        self.userListActivated.connect(self.__completionListSelected)
        
        # margins layout
        if QSCINTILLA_VERSION() >= 0x020301:
            self.__unifiedMargins = Preferences.getEditor("UnifiedMargins")
        else:
            self.__unifiedMargins = True
        
        # define the margins markers
        self.__changeMarkerSaved = self.markerDefine(
            self.__createChangeMarkerPixmap(
            "OnlineChangeTraceMarkerSaved"))
        self.__changeMarkerUnsaved = self.markerDefine(
            self.__createChangeMarkerPixmap(
            "OnlineChangeTraceMarkerUnsaved"))
        self.breakpoint = \
            self.markerDefine(UI.PixmapCache.getPixmap("break.png"))
        self.cbreakpoint = \
            self.markerDefine(UI.PixmapCache.getPixmap("cBreak.png"))
        self.tbreakpoint = \
            self.markerDefine(UI.PixmapCache.getPixmap("tBreak.png"))
        self.tcbreakpoint = \
            self.markerDefine(UI.PixmapCache.getPixmap("tCBreak.png"))
        self.dbreakpoint = \
            self.markerDefine(UI.PixmapCache.getPixmap("breakDisabled.png"))
        self.bookmark = \
            self.markerDefine(UI.PixmapCache.getPixmap("bookmark16.png"))
        self.syntaxerror = \
            self.markerDefine(UI.PixmapCache.getPixmap("syntaxError.png"))
        self.notcovered = \
            self.markerDefine(UI.PixmapCache.getPixmap("notcovered.png"))
        self.taskmarker = \
            self.markerDefine(UI.PixmapCache.getPixmap("task.png"))
        self.warning = \
            self.markerDefine(UI.PixmapCache.getPixmap("warning.png"))
        
        # define the line markers
        self.currentline = self.markerDefine(QsciScintilla.Background)
        self.errorline = self.markerDefine(QsciScintilla.Background)
        self.__setLineMarkerColours()
        
        self.breakpointMask = (1 << self.breakpoint) | \
                              (1 << self.cbreakpoint) | \
                              (1 << self.tbreakpoint) | \
                              (1 << self.tcbreakpoint) | \
                              (1 << self.dbreakpoint)
        
        self.changeMarkersMask = (1 << self.__changeMarkerSaved) | \
                                 (1 << self.__changeMarkerUnsaved)
        
        # configure the margins
        self.__setMarginsDisplay()
        self.linesChanged.connect(self.__resizeLinenoMargin)
        
        self.marginClicked.connect(self.__marginClicked)
        
        # set the eol mode
        self.__setEolMode()
        
        # set the text display
        self.__setTextDisplay()
        
        # initialize the online syntax check timer
        self.__initOnlineSyntaxCheck()
        
        self.isResourcesFile = False
        if editor is None:
            if self.fileName is not None:
                if (QFileInfo(self.fileName).size() // 1024) > \
                   Preferences.getEditor("WarnFilesize"):
                    res = E5MessageBox.yesNo(
                        self,
                        self.trUtf8("Open File"),
                        self.trUtf8("""<p>The size of the file <b>{0}</b>"""
                                    """ is <b>{1} KB</b>."""
                                    """ Do you really want to load it?</p>""")\
                                    .format(
                                        self.fileName,
                                        QFileInfo(self.fileName).size() //
                                            1024),
                        icon=E5MessageBox.Warning)
                    if not res:
                        raise IOError()
                self.readFile(self.fileName, True)
                bindName = self.__bindName(self.text(0))
                self.__bindLexer(bindName)
                self.__bindCompleter(bindName)
                self.__autoSyntaxCheck()
                self.isResourcesFile = self.fileName.endswith(".qrc")
                
                self.recolor()
        else:
            # clone the given editor
            self.setDocument(editor.document())
            self.breaks = editor.breaks
            self.bookmarks = editor.bookmarks
            self.syntaxerrors = editor.syntaxerrors
            self.notcoveredMarkers = editor.notcoveredMarkers
            self.showingNotcoveredMarkers = editor.showingNotcoveredMarkers
            self.isResourcesFile = editor.isResourcesFile
            self.lastModified = editor.lastModified
            
            self.addClone(editor)
            editor.addClone(self)
        
        self.gotoLine(1)
        
        # set the text display again
        self.__setTextDisplay()
        
        # set the autocompletion and calltips function
        self.__acHookFunction = None
        self.__setAutoCompletion()
        self.__ctHookFunction = None
        self.__setCallTips()
        
        sh = self.sizeHint()
        if sh.height() < 300:
            sh.setHeight(300)
        self.resize(sh)
        
        # Make sure tabbing through a QWorkspace works.
        self.setFocusPolicy(Qt.StrongFocus)
        
        self.__updateReadOnly(True)
        
        self.setWhatsThis(self.trUtf8(
            """<b>A Source Editor Window</b>"""
            """<p>This window is used to display and edit a source file."""
            """  You can open as many of these as you like. The name of the"""
            """ file is displayed in the window's titlebar.</p>"""
            """<p>In order to set breakpoints just click in the space"""
            """ between the line numbers and the fold markers. Via the"""
            """ context menu of the margins they may be edited.</p>"""
            """<p>In order to set bookmarks just Shift click in the space"""
            """ between the line numbers and the fold markers.</p>"""
            """<p>These actions can be reversed via the context menu.</p>"""
            """<p>Ctrl clicking on a syntax error marker shows some info"""
            """ about this error.</p>"""
        ))
        
        # Set the editors size, if it is too big for the view manager.
        if self.vm is not None:
            req = self.size()
            bnd = req.boundedTo(self.vm.size())
            
            if bnd.width() < req.width() or bnd.height() < req.height():
                self.resize(bnd)
            
        # set the autosave flag
        self.autosaveEnabled = Preferences.getEditor("AutosaveInterval") > 0
        self.autosaveManuallyDisabled = False
        
        self.__initContextMenu()
        self.__initContextMenuMargins()
        
        self.__checkEol()
        if editor is None:
            self.__checkLanguage()
            self.__checkEncoding()
        else:
            # it's a clone
            self.__languageChanged(editor.apiLanguage, propagate=False)
            self.__encodingChanged(editor.encoding, propagate=False)
        
        self.setAcceptDrops(True)
        
        # breakpoint handling
        self.breakpointModel = self.dbs.getBreakPointModel()
        self.__restoreBreakpoints()
        self.breakpointModel.rowsAboutToBeRemoved.connect(
            self.__deleteBreakPoints)
        self.breakpointModel.dataAboutToBeChanged.connect(
            self.__breakPointDataAboutToBeChanged)
        self.breakpointModel.dataChanged.connect(
            self.__changeBreakPoints)
        self.breakpointModel.rowsInserted.connect(
            self.__addBreakPoints)
        self.SCN_MODIFIED.connect(self.__modified)
        
        # establish connection to some ViewManager action groups
        self.addActions(self.vm.editorActGrp.actions())
        self.addActions(self.vm.editActGrp.actions())
        self.addActions(self.vm.copyActGrp.actions())
        self.addActions(self.vm.viewActGrp.actions())
        
        # register images to be shown in autocompletion lists
        self.__registerImages()
        
        # connect signals after loading the text
        self.textChanged.connect(self.__textChanged)
        
        # initialize the online change trace timer
        self.__initOnlineChangeTrace()
        
        if self.fileName and \
           self.project.isOpen() and \
           self.project.isProjectSource(self.fileName):
            self.project.projectPropertiesChanged.connect(
                self.__projectPropertiesChanged)
        
        self.grabGesture(Qt.PinchGesture)
    
    def __registerImages(self):
        """
        Private method to register images for autocompletion lists.
        """
        self.registerImage(self.ClassID,
                           UI.PixmapCache.getPixmap("class.png"))
        self.registerImage(self.ClassProtectedID,
                           UI.PixmapCache.getPixmap("class_protected.png"))
        self.registerImage(self.ClassPrivateID,
                           UI.PixmapCache.getPixmap("class_private.png"))
        self.registerImage(self.MethodID,
                           UI.PixmapCache.getPixmap("method.png"))
        self.registerImage(self.MethodProtectedID,
                           UI.PixmapCache.getPixmap("method_protected.png"))
        self.registerImage(self.MethodPrivateID,
                           UI.PixmapCache.getPixmap("method_private.png"))
        self.registerImage(self.AttributeID,
                           UI.PixmapCache.getPixmap("attribute.png"))
        self.registerImage(self.AttributeProtectedID,
                           UI.PixmapCache.getPixmap("attribute_protected.png"))
        self.registerImage(self.AttributePrivateID,
                           UI.PixmapCache.getPixmap("attribute_private.png"))
        self.registerImage(self.EnumID,
                           UI.PixmapCache.getPixmap("enum.png"))
        
        self.registerImage(self.FromDocumentID,
                           UI.PixmapCache.getPixmap("editor.png"))
        
        self.registerImage(self.TemplateImageID,
                           UI.PixmapCache.getPixmap("templateViewer.png"))
    
    def addClone(self, editor):
        """
        Public method to add a clone to our list.
        
        @param editor reference to the cloned editor (Editor)
        """
        self.__clones.append(editor)
        
        editor.editorRenamed.connect(self.fileRenamed)
        editor.languageChanged.connect(self.languageChanged)
        editor.eolChanged.connect(self.__eolChanged)
        editor.encodingChanged.connect(self.__encodingChanged)
        
    def removeClone(self, editor):
        """
        Public method to remove a clone from our list.
        
        @param editor reference to the cloned editor (Editor)
        """
        if editor in self.__clones:
            editor.editorRenamed.disconnect(self.fileRenamed)
            editor.languageChanged.disconnect(self.languageChanged)
            editor.eolChanged.disconnect(self.__eolChanged)
            editor.encodingChanged.disconnect(self.__encodingChanged)
            self.__clones.remove(editor)
        
    def __bindName(self, line0):
        """
        Private method to generate a dummy filename for binding a lexer.
        
        @param line0 first line of text to use in the generation process
            (string)
        @return dummy file name to be used for binding a lexer (string)
        """
        bindName = ""
        line0 = line0.lower()
        
        # check first line if it does not start with #!
        if line0.startswith(("<html", "<!doctype html", "<?php")):
            bindName = "dummy.html"
        elif line0.startswith(("<?xml", "<!doctype")):
            bindName = "dummy.xml"
        elif line0.startswith("index: "):
            bindName = "dummy.diff"
        elif line0.startswith("\\documentclass"):
            bindName = "dummy.tex"
        
        # check filetype
        if not bindName and self.filetype:
            if self.filetype in ["Python", "Python2"]:
                bindName = "dummy.py"
            elif self.filetype == "Python3":
                bindName = "dummy.py"
            elif self.filetype == "Ruby":
                bindName = "dummy.rb"
            elif self.filetype == "D":
                bindName = "dummy.d"
            elif self.filetype == "Properties":
                bindName = "dummy.ini"
        
        # #! marker detection
        if not bindName and line0.startswith("#!"):
            if "python3" in line0:
                bindName = "dummy.py"
                self.filetype = "Python3"
            elif "python2" in line0:
                bindName = "dummy.py"
                self.filetype = "Python2"
            elif "python" in line0:
                bindName = "dummy.py"
                self.filetype = "Python2"
            elif ("/bash" in line0 or "/sh" in line0):
                bindName = "dummy.sh"
            elif "ruby" in line0:
                bindName = "dummy.rb"
                self.filetype = "Ruby"
            elif "perl" in line0:
                bindName = "dummy.pl"
            elif "lua" in line0:
                bindName = "dummy.lua"
            elif "dmd" in line0:
                bindName = "dummy.d"
                self.filetype = "D"
        
        if not bindName:
            bindName = self.fileName
        
        return bindName
        
    def getMenu(self, menuName):
        """
        Public method to get a reference to the main context menu or a submenu.
        
        @param menuName name of the menu (string)
        @return reference to the requested menu (QMenu) or None
        """
        try:
            return self.__menus[menuName]
        except KeyError:
            return None
        
    def hasMiniMenu(self):
        """
        Public method to check the miniMenu flag.
        
        @return flag indicating a minimized context menu (boolean)
        """
        return self.miniMenu
        
    def __initContextMenu(self):
        """
        Private method used to setup the context menu.
        """
        self.miniMenu = Preferences.getEditor("MiniContextMenu")
        
        self.menuActs = {}
        self.menu = QMenu()
        self.__menus = {
            "Main": self.menu,
        }
        
        self.languagesMenu = self.__initContextMenuLanguages()
        self.__menus["Languages"] = self.languagesMenu
        if self.isResourcesFile:
            self.resourcesMenu = self.__initContextMenuResources()
            self.__menus["Resources"] = self.resourcesMenu
        else:
            self.checksMenu = self.__initContextMenuChecks()
            self.menuShow = self.__initContextMenuShow()
            self.graphicsMenu = self.__initContextMenuGraphics()
            self.autocompletionMenu = self.__initContextMenuAutocompletion()
            self.__menus["Checks"] = self.checksMenu
            self.__menus["Show"] = self.menuShow
            self.__menus["Graphics"] = self.graphicsMenu
            self.__menus["Autocompletion"] = self.autocompletionMenu
        self.exportersMenu = self.__initContextMenuExporters()
        self.__menus["Exporters"] = self.exportersMenu
        self.eolMenu = self.__initContextMenuEol()
        self.__menus["Eol"] = self.eolMenu
        self.encodingsMenu = self.__initContextMenuEncodings()
        self.__menus["Encodings"] = self.encodingsMenu
        
        self.menuActs["Undo"] = self.menu.addAction(
            UI.PixmapCache.getIcon("editUndo.png"),
            self.trUtf8('Undo'), self.undo)
        self.menuActs["Redo"] = self.menu.addAction(
            UI.PixmapCache.getIcon("editRedo.png"),
            self.trUtf8('Redo'), self.redo)
        self.menuActs["Revert"] = self.menu.addAction(
            self.trUtf8("Revert to last saved state"),
            self.revertToUnmodified)
        self.menu.addSeparator()
        self.menuActs["Cut"] = self.menu.addAction(
            UI.PixmapCache.getIcon("editCut.png"),
            self.trUtf8('Cut'), self.cut)
        self.menuActs["Copy"] = self.menu.addAction(
            UI.PixmapCache.getIcon("editCopy.png"),
            self.trUtf8('Copy'), self.copy)
        self.menu.addAction(
            UI.PixmapCache.getIcon("editPaste.png"),
            self.trUtf8('Paste'), self.paste)
        if not self.miniMenu:
            self.menu.addSeparator()
            self.menu.addAction(
                UI.PixmapCache.getIcon("editIndent.png"),
                self.trUtf8('Indent'), self.indentLineOrSelection)
            self.menu.addAction(
                UI.PixmapCache.getIcon("editUnindent.png"),
                self.trUtf8('Unindent'), self.unindentLineOrSelection)
            self.menuActs["Comment"] = self.menu.addAction(
                UI.PixmapCache.getIcon("editComment.png"),
                self.trUtf8('Comment'), self.commentLineOrSelection)
            self.menuActs["Uncomment"] = self.menu.addAction(
                UI.PixmapCache.getIcon("editUncomment.png"),
                self.trUtf8('Uncomment'), self.uncommentLineOrSelection)
            self.menuActs["StreamComment"] = self.menu.addAction(
                self.trUtf8('Stream Comment'),
                self.streamCommentLineOrSelection)
            self.menuActs["BoxComment"] = self.menu.addAction(
                self.trUtf8('Box Comment'),
                self.boxCommentLineOrSelection)
            self.menu.addSeparator()
            self.menu.addAction(
                self.trUtf8('Select to brace'), self.selectToMatchingBrace)
            self.menu.addAction(self.trUtf8('Select all'), self.__selectAll)
            self.menu.addAction(
                self.trUtf8('Deselect all'), self.__deselectAll)
            self.menu.addSeparator()
        self.menuActs["SpellCheck"] = self.menu.addAction(
            UI.PixmapCache.getIcon("spellchecking.png"),
            self.trUtf8('Check spelling...'), self.checkSpelling)
        self.menuActs["SpellCheckSelection"] = self.menu.addAction(
            UI.PixmapCache.getIcon("spellchecking.png"),
            self.trUtf8('Check spelling of selection...'),
            self.__checkSpellingSelection)
        self.menuActs["SpellCheckRemove"] = self.menu.addAction(
            self.trUtf8("Remove from dictionary"),
            self.__removeFromSpellingDictionary)
        self.menu.addSeparator()
        self.menu.addAction(
            self.trUtf8('Shorten empty lines'), self.shortenEmptyLines)
        self.menu.addSeparator()
        self.menuActs["Languages"] = self.menu.addMenu(self.languagesMenu)
        self.menuActs["Encodings"] = self.menu.addMenu(self.encodingsMenu)
        self.menuActs["Eol"] = self.menu.addMenu(self.eolMenu)
        self.menu.addSeparator()
        self.menuActs["MonospacedFont"] = self.menu.addAction(
            self.trUtf8("Use Monospaced Font"),
            self.handleMonospacedEnable)
        self.menuActs["MonospacedFont"].setCheckable(True)
        self.menuActs["MonospacedFont"].setChecked(self.useMonospaced)
        self.menuActs["AutosaveEnable"] = self.menu.addAction(
            self.trUtf8("Autosave enabled"), self.__autosaveEnable)
        self.menuActs["AutosaveEnable"].setCheckable(True)
        self.menuActs["AutosaveEnable"].setChecked(self.autosaveEnabled)
        self.menuActs["TypingAidsEnabled"] = self.menu.addAction(
            self.trUtf8("Typing aids enabled"), self.__toggleTypingAids)
        self.menuActs["TypingAidsEnabled"].setCheckable(True)
        self.menuActs["TypingAidsEnabled"].setEnabled(
            self.completer is not None)
        self.menuActs["TypingAidsEnabled"].setChecked(
            self.completer is not None and self.completer.isEnabled())
        self.menuActs["AutoCompletionEnable"] = self.menu.addAction(
            self.trUtf8("Autocompletion enabled"),
            self.__toggleAutoCompletionEnable)
        self.menuActs["AutoCompletionEnable"].setCheckable(True)
        self.menuActs["AutoCompletionEnable"].setChecked(
            self.autoCompletionThreshold() != -1)
        if not self.isResourcesFile:
            self.menu.addMenu(self.autocompletionMenu)
        self.menu.addSeparator()
        if self.isResourcesFile:
            self.menu.addMenu(self.resourcesMenu)
        else:
            self.menuActs["Check"] = self.menu.addMenu(self.checksMenu)
            self.menu.addSeparator()
            self.menuActs["Show"] = self.menu.addMenu(self.menuShow)
            self.menu.addSeparator()
            self.menuActs["Diagrams"] = self.menu.addMenu(self.graphicsMenu)
        self.menu.addSeparator()
        self.menu.addAction(self.trUtf8('New view'), self.__newView)
        act = self.menu.addAction(
            self.trUtf8('New view (with new split)'), self.__newViewNewSplit)
        if not self.vm.canSplit():
                act.setEnabled(False)
        self.menu.addAction(
            UI.PixmapCache.getIcon("close.png"),
            self.trUtf8('Close'), self.__contextClose)
        self.menu.addSeparator()
        self.menuActs["Save"] = self.menu.addAction(
            UI.PixmapCache.getIcon("fileSave.png"),
            self.trUtf8('Save'), self.__contextSave)
        self.menu.addAction(
            UI.PixmapCache.getIcon("fileSaveAs.png"),
            self.trUtf8('Save As...'), self.__contextSaveAs)
        if not self.miniMenu:
            self.menu.addMenu(self.exportersMenu)
            self.menu.addSeparator()
            self.menuActs["OpenRejections"] = self.menu.addAction(
                self.trUtf8("Open 'rejection' file"),
                self.__contextOpenRejections)
            self.menu.addSeparator()
            self.menu.addAction(
                UI.PixmapCache.getIcon("printPreview.png"),
                self.trUtf8("Print Preview"), self.printPreviewFile)
            self.menu.addAction(
                UI.PixmapCache.getIcon("print.png"),
                self.trUtf8('Print'), self.printFile)
        else:
            self.menuActs["OpenRejections"] = None
        
        self.menu.aboutToShow.connect(self.__showContextMenu)
        
        self.spellingMenu = QMenu()
        self.__menus["Spelling"] = self.spellingMenu
        
        self.spellingMenu.aboutToShow.connect(self.__showContextMenuSpelling)
        self.spellingMenu.triggered.connect(
            self.__contextMenuSpellingTriggered)

    def __initContextMenuAutocompletion(self):
        """
        Private method used to setup the Checks context sub menu.
        
        @return reference to the generated menu (QMenu)
        """
        menu = QMenu(self.trUtf8('Autocomplete'))
        
        self.menuActs["acDynamic"] = menu.addAction(
            self.trUtf8('dynamic'), self.autoComplete)
        menu.addSeparator()
        menu.addAction(
            self.trUtf8('from Document'), self.autoCompleteFromDocument)
        self.menuActs["acAPI"] = menu.addAction(
            self.trUtf8('from APIs'), self.autoCompleteFromAPIs)
        self.menuActs["acAPIDocument"] = menu.addAction(
            self.trUtf8('from Document and APIs'), self.autoCompleteFromAll)
        menu.addSeparator()
        self.menuActs["calltip"] = menu.addAction(
            self.trUtf8('Calltip'), self.callTip)
        
        menu.aboutToShow.connect(self.__showContextMenuAutocompletion)
        
        return menu

    def __initContextMenuChecks(self):
        """
        Private method used to setup the Checks context sub menu.
        
        @return reference to the generated menu (QMenu)
        """
        menu = QMenu(self.trUtf8('Check'))
        menu.aboutToShow.connect(self.__showContextMenuChecks)
        return menu

    def __initContextMenuShow(self):
        """
        Private method used to setup the Show context sub menu.
        
        @return reference to the generated menu (QMenu)
        """
        menu = QMenu(self.trUtf8('Show'))
        
        menu.addAction(self.trUtf8('Code metrics...'), self.__showCodeMetrics)
        self.coverageMenuAct = menu.addAction(
            self.trUtf8('Code coverage...'), self.__showCodeCoverage)
        self.coverageShowAnnotationMenuAct = menu.addAction(
            self.trUtf8('Show code coverage annotations'),
            self.codeCoverageShowAnnotations)
        self.coverageHideAnnotationMenuAct = menu.addAction(
            self.trUtf8('Hide code coverage annotations'),
            self.__codeCoverageHideAnnotations)
        self.profileMenuAct = menu.addAction(
            self.trUtf8('Profile data...'), self.__showProfileData)
        
        menu.aboutToShow.connect(self.__showContextMenuShow)
        
        return menu
        
    def __initContextMenuGraphics(self):
        """
        Private method used to setup the diagrams context sub menu.
        
        @return reference to the generated menu (QMenu)
        """
        menu = QMenu(self.trUtf8('Diagrams'))
        
        menu.addAction(
            self.trUtf8('Class Diagram...'), self.__showClassDiagram)
        menu.addAction(
            self.trUtf8('Package Diagram...'), self.__showPackageDiagram)
        menu.addAction(
            self.trUtf8('Imports Diagram...'), self.__showImportsDiagram)
        self.applicationDiagramMenuAct = menu.addAction(
            self.trUtf8('Application Diagram...'),
            self.__showApplicationDiagram)
        menu.addSeparator()
        menu.addAction(
            UI.PixmapCache.getIcon("open.png"),
            self.trUtf8("Load Diagram..."), self.__loadDiagram)
        
        menu.aboutToShow.connect(self.__showContextMenuGraphics)
        
        return menu

    def __initContextMenuLanguages(self):
        """
        Private method used to setup the Languages context sub menu.
        
        @return reference to the generated menu (QMenu)
        """
        menu = QMenu(self.trUtf8("Languages"))
        
        self.languagesActGrp = QActionGroup(self)
        self.noLanguageAct = menu.addAction(self.trUtf8("No Language"))
        self.noLanguageAct.setCheckable(True)
        self.noLanguageAct.setData("None")
        self.languagesActGrp.addAction(self.noLanguageAct)
        menu.addSeparator()
        
        from . import Lexers
        self.supportedLanguages = {}
        supportedLanguages = Lexers.getSupportedLanguages()
        languages = sorted(list(supportedLanguages.keys()))
        for language in languages:
            if language != "Guessed":
                self.supportedLanguages[language] = \
                    supportedLanguages[language][:2]
                act = menu.addAction(
                    UI.PixmapCache.getIcon(supportedLanguages[language][2]),
                    self.supportedLanguages[language][0])
                act.setCheckable(True)
                act.setData(language)
                self.supportedLanguages[language].append(act)
                self.languagesActGrp.addAction(act)
        
        menu.addSeparator()
        self.pygmentsAct = menu.addAction(self.trUtf8("Guessed"))
        self.pygmentsAct.setCheckable(True)
        self.pygmentsAct.setData("Guessed")
        self.languagesActGrp.addAction(self.pygmentsAct)
        self.pygmentsSelAct = menu.addAction(self.trUtf8("Alternatives"))
        self.pygmentsSelAct.setData("Alternatives")
        
        menu.triggered.connect(self.__languageMenuTriggered)
        menu.aboutToShow.connect(self.__showContextMenuLanguages)
        
        return menu
        
    def __initContextMenuEncodings(self):
        """
        Private method used to setup the Encodings context sub menu.
        
        @return reference to the generated menu (QMenu)
        """
        self.supportedEncodings = {}
        
        menu = QMenu(self.trUtf8("Encodings"))
        
        self.encodingsActGrp = QActionGroup(self)
        
        for encoding in sorted(Utilities.supportedCodecs):
            act = menu.addAction(encoding)
            act.setCheckable(True)
            act.setData(encoding)
            self.supportedEncodings[encoding] = act
            self.encodingsActGrp.addAction(act)
        
        menu.triggered.connect(self.__encodingsMenuTriggered)
        menu.aboutToShow.connect(self.__showContextMenuEncodings)
        
        return menu
        
    def __initContextMenuEol(self):
        """
        Private method to setup the eol context sub menu.
        
        @return reference to the generated menu (QMenu)
        """
        self.supportedEols = {}
        
        menu = QMenu(self.trUtf8("End-of-Line Type"))
        
        self.eolActGrp = QActionGroup(self)
        
        act = menu.addAction(UI.PixmapCache.getIcon("eolLinux.png"),
                             self.trUtf8("Unix"))
        act.setCheckable(True)
        act.setData('\n')
        self.supportedEols['\n'] = act
        self.eolActGrp.addAction(act)
        
        act = menu.addAction(UI.PixmapCache.getIcon("eolWindows.png"),
                             self.trUtf8("Windows"))
        act.setCheckable(True)
        act.setData('\r\n')
        self.supportedEols['\r\n'] = act
        self.eolActGrp.addAction(act)
        
        act = menu.addAction(UI.PixmapCache.getIcon("eolMac.png"),
                             self.trUtf8("Macintosh"))
        act.setCheckable(True)
        act.setData('\r')
        self.supportedEols['\r'] = act
        self.eolActGrp.addAction(act)
        
        menu.triggered.connect(self.__eolMenuTriggered)
        menu.aboutToShow.connect(self.__showContextMenuEol)
        
        return menu
        
    def __initContextMenuExporters(self):
        """
        Private method used to setup the Exporters context sub menu.
        
        @return reference to the generated menu (QMenu)
        """
        menu = QMenu(self.trUtf8("Export as"))
        
        from . import Exporters
        supportedExporters = Exporters.getSupportedFormats()
        exporters = sorted(list(supportedExporters.keys()))
        for exporter in exporters:
            act = menu.addAction(supportedExporters[exporter])
            act.setData(exporter)
        
        menu.triggered.connect(self.__exportMenuTriggered)
        
        return menu
        
    def __initContextMenuMargins(self):
        """
        Private method used to setup the context menu for the margins.
        """
        self.marginMenuActs = {}
        
        if self.__unifiedMargins:
            self.__initContextMenuUnifiedMargins()
        else:
            self.__initContextMenuSeparateMargins()
        
    def __initContextMenuSeparateMargins(self):
        """
        Private method used to setup the context menu for the separated
        margins.
        """
        # bookmark margin
        self.bmMarginMenu = QMenu()
        
        self.bmMarginMenu.addAction(
            self.trUtf8('Toggle bookmark'), self.menuToggleBookmark)
        self.marginMenuActs["NextBookmark"] = self.bmMarginMenu.addAction(
            self.trUtf8('Next bookmark'), self.nextBookmark)
        self.marginMenuActs["PreviousBookmark"] = self.bmMarginMenu.addAction(
            self.trUtf8('Previous bookmark'), self.previousBookmark)
        self.marginMenuActs["ClearBookmark"] = self.bmMarginMenu.addAction(
            self.trUtf8('Clear all bookmarks'), self.clearBookmarks)
        
        self.bmMarginMenu.aboutToShow.connect(self.__showContextMenuMargin)
        
        # breakpoint margin
        self.bpMarginMenu = QMenu()
        
        self.marginMenuActs["Breakpoint"] = self.bpMarginMenu.addAction(
            self.trUtf8('Toggle breakpoint'), self.menuToggleBreakpoint)
        self.marginMenuActs["TempBreakpoint"] = self.bpMarginMenu.addAction(
            self.trUtf8('Toggle temporary breakpoint'),
            self.__menuToggleTemporaryBreakpoint)
        self.marginMenuActs["EditBreakpoint"] = self.bpMarginMenu.addAction(
            self.trUtf8('Edit breakpoint...'), self.menuEditBreakpoint)
        self.marginMenuActs["EnableBreakpoint"] = self.bpMarginMenu.addAction(
            self.trUtf8('Enable breakpoint'),
            self.__menuToggleBreakpointEnabled)
        self.marginMenuActs["NextBreakpoint"] = self.bpMarginMenu.addAction(
            self.trUtf8('Next breakpoint'), self.menuNextBreakpoint)
        self.marginMenuActs["PreviousBreakpoint"] = \
            self.bpMarginMenu.addAction(
                self.trUtf8('Previous breakpoint'),
                self.menuPreviousBreakpoint)
        self.marginMenuActs["ClearBreakpoint"] = self.bpMarginMenu.addAction(
            self.trUtf8('Clear all breakpoints'), self.__menuClearBreakpoints)
        
        self.bpMarginMenu.aboutToShow.connect(self.__showContextMenuMargin)
        
        # indicator margin
        self.indicMarginMenu = QMenu()
        
        self.marginMenuActs["GotoSyntaxError"] = \
            self.indicMarginMenu.addAction(
                self.trUtf8('Goto syntax error'), self.gotoSyntaxError)
        self.marginMenuActs["ShowSyntaxError"] = \
            self.indicMarginMenu.addAction(
                self.trUtf8('Show syntax error message'),
                self.__showSyntaxError)
        self.marginMenuActs["ClearSyntaxError"] = \
            self.indicMarginMenu.addAction(
                self.trUtf8('Clear syntax error'), self.clearSyntaxError)
        self.indicMarginMenu.addSeparator()
        self.marginMenuActs["NextWarningMarker"] = \
            self.indicMarginMenu.addAction(
                self.trUtf8("Next warning"), self.nextFlakesWarning)
        self.marginMenuActs["PreviousWarningMarker"] = \
            self.indicMarginMenu.addAction(
                self.trUtf8("Previous warning"), self.previousFlakesWarning)
        self.marginMenuActs["ShowWarning"] = \
            self.indicMarginMenu.addAction(
                self.trUtf8('Show warning message'), self.__showFlakesWarning)
        self.marginMenuActs["ClearWarnings"] = \
            self.indicMarginMenu.addAction(
                self.trUtf8('Clear warnings'), self.clearFlakesWarnings)
        self.indicMarginMenu.addSeparator()
        self.marginMenuActs["NextCoverageMarker"] = \
            self.indicMarginMenu.addAction(
                self.trUtf8('Next uncovered line'), self.nextUncovered)
        self.marginMenuActs["PreviousCoverageMarker"] = \
            self.indicMarginMenu.addAction(
                self.trUtf8('Previous uncovered line'), self.previousUncovered)
        self.indicMarginMenu.addSeparator()
        self.marginMenuActs["NextTaskMarker"] = \
            self.indicMarginMenu.addAction(
                self.trUtf8('Next task'), self.nextTask)
        self.marginMenuActs["PreviousTaskMarker"] = \
            self.indicMarginMenu.addAction(
                self.trUtf8('Previous task'), self.previousTask)
        self.indicMarginMenu.addSeparator()
        self.marginMenuActs["NextChangeMarker"] = \
            self.indicMarginMenu.addAction(
                self.trUtf8('Next change'), self.nextChange)
        self.marginMenuActs["PreviousChangeMarker"] = \
            self.indicMarginMenu.addAction(
                self.trUtf8('Previous change'), self.previousChange)
        
        self.indicMarginMenu.aboutToShow.connect(self.__showContextMenuMargin)
        
    def __initContextMenuUnifiedMargins(self):
        """
        Private method used to setup the context menu for the unified margins.
        """
        self.marginMenu = QMenu()
        
        self.marginMenu.addAction(
            self.trUtf8('Toggle bookmark'), self.menuToggleBookmark)
        self.marginMenuActs["NextBookmark"] = self.marginMenu.addAction(
            self.trUtf8('Next bookmark'), self.nextBookmark)
        self.marginMenuActs["PreviousBookmark"] = self.marginMenu.addAction(
            self.trUtf8('Previous bookmark'), self.previousBookmark)
        self.marginMenuActs["ClearBookmark"] = self.marginMenu.addAction(
            self.trUtf8('Clear all bookmarks'), self.clearBookmarks)
        self.marginMenu.addSeparator()
        self.marginMenuActs["GotoSyntaxError"] = self.marginMenu.addAction(
            self.trUtf8('Goto syntax error'), self.gotoSyntaxError)
        self.marginMenuActs["ShowSyntaxError"] = self.marginMenu.addAction(
            self.trUtf8('Show syntax error message'), self.__showSyntaxError)
        self.marginMenuActs["ClearSyntaxError"] = self.marginMenu.addAction(
            self.trUtf8('Clear syntax error'), self.clearSyntaxError)
        self.marginMenu.addSeparator()
        self.marginMenuActs["NextWarningMarker"] = self.marginMenu.addAction(
            self.trUtf8("Next warning"), self.nextFlakesWarning)
        self.marginMenuActs["PreviousWarningMarker"] = \
            self.marginMenu.addAction(
                self.trUtf8("Previous warning"), self.previousFlakesWarning)
        self.marginMenuActs["ShowWarning"] = self.marginMenu.addAction(
            self.trUtf8('Show warning message'), self.__showFlakesWarning)
        self.marginMenuActs["ClearWarnings"] = self.marginMenu.addAction(
            self.trUtf8('Clear warnings'), self.clearFlakesWarnings)
        self.marginMenu.addSeparator()
        self.marginMenuActs["Breakpoint"] = self.marginMenu.addAction(
            self.trUtf8('Toggle breakpoint'), self.menuToggleBreakpoint)
        self.marginMenuActs["TempBreakpoint"] = self.marginMenu.addAction(
            self.trUtf8('Toggle temporary breakpoint'),
            self.__menuToggleTemporaryBreakpoint)
        self.marginMenuActs["EditBreakpoint"] = self.marginMenu.addAction(
            self.trUtf8('Edit breakpoint...'), self.menuEditBreakpoint)
        self.marginMenuActs["EnableBreakpoint"] = self.marginMenu.addAction(
            self.trUtf8('Enable breakpoint'),
            self.__menuToggleBreakpointEnabled)
        self.marginMenuActs["NextBreakpoint"] = self.marginMenu.addAction(
            self.trUtf8('Next breakpoint'), self.menuNextBreakpoint)
        self.marginMenuActs["PreviousBreakpoint"] = self.marginMenu.addAction(
            self.trUtf8('Previous breakpoint'), self.menuPreviousBreakpoint)
        self.marginMenuActs["ClearBreakpoint"] = self.marginMenu.addAction(
            self.trUtf8('Clear all breakpoints'), self.__menuClearBreakpoints)
        self.marginMenu.addSeparator()
        self.marginMenuActs["NextCoverageMarker"] = self.marginMenu.addAction(
            self.trUtf8('Next uncovered line'), self.nextUncovered)
        self.marginMenuActs["PreviousCoverageMarker"] = \
            self.marginMenu.addAction(
                self.trUtf8('Previous uncovered line'), self.previousUncovered)
        self.marginMenu.addSeparator()
        self.marginMenuActs["NextTaskMarker"] = self.marginMenu.addAction(
            self.trUtf8('Next task'), self.nextTask)
        self.marginMenuActs["PreviousTaskMarker"] = self.marginMenu.addAction(
            self.trUtf8('Previous task'), self.previousTask)
        self.marginMenu.addSeparator()
        self.marginMenuActs["NextChangeMarker"] = self.marginMenu.addAction(
            self.trUtf8('Next change'), self.nextChange)
        self.marginMenuActs["PreviousChangeMarker"] = \
            self.marginMenu.addAction(
                self.trUtf8('Previous change'), self.previousChange)
        self.marginMenu.addSeparator()
        self.marginMenuActs["LMBbookmarks"] = self.marginMenu.addAction(
            self.trUtf8('LMB toggles bookmarks'), self.__lmBbookmarks)
        self.marginMenuActs["LMBbookmarks"].setCheckable(True)
        self.marginMenuActs["LMBbookmarks"].setChecked(False)
        self.marginMenuActs["LMBbreakpoints"] = self.marginMenu.addAction(
            self.trUtf8('LMB toggles breakpoints'), self.__lmBbreakpoints)
        self.marginMenuActs["LMBbreakpoints"].setCheckable(True)
        self.marginMenuActs["LMBbreakpoints"].setChecked(True)
        
        self.marginMenu.aboutToShow.connect(self.__showContextMenuMargin)
        
    def __exportMenuTriggered(self, act):
        """
        Private method to handle the selection of an export format.
        
        @param act reference to the action that was triggered (QAction)
        """
        exporterFormat = act.data()
        self.exportFile(exporterFormat)
        
    def exportFile(self, exporterFormat):
        """
        Public method to export the file.
        
        @param exporterFormat format the file should be exported into (string)
        """
        if exporterFormat:
            from . import Exporters
            exporter = Exporters.getExporter(exporterFormat, self)
            if exporter:
                exporter.exportSource()
            else:
                E5MessageBox.critical(
                    self,
                    self.trUtf8("Export source"),
                    self.trUtf8(
                        """<p>No exporter available for the """
                        """export format <b>{0}</b>. Aborting...</p>""")\
                        .format(exporterFormat))
        else:
            E5MessageBox.critical(
                self,
                self.trUtf8("Export source"),
                self.trUtf8("""No export format given. Aborting..."""))
        
    def __showContextMenuLanguages(self):
        """
        Private slot handling the aboutToShow signal of the languages context
        menu.
        """
        if self.apiLanguage.startswith("Pygments|"):
            self.pygmentsSelAct.setText(
                self.trUtf8("Alternatives ({0})").format(
                    self.getLanguage(normalized=False)))
        else:
            self.pygmentsSelAct.setText(self.trUtf8("Alternatives"))
        self.showMenu.emit("Languages", self.languagesMenu,  self)
        
    def __selectPygmentsLexer(self):
        """
        Private method to select a specific pygments lexer.
        
        @return name of the selected pygments lexer (string)
        """
        from pygments.lexers import get_all_lexers
        lexerList = sorted([l[0] for l in get_all_lexers()])
        try:
            lexerSel = lexerList.index(
                self.getLanguage(normalized=False, forPygments=True))
        except ValueError:
            lexerSel = 0
        lexerName, ok = QInputDialog.getItem(
            self,
            self.trUtf8("Pygments Lexer"),
            self.trUtf8("Select the Pygments lexer to apply."),
            lexerList,
            lexerSel,
            False)
        if ok and lexerName:
            return lexerName
        else:
            return ""
        
    def __languageMenuTriggered(self, act):
        """
        Private method to handle the selection of a lexer language.
        
        @param act reference to the action that was triggered (QAction)
        """
        if act == self.noLanguageAct:
            self.__resetLanguage()
        elif act == self.pygmentsAct:
            self.setLanguage("dummy.pygments")
        elif act == self.pygmentsSelAct:
            language = self.__selectPygmentsLexer()
            if language:
                self.setLanguage("dummy.pygments", pyname=language)
        else:
            language = act.data()
            if language:
                self.filetype = language
                self.setLanguage(self.supportedLanguages[language][1])
                self.__autoSyntaxCheck()
        
    def __languageChanged(self, language, propagate=True):
        """
        Private slot handling a change of a connected editor's language.
        
        @param language language to be set (string)
        @keyparam propagate flag indicating to propagate the change (boolean)
        """
        if language == '':
            self.__resetLanguage(propagate=propagate)
        elif language == "Guessed":
            self.setLanguage("dummy.pygments")
        elif language.startswith("Pygments|"):
            pyname = language.split("|", 1)[1]
            self.setLanguage("dummy.pygments", pyname=pyname)
        else:
            self.filetype = language
            self.setLanguage(self.supportedLanguages[language][1],
                             propagate=propagate)
            self.__autoSyntaxCheck()
        
    def __resetLanguage(self, propagate=True):
        """
        Private method used to reset the language selection.
        
        @keyparam propagate flag indicating to propagate the change (boolean)
        """
        if self.lexer_ is not None and \
           (self.lexer_.lexer() == "container" or self.lexer_.lexer() is None):
            self.SCN_STYLENEEDED.disconnect(self.__styleNeeded)
        
        self.apiLanguage = ""
        self.lexer_ = None
        self.__lexerReset = True
        self.setLexer()
        self.setMonospaced(self.useMonospaced)
        if self.completer is not None:
            self.completer.setEnabled(False)
            self.completer = None
        self.__setTextDisplay()
        
        if not self.inLanguageChanged and propagate:
            self.inLanguageChanged = True
            self.languageChanged.emit(self.apiLanguage)
            self.inLanguageChanged = False
        
    def setLanguage(self, filename, initTextDisplay=True, propagate=True,
                    pyname=""):
        """
        Public method to set a lexer language.
        
        @param filename filename used to determine the associated lexer
            language (string)
        @param initTextDisplay flag indicating an initialization of the text
            display is required as well (boolean)
        @keyparam propagate flag indicating to propagate the change (boolean)
        @keyparam pyname name of the pygments lexer to use (string)
        """
        self.__lexerReset = False
        self.__bindLexer(filename, pyname=pyname)
        self.__bindCompleter(filename)
        self.recolor()
        self.__checkLanguage()
        
        # set the text display
        if initTextDisplay:
            self.__setTextDisplay()
        
        # set the autocompletion and calltips function
        self.__setAutoCompletion()
        self.__setCallTips()
        
        if not self.inLanguageChanged and propagate:
            self.inLanguageChanged = True
            self.languageChanged.emit(self.apiLanguage)
            self.inLanguageChanged = False
    
    def __checkLanguage(self):
        """
        Private method to check the selected language of the language submenu.
        """
        if self.apiLanguage == "":
            self.noLanguageAct.setChecked(True)
        elif self.apiLanguage == "Guessed":
            self.pygmentsAct.setChecked(True)
        elif self.apiLanguage.startswith("Pygments|"):
            act = self.languagesActGrp.checkedAction()
            if act:
                act.setChecked(False)
        else:
            self.supportedLanguages[self.apiLanguage][2].setChecked(True)
    
    def projectLexerAssociationsChanged(self):
        """
        Public slot to handle changes of the project lexer associations.
        """
        self.setLanguage(self.fileName)
    
    def __showContextMenuEncodings(self):
        """
        Private slot handling the aboutToShow signal of the encodings context
        menu.
        """
        self.showMenu.emit("Encodings", self.encodingsMenu,  self)
        
    def __encodingsMenuTriggered(self, act):
        """
        Private method to handle the selection of an encoding.
        
        @param act reference to the action that was triggered (QAction)
        """
        encoding = act.data()
        self.__encodingChanged("{0}-selected".format(encoding))
        
    def __checkEncoding(self):
        """
        Private method to check the selected encoding of the encodings submenu.
        """
        try:
            self.supportedEncodings[self.__normalizedEncoding()]\
                .setChecked(True)
        except (AttributeError, KeyError):
            pass
        
    def __encodingChanged(self, encoding, propagate=True):
        """
        Private slot to handle a change of the encoding.
        
        @param encoding changed encoding (string)
        @keyparam propagate flag indicating to propagate the change (boolean)
        """
        self.encoding = encoding
        self.__checkEncoding()
        
        if not self.inEncodingChanged and propagate:
            self.inEncodingChanged = True
            self.encodingChanged.emit(self.encoding)
            self.inEncodingChanged = False
        
    def __normalizedEncoding(self):
        """
        Private method to calculate the normalized encoding string.
        
        @return normalized encoding (string)
        """
        return self.encoding.replace("-default", "")\
                            .replace("-guessed", "")\
                            .replace("-selected", "")
        
    def __showContextMenuEol(self):
        """
        Private slot handling the aboutToShow signal of the eol context menu.
        """
        self.showMenu.emit("Eol", self.eolMenu,  self)
        
    def __eolMenuTriggered(self, act):
        """
        Private method to handle the selection of an eol type.
        
        @param act reference to the action that was triggered (QAction)
        """
        eol = act.data()
        self.setEolModeByEolString(eol)
        self.convertEols(self.eolMode())
        
    def __checkEol(self):
        """
        Private method to check the selected eol type of the eol submenu.
        """
        try:
            self.supportedEols[self.getLineSeparator()].setChecked(True)
        except (AttributeError, TypeError):
            pass
        
    def __eolChanged(self):
        """
        Private slot to handle a change of the eol mode.
        """
        self.__checkEol()
        
        if not self.inEolChanged:
            self.inEolChanged = True
            eol = self.getLineSeparator()
            self.eolChanged.emit(eol)
            self.inEolChanged = False
        
    def __bindLexer(self, filename, pyname=""):
        """
        Private slot to set the correct lexer depending on language.
        
        @param filename filename used to determine the associated lexer
            language (string)
        @keyparam pyname name of the pygments lexer to use (string)
        """
        if self.lexer_ is not None and \
           (self.lexer_.lexer() == "container" or self.lexer_.lexer() is None):
            self.SCN_STYLENEEDED.disconnect(self.__styleNeeded)
        
        language = ""
        if self.project.isOpen() and self.project.isProjectFile(filename):
            language = self.project.getEditorLexerAssoc(
                os.path.basename(filename))
        if not language:
            ext = os.path.splitext(filename)[1]
            if ext in [".py", ".pyw"]:
                if self.isPy3File():
                    language = "Python3"
                elif self.isPy2File():
                    language = "Python2"
                else:
                    # default is Python 3
                    language = "Python3"
            else:
                filename = os.path.basename(filename)
                language = Preferences.getEditorLexerAssoc(filename)
                if language == "Python":
                    # correction for Python
                    if self.isPy2File():
                        language = "Python2"
                    else:
                        language = "Python3"
        if language.startswith("Pygments|"):
            pyname = language.split("|", 1)[1]
            language = ""
        
        from . import Lexers
        self.lexer_ = Lexers.getLexer(language, self, pyname=pyname)
        if self.lexer_ is None:
            self.setLexer()
            self.apiLanguage = ""
            return
        
        if pyname:
            self.apiLanguage = "Pygments|{0}".format(pyname)
        else:
            self.apiLanguage = self.lexer_.language()
            if self.apiLanguage == "POV":
                self.apiLanguage = "Povray"
        self.setLexer(self.lexer_)
        self.__setMarginsDisplay()
        if self.lexer_.lexer() == "container" or self.lexer_.lexer() is None:
            self.setStyleBits(self.lexer_.styleBitsNeeded())
            self.SCN_STYLENEEDED.connect(self.__styleNeeded)
        
        # get the font for style 0 and set it as the default font
        key = 'Scintilla/{0}/style0/font'.format(self.lexer_.language())
        fdesc = Preferences.Prefs.settings.value(key)
        if fdesc is not None:
            font = QFont(fdesc[0], int(fdesc[1]))
            self.lexer_.setDefaultFont(font)
        self.lexer_.readSettings(Preferences.Prefs.settings, "Scintilla")
        
        # now set the lexer properties
        self.lexer_.initProperties()
        
        # initialize the lexer APIs settings
        api = self.vm.getAPIsManager().getAPIs(self.apiLanguage)
        if api is not None:
            self.lexer_.setAPIs(api.getQsciAPIs())
            self.acAPI = True
        else:
            self.acAPI = False
        self.autoCompletionAPIsAvailable.emit(self.acAPI)
        
        self.__setAnnotationStyles()
        
        self.lexer_.setDefaultColor(self.lexer_.color(0))
        self.lexer_.setDefaultPaper(self.lexer_.paper(0))
        
    def __styleNeeded(self, position):
        """
        Private slot to handle the need for more styling.
        
        @param position end position, that needs styling (integer)
        """
        self.lexer_.styleText(self.getEndStyled(), position)
        
    def getLexer(self):
        """
        Public method to retrieve a reference to the lexer object.
        
        @return the lexer object (Lexer)
        """
        return self.lexer_
        
    def getLanguage(self, normalized=True, forPygments=False):
        """
        Public method to retrieve the language of the editor.
        
        @keyparam normalized flag indicating to normalize some Pygments
            lexer names (boolean)
        @keyparam forPygments flag indicating to normalize some lexer
            names for Pygments (boolean)
        @return language of the editor (string)
        """
        if self.apiLanguage == "Guessed" or \
                self.apiLanguage.startswith("Pygments|"):
            lang = self.lexer_.name()
            if normalized:
                # adjust some Pygments lexer names
                if lang == "Python":
                    lang = "Python2"
                elif lang == "Python 3":
                    lang = "Python3"
        else:
            lang = self.apiLanguage
            if forPygments:
                # adjust some names to Pygments lexer names
                if lang == "Python2":
                    lang = "Python"
                elif lang == "Python3":
                    lang = "Python 3"
        return lang
        
    def __bindCompleter(self, filename):
        """
        Private slot to set the correct typing completer depending on language.
        
        @param filename filename used to determine the associated typing
            completer language (string)
        """
        if self.completer is not None:
            self.completer.setEnabled(False)
            self.completer = None
        
        filename = os.path.basename(filename)
        apiLanguage = Preferences.getEditorLexerAssoc(filename)
        if apiLanguage == "":
            if self.isPy3File():
                apiLanguage = "Python3"
            elif self.isPy2File():
                apiLanguage = "Python2"
            elif self.isRubyFile():
                apiLanguage = "Ruby"
        
        from . import TypingCompleters
        self.completer = TypingCompleters.getCompleter(apiLanguage, self)
        
    def getCompleter(self):
        """
        Public method to retrieve a reference to the completer object.
        
        @return the completer object (CompleterBase)
        """
        return self.completer
        
    def __modificationChanged(self, m):
        """
        Private slot to handle the modificationChanged signal.
        
        It emits the signal modificationStatusChanged with parameters
        m and self.
        
        @param m modification status
        """
        if not m and self.fileName is not None:
            self.lastModified = QFileInfo(self.fileName).lastModified()
        if Preferences.getEditor("AutoCheckSyntax"):
            self.clearSyntaxError()
        self.modificationStatusChanged.emit(m, self)
        self.undoAvailable.emit(self.isUndoAvailable())
        self.redoAvailable.emit(self.isRedoAvailable())
        
    def __cursorPositionChanged(self, line, index):
        """
        Private slot to handle the cursorPositionChanged signal.
        
        It emits the signal cursorChanged with parameters fileName,
        line and pos.
        
        @param line line number of the cursor
        @param index position in line of the cursor
        """
        self.cursorChanged.emit(self.fileName, line + 1, index)
        
        if Preferences.getEditor("MarkOccurrencesEnabled"):
            self.__markOccurrencesTimer.stop()
            self.__markOccurrencesTimer.start()
        
        if self.lastLine != line:
            self.cursorLineChanged.emit(line)
        
        if self.spell is not None:
            # do spell checking
            doSpelling = True
            if self.lastLine == line:
                start, end = self.getWordBoundaries(
                    line, index, useWordChars=False)
                if start <= self.lastIndex and self.lastIndex <= end:
                    doSpelling = False
            if doSpelling:
                pos = self.positionFromLineIndex(self.lastLine, self.lastIndex)
                self.spell.checkWord(pos)
        
        self.lastLine = line
        self.lastIndex = index
        
    def __modificationReadOnly(self):
        """
        Private slot to handle the modificationAttempted signal.
        """
        E5MessageBox.warning(
            self,
            self.trUtf8("Modification of Read Only file"),
            self.trUtf8("""You are attempting to change a read only file. """
                        """Please save to a different file first."""))
        
    def setNoName(self, noName):
        """
        Public method to set the display string for an unnamed editor.
        
        @param noName display string for this unnamed editor (string)
        """
        self.noName = noName
        
    def getNoName(self):
        """
        Public method to get the display string for an unnamed editor.
        
        @return display string for this unnamed editor (string)
        """
        return self.noName
        
    def getFileName(self):
        """
        Public method to return the name of the file being displayed.
        
        @return filename of the displayed file (string)
        """
        return self.fileName
        
    def getFileType(self):
        """
        Public method to return the type of the file being displayed.
        
        @return type of the displayed file (string)
        """
        return self.filetype
        
    def getFileTypeByFlag(self):
        """
        Public method to return the type of the file, if it was set by an
        eflag: marker.
        
        @return type of the displayed file, if set by an eflag: marker or an
            empty string (string)
        """
        if self.filetypeByFlag:
            return self.filetype
        else:
            return ""
        
    def determineFileType(self):
        """
        Public method to determine the file type using various tests.
        
        @return type of the displayed file or an empty string (string)
        """
        ftype = self.filetype
        if not ftype:
            ftype = self.getFileTypeByFlag()
        if not ftype:
            if self.isPy3File():
                ftype = "Python3"
            elif self.isPy2File():
                ftype = "Python2"
            elif self.isRubyFile():
                ftype = "Ruby"
            else:
                ftype = ""
        
        return ftype
        
    def getEncoding(self):
        """
        Public method to return the current encoding.
        
        @return current encoding (string)
        """
        return self.encoding
        
    def isPy2File(self):
        """
        Public method to return a flag indicating a Python file.
        
        @return flag indicating a Python file (boolean)
        """
        if self.filetype in ["Python", "Python2"]:
            return True
        
        if self.filetype == "":
            # 1) Determine by first line
            line0 = self.text(0)
            if line0.startswith("#!") and \
               ("python2" in line0 or \
                ("python" in line0 and not "python3" in line0)):
                self.filetype = "Python2"
                return True
            
            if self.fileName is not None:
                ext = os.path.splitext(self.fileName)[1]
                if ext in [".py", ".pyw"]:
                    # 2) .py and .pyw are ambiguous; determine from project
                    if Preferences.getProject("DeterminePyFromProject") and \
                       self.project.isOpen() and \
                       self.project.isProjectFile(self.fileName):
                        isProjectPy2 = \
                            self.project.getProjectLanguage() in ["Python",
                                                                  "Python2"]
                        if isProjectPy2:
                            self.filetype = "Python2"
                        return isProjectPy2
                    else:
                        # 3) determine by compiling the sources
<<<<<<< HEAD
                        syntaxError = Utilities.py2compile(
                            self.fileName, checkFlakes=False)[0]
=======
                        syntaxError = Utilities.compile(self.fileName,
                            self.text(), True)[0]
>>>>>>> 31714e17
                        if not syntaxError:
                            self.filetype = "Python2"
                            return True
                
                if ext in self.dbs.getExtensions('Python2'):
                    self.filetype = "Python2"
                    return True
        
        return False

    def isPy3File(self):
        """
        Public method to return a flag indicating a Python3 file.
        
        @return flag indicating a Python3 file (boolean)
        """
        if self.filetype in ["Python3"]:
            return True
        
        if self.filetype == "":
            # 1) Determine by first line
            line0 = self.text(0)
            if line0.startswith("#!") and \
               "python3" in line0:
                self.filetype = "Python3"
                return True
            
            if self.fileName is not None:
                ext = os.path.splitext(self.fileName)[1]
                if ext in [".py", ".pyw"]:
                    # 2) .py and .pyw are ambiguous; determine from project
                    if Preferences.getProject("DeterminePyFromProject") and \
                       self.project.isOpen() and \
                       self.project.isProjectFile(self.fileName):
                        isProjectPy3 = \
                            self.project.getProjectLanguage() in ["Python3"]
                        if isProjectPy3:
                            self.filetype = "Python3"
                        return isProjectPy3
                    else:
                        # 3) determine by compiling the sources
                        syntaxError = Utilities.compile(self.fileName, 
                            self.text(), False)[0]
                        if not syntaxError:
                            self.filetype = "Python3"
                            return True
                
                if ext in self.dbs.getExtensions('Python3'):
                    self.filetype = "Python3"
                    return True
        
        return False

    def isRubyFile(self):
        """
        Public method to return a flag indicating a Ruby file.
        
        @return flag indicating a Ruby file (boolean)
        """
        if self.filetype == "Ruby":
            return True
        
        if self.filetype == "":
            line0 = self.text(0)
            if line0.startswith("#!") and \
               "ruby" in line0:
                self.filetype = "Ruby"
                return True
            
            if self.fileName is not None and \
               os.path.splitext(self.fileName)[1] in \
                    self.dbs.getExtensions('Ruby'):
                self.filetype = "Ruby"
                return True
        
        return False
    
    def highlightVisible(self):
        """
        Public method to make sure that the highlight is visible.
        """
        if self.lastHighlight is not None:
            lineno = self.markerLine(self.lastHighlight)
            self.ensureVisible(lineno + 1)
        
    def highlight(self, line=None, error=False, syntaxError=False):
        """
        Public method to highlight [or de-highlight] a particular line.
        
        @param line line number to highlight (integer)
        @param error flag indicating whether the error highlight should be
            used (boolean)
        @param syntaxError flag indicating a syntax error (boolean)
        """
        if line is None:
            self.lastHighlight = None
            if self.lastErrorMarker is not None:
                self.markerDeleteHandle(self.lastErrorMarker)
            self.lastErrorMarker = None
            if self.lastCurrMarker is not None:
                self.markerDeleteHandle(self.lastCurrMarker)
            self.lastCurrMarker = None
        else:
            if error:
                if self.lastErrorMarker is not None:
                    self.markerDeleteHandle(self.lastErrorMarker)
                self.lastErrorMarker = self.markerAdd(line - 1, self.errorline)
                self.lastHighlight = self.lastErrorMarker
            else:
                if self.lastCurrMarker is not None:
                    self.markerDeleteHandle(self.lastCurrMarker)
                self.lastCurrMarker = self.markerAdd(line - 1,
                                                     self.currentline)
                self.lastHighlight = self.lastCurrMarker
            self.setCursorPosition(line - 1, 0)
        
    def getHighlightPosition(self):
        """
        Public method to return the position of the highlight bar.
        
        @return line number of the highlight bar (integer)
        """
        if self.lastHighlight is not None:
            return self.markerLine(self.lastHighlight)
        else:
            return 1
    
    ###########################################################################
    ## Breakpoint handling methods below
    ###########################################################################

    def __modified(self, pos, mtype, text, length, linesAdded, line, foldNow,
                   foldPrev, token, annotationLinesAdded):
        """
        Private method to handle changes of the number of lines.
        
        @param pos start position of change (integer)
        @param mtype flags identifying the change (integer)
        @param text text that is given to the Undo system (string)
        @param length length of the change (integer)
        @param linesAdded number of added/deleted lines (integer)
        @param line line number of a fold level or marker change (integer)
        @param foldNow new fold level (integer)
        @param foldPrev previous fold level (integer)
        @param token ???
        @param annotationLinesAdded number of added/deleted annotation lines
            (integer)
        """
        if mtype & (self.SC_MOD_INSERTTEXT | self.SC_MOD_DELETETEXT) and \
           linesAdded != 0:
            if self.breaks:
                bps = []    # list of breakpoints
                for handle, (ln, cond, temp, enabled, ignorecount) in \
                        self.breaks.items():
                    line = self.markerLine(handle) + 1
                    if ln != line:
                        bps.append((ln, line))
                        self.breaks[handle] = (line, cond, temp, enabled,
                                               ignorecount)
                self.inLinesChanged = True
                for ln, line in sorted(bps, reverse=linesAdded > 0):
                    index1 = self.breakpointModel.getBreakPointIndex(
                        self.fileName, ln)
                    index2 = self.breakpointModel.index(index1.row(), 1)
                    self.breakpointModel.setData(index2, line)
                self.inLinesChanged = False
        
    def __restoreBreakpoints(self):
        """
        Private method to restore the breakpoints.
        """
        for handle in list(self.breaks.keys()):
            self.markerDeleteHandle(handle)
        self.__addBreakPoints(
            QModelIndex(), 0, self.breakpointModel.rowCount() - 1)
        
    def __deleteBreakPoints(self, parentIndex, start, end):
        """
        Private slot to delete breakpoints.
        
        @param parentIndex index of parent item (QModelIndex)
        @param start start row (integer)
        @param end end row (integer)
        """
        for row in range(start, end + 1):
            index = self.breakpointModel.index(row, 0, parentIndex)
            fn, lineno = self.breakpointModel.getBreakPointByIndex(index)[0:2]
            if fn == self.fileName:
                self.clearBreakpoint(lineno)
        
    def __changeBreakPoints(self, startIndex, endIndex):
        """
        Private slot to set changed breakpoints.
        
        @param startIndex start index of the breakpoints being changed
            (QModelIndex)
        @param endIndex end index of the breakpoints being changed
            (QModelIndex)
        """
        if not self.inLinesChanged:
            self.__addBreakPoints(QModelIndex(), startIndex.row(),
                                  endIndex.row())
        
    def __breakPointDataAboutToBeChanged(self, startIndex, endIndex):
        """
        Private slot to handle the dataAboutToBeChanged signal of the
        breakpoint model.
        
        @param startIndex start index of the rows to be changed (QModelIndex)
        @param endIndex end index of the rows to be changed (QModelIndex)
        """
        self.__deleteBreakPoints(QModelIndex(), startIndex.row(),
                                 endIndex.row())
        
    def __addBreakPoints(self, parentIndex, start, end):
        """
        Private slot to add breakpoints.
        
        @param parentIndex index of parent item (QModelIndex)
        @param start start row (integer)
        @param end end row (integer)
        """
        for row in range(start, end + 1):
            index = self.breakpointModel.index(row, 0, parentIndex)
            fn, line, cond, temp, enabled, ignorecount = \
                self.breakpointModel.getBreakPointByIndex(index)[:6]
            if fn == self.fileName:
                self.newBreakpointWithProperties(
                    line, (cond, temp, enabled, ignorecount))
        
    def clearBreakpoint(self, line):
        """
        Public method to clear a breakpoint.
        
        Note: This doesn't clear the breakpoint in the debugger,
        it just deletes it from the editor internal list of breakpoints.
        
        @param line linenumber of the breakpoint (integer)
        """
        if self.inLinesChanged:
            return
        
        for handle, (ln, _, _, _, _) in list(self.breaks.items()):
            if self.markerLine(handle) == line - 1:
                break
        else:
            # not found, simply ignore it
            return
        
        del self.breaks[handle]
        self.markerDeleteHandle(handle)
        
    def newBreakpointWithProperties(self, line, properties):
        """
        Private method to set a new breakpoint and its properties.
        
        @param line line number of the breakpoint (integer)
        @param properties properties for the breakpoint (tuple)
                (condition, temporary flag, enabled flag, ignore count)
        """
        if not properties[2]:
            marker = self.dbreakpoint
        elif properties[0]:
            marker = properties[1] and self.tcbreakpoint or self.cbreakpoint
        else:
            marker = properties[1] and self.tbreakpoint or self.breakpoint
            
        if self.markersAtLine(line - 1) & self.breakpointMask == 0:
            handle = self.markerAdd(line - 1, marker)
            self.breaks[handle] = (line,) + properties
            self.breakpointToggled.emit(self)
        
    def __toggleBreakpoint(self, line, temporary=False):
        """
        Private method to toggle a breakpoint.
        
        @param line line number of the breakpoint (integer)
        @param temporary flag indicating a temporary breakpoint (boolean)
        """
        for handle, (ln, _, _, _, _) in list(self.breaks.items()):
            if self.markerLine(handle) == line - 1:
                # delete breakpoint or toggle it to the next state
                index = self.breakpointModel.getBreakPointIndex(
                    self.fileName, line)
                if Preferences.getDebugger("ThreeStateBreakPoints") and \
                        not self.breakpointModel.isBreakPointTemporaryByIndex(
                            index):
                    self.breakpointModel.deleteBreakPointByIndex(index)
                    self.__addBreakPoint(line, True)
                else:
                    self.breakpointModel.deleteBreakPointByIndex(index)
                    self.breakpointToggled.emit(self)
                break
        else:
            self.__addBreakPoint(line, temporary)

    def __addBreakPoint(self, line, temporary):
        """
        Private method to add a new breakpoint.
        
        @param line line number of the breakpoint (integer)
        @param temporary flag indicating a temporary breakpoint (boolean)
        """
        if self.fileName and \
           (self.isPy3File() or self.isPy2File() or self.isRubyFile()):
            self.breakpointModel.addBreakPoint(
                self.fileName, line, ('', temporary, True, 0))
            self.breakpointToggled.emit(self)
        
    def __toggleBreakpointEnabled(self, line):
        """
        Private method to toggle a breakpoints enabled status.
        
        @param line line number of the breakpoint (integer)
        """
        for handle, (ln, cond, temp, enabled, ignorecount) in \
                self.breaks.items():
            if self.markerLine(handle) == line - 1:
                break
        else:
            # no breakpoint found on that line
            return
        
        index = self.breakpointModel.getBreakPointIndex(self.fileName, line)
        self.breakpointModel.setBreakPointEnabledByIndex(index, not enabled)
        
    def curLineHasBreakpoint(self):
        """
        Public method to check for the presence of a breakpoint at the current
        line.
        
        @return flag indicating the presence of a breakpoint (boolean)
        """
        line, _ = self.getCursorPosition()
        return self.markersAtLine(line) & self.breakpointMask != 0
        
    def hasBreakpoints(self):
        """
        Public method to check for the presence of breakpoints.
        
        @return flag indicating the presence of breakpoints (boolean)
        """
        return len(self.breaks) > 0
        
    def __menuToggleTemporaryBreakpoint(self):
        """
        Private slot to handle the 'Toggle temporary breakpoint' context menu
        action.
        """
        if self.line < 0:
            self.line, index = self.getCursorPosition()
        self.line += 1
        self.__toggleBreakpoint(self.line, 1)
        self.line = -1
        
    def menuToggleBreakpoint(self):
        """
        Public slot to handle the 'Toggle breakpoint' context menu action.
        """
        if self.line < 0:
            self.line, index = self.getCursorPosition()
        self.line += 1
        self.__toggleBreakpoint(self.line)
        self.line = -1
        
    def __menuToggleBreakpointEnabled(self):
        """
        Private slot to handle the 'Enable/Disable breakpoint' context menu
        action.
        """
        if self.line < 0:
            self.line, index = self.getCursorPosition()
        self.line += 1
        self.__toggleBreakpointEnabled(self.line)
        self.line = -1
        
    def menuEditBreakpoint(self, line=None):
        """
        Public slot to handle the 'Edit breakpoint' context menu action.
        
        @param line linenumber of the breakpoint to edit
        """
        if line is not None:
            self.line = line - 1
        if self.line < 0:
            self.line, index = self.getCursorPosition()
        found = False
        for handle, (ln, cond, temp, enabled, ignorecount) in \
                self.breaks.items():
            if self.markerLine(handle) == self.line:
                found = True
                break
        
        if found:
            index = self.breakpointModel.getBreakPointIndex(self.fileName, ln)
            if not index.isValid():
                return
            
            from Debugger.EditBreakpointDialog import EditBreakpointDialog
            dlg = EditBreakpointDialog(
                (self.fileName, ln),
                (cond, temp, enabled, ignorecount),
                self.condHistory, self, modal=True)
            if dlg.exec_() == QDialog.Accepted:
                cond, temp, enabled, ignorecount = dlg.getData()
                self.breakpointModel.setBreakPointByIndex(
                    index, self.fileName, ln,
                    (cond, temp, enabled, ignorecount))
        
        self.line = -1
        
    def menuNextBreakpoint(self):
        """
        Public slot to handle the 'Next breakpoint' context menu action.
        """
        line, index = self.getCursorPosition()
        if line == self.lines() - 1:
            line = 0
        else:
            line += 1
        bpline = self.markerFindNext(line, self.breakpointMask)
        if bpline < 0:
            # wrap around
            bpline = self.markerFindNext(0, self.breakpointMask)
        if bpline >= 0:
            self.setCursorPosition(bpline, 0)
            self.ensureLineVisible(bpline)
        
    def menuPreviousBreakpoint(self):
        """
        Public slot to handle the 'Previous breakpoint' context menu action.
        """
        line, index = self.getCursorPosition()
        if line == 0:
            line = self.lines() - 1
        else:
            line -= 1
        bpline = self.markerFindPrevious(line, self.breakpointMask)
        if bpline < 0:
            # wrap around
            bpline = self.markerFindPrevious(
                self.lines() - 1, self.breakpointMask)
        if bpline >= 0:
            self.setCursorPosition(bpline, 0)
            self.ensureLineVisible(bpline)
        
    def __menuClearBreakpoints(self):
        """
        Private slot to handle the 'Clear all breakpoints' context menu action.
        """
        self.__clearBreakpoints(self.fileName)
        
    def __clearBreakpoints(self, fileName):
        """
        Private slot to clear all breakpoints.
        
        @param fileName name of the file (string)
        """
        idxList = []
        for handle, (ln, _, _, _, _) in list(self.breaks.items()):
            index = self.breakpointModel.getBreakPointIndex(fileName, ln)
            if index.isValid():
                idxList.append(index)
        if idxList:
            self.breakpointModel.deleteBreakPoints(idxList)
    
    ###########################################################################
    ## Bookmark handling methods below
    ###########################################################################
    
    def toggleBookmark(self, line):
        """
        Public method to toggle a bookmark.
        
        @param line line number of the bookmark (integer)
        """
        for handle in self.bookmarks:
            if self.markerLine(handle) == line - 1:
                break
        else:
            # set a new bookmark
            handle = self.markerAdd(line - 1, self.bookmark)
            self.bookmarks.append(handle)
            self.bookmarkToggled.emit(self)
            return
        
        self.bookmarks.remove(handle)
        self.markerDeleteHandle(handle)
        self.bookmarkToggled.emit(self)
        
    def getBookmarks(self):
        """
        Public method to retrieve the bookmarks.
        
        @return sorted list of all lines containing a bookmark
            (list of integer)
        """
        bmlist = []
        for handle in self.bookmarks:
            bmlist.append(self.markerLine(handle) + 1)
        
        bmlist.sort()
        return bmlist
        
    def hasBookmarks(self):
        """
        Public method to check for the presence of bookmarks.
        
        @return flag indicating the presence of bookmarks (boolean)
        """
        return len(self.bookmarks) > 0
    
    def menuToggleBookmark(self):
        """
        Public slot to handle the 'Toggle bookmark' context menu action.
        """
        if self.line < 0:
            self.line, index = self.getCursorPosition()
        self.line += 1
        self.toggleBookmark(self.line)
        self.line = -1
        
    def nextBookmark(self):
        """
        Public slot to handle the 'Next bookmark' context menu action.
        """
        line, index = self.getCursorPosition()
        if line == self.lines() - 1:
            line = 0
        else:
            line += 1
        bmline = self.markerFindNext(line, 1 << self.bookmark)
        if bmline < 0:
            # wrap around
            bmline = self.markerFindNext(0, 1 << self.bookmark)
        if bmline >= 0:
            self.setCursorPosition(bmline, 0)
            self.ensureLineVisible(bmline)
        
    def previousBookmark(self):
        """
        Public slot to handle the 'Previous bookmark' context menu action.
        """
        line, index = self.getCursorPosition()
        if line == 0:
            line = self.lines() - 1
        else:
            line -= 1
        bmline = self.markerFindPrevious(line, 1 << self.bookmark)
        if bmline < 0:
            # wrap around
            bmline = self.markerFindPrevious(
                self.lines() - 1, 1 << self.bookmark)
        if bmline >= 0:
            self.setCursorPosition(bmline, 0)
            self.ensureLineVisible(bmline)
        
    def clearBookmarks(self):
        """
        Public slot to handle the 'Clear all bookmarks' context menu action.
        """
        for handle in self.bookmarks:
            self.markerDeleteHandle(handle)
        self.bookmarks = []
        self.bookmarkToggled.emit(self)
    
    ###########################################################################
    ## Printing methods below
    ###########################################################################

    def printFile(self):
        """
        Public slot to print the text.
        """
        from .Printer import Printer
        printer = Printer(mode=QPrinter.HighResolution)
        sb = e5App().getObject("UserInterface").statusBar()
        printDialog = QPrintDialog(printer, self)
        if self.hasSelectedText():
            printDialog.addEnabledOption(QAbstractPrintDialog.PrintSelection)
        if printDialog.exec_() == QDialog.Accepted:
            sb.showMessage(self.trUtf8('Printing...'))
            QApplication.processEvents()
            fn = self.getFileName()
            if fn is not None:
                printer.setDocName(os.path.basename(fn))
            else:
                printer.setDocName(self.noName)
            if printDialog.printRange() == QAbstractPrintDialog.Selection:
                # get the selection
                fromLine, fromIndex, toLine, toIndex = self.getSelection()
                if toIndex == 0:
                    toLine -= 1
                # Qscintilla seems to print one line more than told
                res = printer.printRange(self, fromLine, toLine - 1)
            else:
                res = printer.printRange(self)
            if res:
                sb.showMessage(self.trUtf8('Printing completed'), 2000)
            else:
                sb.showMessage(self.trUtf8('Error while printing'), 2000)
            QApplication.processEvents()
        else:
            sb.showMessage(self.trUtf8('Printing aborted'), 2000)
            QApplication.processEvents()

    def printPreviewFile(self):
        """
        Public slot to show a print preview of the text.
        """
        from PyQt4.QtGui import QPrintPreviewDialog
        from .Printer import Printer
        
        printer = Printer(mode=QPrinter.HighResolution)
        fn = self.getFileName()
        if fn is not None:
            printer.setDocName(os.path.basename(fn))
        else:
            printer.setDocName(self.noName)
        preview = QPrintPreviewDialog(printer, self)
        preview.paintRequested.connect(self.__printPreview)
        preview.exec_()
    
    def __printPreview(self, printer):
        """
        Private slot to generate a print preview.
        
        @param printer reference to the printer object
            (QScintilla.Printer.Printer)
        """
        printer.printRange(self)
    
    ###########################################################################
    ## Task handling methods below
    ###########################################################################

    def hasTaskMarkers(self):
        """
        Public method to determine, if this editor contains any task markers.
        
        @return flag indicating the presence of task markers (boolean)
        """
        return self.__hasTaskMarkers
        
    def nextTask(self):
        """
        Public slot to handle the 'Next task' context menu action.
        """
        line, index = self.getCursorPosition()
        if line == self.lines() - 1:
            line = 0
        else:
            line += 1
        taskline = self.markerFindNext(line, 1 << self.taskmarker)
        if taskline < 0:
            # wrap around
            taskline = self.markerFindNext(0, 1 << self.taskmarker)
        if taskline >= 0:
            self.setCursorPosition(taskline, 0)
            self.ensureLineVisible(taskline)
        
    def previousTask(self):
        """
        Public slot to handle the 'Previous task' context menu action.
        """
        line, index = self.getCursorPosition()
        if line == 0:
            line = self.lines() - 1
        else:
            line -= 1
        taskline = self.markerFindPrevious(line, 1 << self.taskmarker)
        if taskline < 0:
            # wrap around
            taskline = self.markerFindPrevious(
                self.lines() - 1, 1 << self.taskmarker)
        if taskline >= 0:
            self.setCursorPosition(taskline, 0)
            self.ensureLineVisible(taskline)
        
    def extractTasks(self):
        """
        Public slot to extract all tasks.
        """
        from Tasks.Task import Task
        markers = {
            Task.TypeWarning:
                Preferences.getTasks("TasksWarningMarkers").split(),
            Task.TypeNote:
                Preferences.getTasks("TasksNoteMarkers").split(),
            Task.TypeTodo:
                Preferences.getTasks("TasksTodoMarkers").split(),
            Task.TypeFixme:
                Preferences.getTasks("TasksFixmeMarkers").split(),
        }
        txtList = self.text().split(self.getLineSeparator())
        
        # clear all task markers and tasks
        self.markerDeleteAll(self.taskmarker)
        self.taskViewer.clearFileTasks(self.fileName)
        self.__hasTaskMarkers = False
        
        # now search tasks and record them
        lineIndex = -1
        for line in txtList:
            lineIndex += 1
            shouldBreak = False
            
            for taskType, taskMarkers in markers.items():
                for taskMarker in taskMarkers:
                    index = line.find(taskMarker)
                    if index > -1:
                        task = line[index:]
                        self.markerAdd(lineIndex, self.taskmarker)
                        self.taskViewer.addFileTask(
                            task, self.fileName, lineIndex + 1, taskType)
                        self.__hasTaskMarkers = True
                        shouldBreak = True
                        break
                if shouldBreak:
                    break
        self.taskMarkersUpdated.emit(self)
    
    ###########################################################################
    ## Change tracing methods below
    ###########################################################################
    
    def __createChangeMarkerPixmap(self, key, size=16, width=4):
        """
        Private method to create a pixmap for the change markers.
        
        @param key key of the color to use (string)
        @param size size of the pixmap (integer)
        @param width width of the marker line (integer)
        @return create pixmap (QPixmap)
        """
        pixmap = QPixmap(size, size)
        pixmap.fill(Qt.transparent)
        painter = QPainter(pixmap)
        painter.fillRect(size - 4, 0, 4, size,
                         Preferences.getEditorColour(key))
        painter.end()
        return pixmap
        
    def __initOnlineChangeTrace(self):
        """
        Private slot to initialize the online change trace.
        """
        self.__hasChangeMarkers = False
        self.__oldText = self.text()
        self.__lastSavedText = self.text()
        self.__onlineChangeTraceTimer = QTimer(self)
        self.__onlineChangeTraceTimer.setSingleShot(True)
        self.__onlineChangeTraceTimer.setInterval(
            Preferences.getEditor("OnlineChangeTraceInterval"))
        self.__onlineChangeTraceTimer.timeout.connect(
            self.__onlineChangeTraceTimerTimeout)
        self.textChanged.connect(self.__resetOnlineChangeTraceTimer)
        
    def __reinitOnlineChangeTrace(self):
        """
        Private slot to re-initialize the online change trace.
        """
        self.__oldText = self.text()
        self.__lastSavedText = self.text()
        self.__deleteAllChangeMarkers()
        
    def __resetOnlineChangeTraceTimer(self):
        """
        Private method to reset the online syntax check timer.
        """
        if Preferences.getEditor("OnlineChangeTrace"):
            self.__onlineChangeTraceTimer.stop()
            self.__onlineChangeTraceTimer.start()
        
    def __onlineChangeTraceTimerTimeout(self):
        """
        Private slot to mark added and changed lines.
        """
        self.__deleteAllChangeMarkers()
        
        # step 1: mark saved changes
        oldL = self.__oldText.splitlines()
        newL = self.__lastSavedText.splitlines()
        matcher = difflib.SequenceMatcher(None, oldL, newL)
        
        for token, i1, i2, j1, j2 in matcher.get_opcodes():
            if token in ["insert", "replace"]:
                for lineNo in range(j1, j2):
                    self.markerAdd(lineNo, self.__changeMarkerSaved)
                    self.__hasChangeMarkers = True
        
        # step 2: mark unsaved changes
        oldL = self.__lastSavedText.splitlines()
        newL = self.text().splitlines()
        matcher = difflib.SequenceMatcher(None, oldL, newL)
        
        for token, i1, i2, j1, j2 in matcher.get_opcodes():
            if token in ["insert", "replace"]:
                for lineNo in range(j1, j2):
                    self.markerAdd(lineNo, self.__changeMarkerUnsaved)
                    self.__hasChangeMarkers = True
        
        if self.__hasChangeMarkers:
            self.changeMarkersUpdated.emit(self)
        
    def __resetOnlineChangeTraceInfo(self):
        """
        Private slot to reset the online change trace info.
        """
        self.__lastSavedText = self.text()
        self.__deleteAllChangeMarkers()
        
        # mark saved changes
        oldL = self.__oldText.splitlines()
        newL = self.__lastSavedText.splitlines()
        matcher = difflib.SequenceMatcher(None, oldL, newL)
        
        for token, i1, i2, j1, j2 in matcher.get_opcodes():
            if token in ["insert", "replace"]:
                for lineNo in range(j1, j2):
                    self.markerAdd(lineNo, self.__changeMarkerSaved)
                    self.__hasChangeMarkers = True
        
        if self.__hasChangeMarkers:
            self.changeMarkersUpdated.emit(self)
        
    def __deleteAllChangeMarkers(self):
        """
        Private slot to delete all change markers.
        """
        self.markerDeleteAll(self.__changeMarkerUnsaved)
        self.markerDeleteAll(self.__changeMarkerSaved)
        self.__hasChangeMarkers = False
        self.changeMarkersUpdated.emit(self)
        
    def hasChangeMarkers(self):
        """
        Public method to determine, if this editor contains any change markers.
        
        @return flag indicating the presence of change markers (boolean)
        """
        return self.__hasChangeMarkers
        
    def nextChange(self):
        """
        Public slot to handle the 'Next change' context menu action.
        """
        line, index = self.getCursorPosition()
        if line == self.lines() - 1:
            line = 0
        else:
            line += 1
        changeline = self.markerFindNext(line, self.changeMarkersMask)
        if changeline < 0:
            # wrap around
            changeline = self.markerFindNext(0, self.changeMarkersMask)
        if changeline >= 0:
            self.setCursorPosition(changeline, 0)
            self.ensureLineVisible(changeline)
        
    def previousChange(self):
        """
        Public slot to handle the 'Previous task' context menu action.
        """
        line, index = self.getCursorPosition()
        if line == 0:
            line = self.lines() - 1
        else:
            line -= 1
        changeline = self.markerFindPrevious(line, self.changeMarkersMask)
        if changeline < 0:
            # wrap around
            changeline = self.markerFindPrevious(
                self.lines() - 1, self.changeMarkersMask)
        if changeline >= 0:
            self.setCursorPosition(changeline, 0)
            self.ensureLineVisible(changeline)
    
    ###########################################################################
    ## Flags handling methods below
    ###########################################################################
    
    def __processFlags(self):
        """
        Private method to extract flags and process them.
        
        @return list of change flags (list of string)
        """
        txt = self.text()
        flags = Utilities.extractFlags(txt)
        
        changedFlags = []
        
        # Flag 1: FileType
        if "FileType" in flags:
            oldFiletype = self.filetype
            if isinstance(flags["FileType"], str):
                self.filetype = flags["FileType"]
                self.filetypeByFlag = True
                if oldFiletype != self.filetype:
                    changedFlags.append("FileType")
        else:
            if self.filetype != "" and self.filetypeByFlag:
                self.filetype = ""
                self.filetypeByFlag = False
                self.__bindName(txt.splitlines()[0])
                changedFlags.append("FileType")
        
        return changedFlags
    
    ###########################################################################
    ## File handling methods below
    ###########################################################################
    
    def checkDirty(self):
        """
        Public method to check dirty status and open a message window.
        
        @return flag indicating successful reset of the dirty flag (boolean)
        """
        if self.isModified():
            fn = self.fileName
            if fn is None:
                fn = self.noName
            res = E5MessageBox.okToClearData(
                self,
                self.trUtf8("File Modified"),
                self.trUtf8("<p>The file <b>{0}</b> has unsaved changes.</p>")
                    .format(fn),
                self.saveFile)
            if res:
                self.vm.setEditorName(self, self.fileName)
            return res
        
        return True
        
    def revertToUnmodified(self):
        """
        Public method to revert back to the last saved state.
        """
        undo_ = True
        while self.isModified():
            if undo_:
            # try undo first
                if self.isUndoAvailable():
                    self.undo()
                else:
                    undo_ = False
            else:
            # try redo next
                if self.isRedoAvailable():
                    self.redo()
                else:
                    break
                    # Couldn't find the unmodified state
    
    def readFile(self, fn, createIt=False):
        """
        Public slot to read the text from a file.
        
        @param fn filename to read from (string)
        @param createIt flag indicating the creation of a new file, if the
            given one doesn't exist (boolean)
        """
        QApplication.setOverrideCursor(QCursor(Qt.WaitCursor))
        
        try:
            if createIt and not os.path.exists(fn):
                f = open(fn, "w")
                f.close()
            txt, self.encoding = Utilities.readEncodedFile(fn)
        except (UnicodeDecodeError, IOError) as why:
            QApplication.restoreOverrideCursor()
            E5MessageBox.critical(
                self.vm,
                self.trUtf8('Open File'),
                self.trUtf8('<p>The file <b>{0}</b> could not be opened.</p>'
                            '<p>Reason: {1}</p>')
                    .format(fn, str(why)))
            QApplication.restoreOverrideCursor()
            raise
        fileEol = self.detectEolString(txt)
        
        modified = False
        if (not Preferences.getEditor("TabForIndentation")) and \
                Preferences.getEditor("ConvertTabsOnLoad") and \
                not (self.lexer_ and \
                     self.lexer_.alwaysKeepTabs()):
            txtExpanded = txt.expandtabs(Preferences.getEditor("TabWidth"))
            if txtExpanded != txt:
                modified = True
            txt = txtExpanded
            del txtExpanded
        
        self.setText(txt)
        
        # get eric specific flags
        self.__processFlags()
        
        # perform automatic eol conversion
        if Preferences.getEditor("AutomaticEOLConversion"):
            self.convertEols(self.eolMode())
        else:
            self.setEolModeByEolString(fileEol)
        
        self.extractTasks()
        
        QApplication.restoreOverrideCursor()
        
        self.setModified(modified)
        self.lastModified = QFileInfo(self.fileName).lastModified()
        
    def __removeTrailingWhitespace(self):
        """
        Private method to remove trailing whitespace.
        """
        searchRE = r"[ \t]+$"    # whitespace at the end of a line
        
        ok = self.findFirstTarget(searchRE, True, False, False, 0, 0)
        self.beginUndoAction()
        while ok:
            self.replaceTarget("")
            ok = self.findNextTarget()
        self.endUndoAction()
        
    def writeFile(self, fn):
        """
        Public slot to write the text to a file.
        
        @param fn filename to write to (string)
        @return flag indicating success (boolean)
        """
        if Preferences.getEditor("StripTrailingWhitespace"):
            self.__removeTrailingWhitespace()
        
        txt = self.text()
        # work around glitch in scintilla: always make sure,
        # that the last line is terminated properly
        eol = self.getLineSeparator()
        if eol:
            if len(txt) >= len(eol):
                if txt[-len(eol):] != eol:
                    txt += eol
            else:
                txt += eol
        
        # create a backup file, if the option is set
        createBackup = Preferences.getEditor("CreateBackupFile")
        if createBackup:
            if os.path.islink(fn):
                fn = os.path.realpath(fn)
            bfn = '{0}~'.format(fn)
            try:
                permissions = os.stat(fn).st_mode
                perms_valid = True
            except EnvironmentError:
                # if there was an error, ignore it
                perms_valid = False
            try:
                os.remove(bfn)
            except EnvironmentError:
                # if there was an error, ignore it
                pass
            try:
                os.rename(fn, bfn)
            except EnvironmentError:
                # if there was an error, ignore it
                pass
        
        # now write text to the file fn
        try:
            self.encoding = Utilities.writeEncodedFile(fn, txt, self.encoding)
            if createBackup and perms_valid:
                os.chmod(fn, permissions)
            return True
        except (IOError, Utilities.CodingError, UnicodeError) as why:
            E5MessageBox.critical(
                self,
                self.trUtf8('Save File'),
                self.trUtf8('<p>The file <b>{0}</b> could not be saved.<br/>'
                            'Reason: {1}</p>')
                    .format(fn, str(why)))
            return False
        
    def saveFile(self, saveas=False, path=None):
        """
        Public slot to save the text to a file.
        
        @param saveas flag indicating a 'save as' action (boolean)
        @param path directory to save the file in (string)
        @return flag indicating success (boolean)
        """
        if not saveas and not self.isModified():
            return False      # do nothing if text wasn't changed
            
        newName = None
        if saveas or self.fileName is None:
            saveas = True
            
            # save to project, if a project is loaded
            if self.project.isOpen():
                if self.fileName is not None and \
                   self.project.startswithProjectPath(self.fileName):
                    path = os.path.dirname(self.fileName)
                else:
                    path = self.project.getProjectPath()
            
            if not path and self.fileName is not None:
                path = os.path.dirname(self.fileName)
            if not path:
                path = Preferences.getMultiProject("Workspace") or \
                    Utilities.getHomeDir()
            
            from . import Lexers
            if self.fileName:
                filterPattern = "(*{0})".format(
                    os.path.splitext(self.fileName)[1])
                for filter in Lexers.getSaveFileFiltersList(True):
                    if filterPattern in filter:
                        defaultFilter = filter
                        break
                else:
                    defaultFilter = Preferences.getEditor("DefaultSaveFilter")
            else:
                defaultFilter = Preferences.getEditor("DefaultSaveFilter")
            fn, selectedFilter = E5FileDialog.getSaveFileNameAndFilter(
                self,
                self.trUtf8("Save File"),
                path,
                Lexers.getSaveFileFiltersList(True, True),
                defaultFilter,
                E5FileDialog.Options(E5FileDialog.DontConfirmOverwrite))
            
            if fn:
                if fn.endswith("."):
                    fn = fn[:-1]
                
                ext = QFileInfo(fn).suffix()
                if not ext:
                    ex = selectedFilter.split("(*")[1].split(")")[0]
                    if ex:
                        fn += ex
                if QFileInfo(fn).exists():
                    res = E5MessageBox.yesNo(
                        self,
                        self.trUtf8("Save File"),
                        self.trUtf8("<p>The file <b>{0}</b> already exists."
                                    " Overwrite it?</p>").format(fn),
                        icon=E5MessageBox.Warning)
                    if not res:
                        return False
                fn = Utilities.toNativeSeparators(fn)
                newName = fn
            else:
                return False
            
            # save to project, if a project is loaded
            if self.project.isOpen() and \
                    self.project.startswithProjectPath(fn):
                self.setEolModeByEolString(self.project.getEolString())
                self.convertEols(self.eolMode())
        else:
            fn = self.fileName
        
        self.editorAboutToBeSaved.emit(self.fileName)
        if self.writeFile(fn):
            if saveas:
                self.__clearBreakpoints(self.fileName)
            self.fileName = fn
            self.setModified(False)
            self.setReadOnly(False)
            self.setWindowTitle(self.fileName)
            # get eric specific flags
            changedFlags = self.__processFlags()
            if not self.__lexerReset and "FileType" in changedFlags:
                self.setLanguage(self.fileName)
            
            if saveas:
                self.isResourcesFile = self.fileName.endswith(".qrc")
                self.__initContextMenu()
                self.editorRenamed.emit(self.fileName)
                
                # save to project, if a project is loaded
                if self.project.isOpen() and \
                        self.project.startswithProjectPath(fn):
                    self.project.appendFile(self.fileName)
                    self.addedToProject()
                    self.setLanguage(self.fileName)
            
            self.lastModified = QFileInfo(self.fileName).lastModified()
            if newName is not None:
                self.vm.addToRecentList(newName)
            self.editorSaved.emit(self.fileName)
            self.__autoSyntaxCheck()
            self.extractTasks()
            self.__resetOnlineChangeTraceInfo()
            return True
        else:
            self.lastModified = QFileInfo(fn).lastModified()
            return False
        
    def saveFileAs(self, path=None, toProject=False):
        """
        Public slot to save a file with a new name.
        
        @param path directory to save the file in (string)
        @keyparam toProject flag indicating a save to project operation
            (boolean)
        @return tuple of two values (boolean, string) giving a success
            indicator and the name of the saved file
        """
        return self.saveFile(True, path)
        
    def handleRenamed(self, fn):
        """
        Public slot to handle the editorRenamed signal.
        
        @param fn filename to be set for the editor (string).
        """
        self.__clearBreakpoints(fn)
        
        self.fileName = fn
        self.setWindowTitle(self.fileName)
        
        if self.lexer_ is None:
            self.setLanguage(self.fileName)
        
        self.lastModified = QFileInfo(self.fileName).lastModified()
        self.vm.setEditorName(self, self.fileName)
        self.__updateReadOnly(True)
        
    def fileRenamed(self, fn):
        """
        Public slot to handle the editorRenamed signal.
        
        @param fn filename to be set for the editor (string).
        """
        self.handleRenamed(fn)
        if not self.inFileRenamed:
            self.inFileRenamed = True
            self.editorRenamed.emit(self.fileName)
            self.inFileRenamed = False
    
    ###########################################################################
    ## Utility methods below
    ###########################################################################

    def ensureVisible(self, line):
        """
        Public slot to ensure, that the specified line is visible.
        
        @param line line number to make visible
        """
        self.ensureLineVisible(line - 1)
        
    def ensureVisibleTop(self, line):
        """
        Public slot to ensure, that the specified line is visible at the top
        of the editor.
        
        @param line line number to make visible
        """
        self.setFirstVisibleLine(line - 1)
        
    def __marginClicked(self, margin, line, modifiers):
        """
        Private slot to handle the marginClicked signal.
        
        @param margin id of the clicked margin (integer)
        @param line line number of the click (integer)
        @param modifiers keyboard modifiers (Qt.KeyboardModifiers)
        """
        if self.__unifiedMargins:
            if margin == 1:
                if modifiers & Qt.KeyboardModifiers(Qt.ShiftModifier):
                    if self.marginMenuActs["LMBbreakpoints"].isChecked():
                        self.toggleBookmark(line + 1)
                    else:
                        self.__toggleBreakpoint(line + 1)
                elif modifiers & Qt.KeyboardModifiers(Qt.ControlModifier):
                    if self.markersAtLine(line) & (1 << self.syntaxerror):
                        self.__showSyntaxError(line)
                    elif self.markersAtLine(line) & (1 << self.warning):
                        self.__showFlakesWarning(line)
                else:
                    if self.marginMenuActs["LMBbreakpoints"].isChecked():
                        self.__toggleBreakpoint(line + 1)
                    else:
                        self.toggleBookmark(line + 1)
        else:
            if margin == self.__bmMargin:
                        self.toggleBookmark(line + 1)
            elif margin == self.__bpMargin:
                        self.__toggleBreakpoint(line + 1)
            elif margin == self.__indicMargin:
                if self.markersAtLine(line) & (1 << self.syntaxerror):
                    self.__showSyntaxError(line)
                elif self.markersAtLine(line) & (1 << self.warning):
                    self.__showFlakesWarning(line)
        
    def handleMonospacedEnable(self):
        """
        Private slot to handle the Use Monospaced Font context menu entry.
        """
        if self.menuActs["MonospacedFont"].isChecked():
            self.setMonospaced(True)
        else:
            if self.lexer_:
                self.lexer_.readSettings(
                    Preferences.Prefs.settings, "Scintilla")
                self.lexer_.initProperties()
            self.setMonospaced(False)
            self.__setMarginsDisplay()
        
    def getWordBoundaries(self, line, index, useWordChars=True):
        """
        Public method to get the word boundaries at a position.
        
        @param line number of line to look at (int)
        @param index position to look at (int)
        @keyparam useWordChars flag indicating to use the wordCharacters
            method (boolean)
        @return tuple with start and end indexes of the word at the position
            (integer, integer)
        """
        text = self.text(line)
        if self.caseSensitive():
            cs = Qt.CaseSensitive
        else:
            cs = Qt.CaseInsensitive
        wc = self.wordCharacters()
        if wc is None or not useWordChars:
            regExp = QRegExp('[^\w_]', cs)
        else:
            wc = re.sub('\w', "", wc)
            regExp = QRegExp('[^\w{0}]'.format(re.escape(wc)), cs)
        start = regExp.lastIndexIn(text, index) + 1
        end = regExp.indexIn(text, index)
        if start == end + 1 and index > 0:
            # we are on a word boundary, try again
            start = regExp.lastIndexIn(text, index - 1) + 1
        if start == -1:
            start = 0
        if end == -1:
            end = len(text)
        
        return (start, end)
        
    def getWord(self, line, index, direction=0, useWordChars=True):
        """
        Public method to get the word at a position.
        
        @param line number of line to look at (int)
        @param index position to look at (int)
        @param direction direction to look in (0 = whole word, 1 = left,
            2 = right)
        @keyparam useWordChars flag indicating to use the wordCharacters
            method (boolean)
        @return the word at that position (string)
        """
        start, end = self.getWordBoundaries(line, index, useWordChars)
        if direction == 1:
            end = index
        elif direction == 2:
            start = index
        if end > start:
            text = self.text(line)
            word = text[start:end]
        else:
            word = ''
        return word
        
    def getWordLeft(self, line, index):
        """
        Public method to get the word to the left of a position.
        
        @param line number of line to look at (int)
        @param index position to look at (int)
        @return the word to the left of that position (string)
        """
        return self.getWord(line, index, 1)
        
    def getWordRight(self, line, index):
        """
        Public method to get the word to the right of a position.
        
        @param line number of line to look at (int)
        @param index position to look at (int)
        @return the word to the right of that position (string)
        """
        return self.getWord(line, index, 2)
        
    def getCurrentWord(self):
        """
        Public method to get the word at the current position.
        
        @return the word at that current position (string)
        """
        line, index = self.getCursorPosition()
        return self.getWord(line, index)
        
    def getCurrentWordBoundaries(self):
        """
        Public method to get the word boundaries at the current position.
        
        @return tuple with start and end indexes of the current word
            (integer, integer)
        """
        line, index = self.getCursorPosition()
        return self.getWordBoundaries(line, index)
        
    def selectWord(self, line, index):
        """
        Public method to select the word at a position.
        
        @param line number of line to look at (int)
        @param index position to look at (int)
        """
        start, end = self.getWordBoundaries(line, index)
        self.setSelection(line, start, line, end)
        
    def selectCurrentWord(self):
        """
        Public method to select the current word.
        """
        line, index = self.getCursorPosition()
        self.selectWord(line, index)
        
    def __getCharacter(self, pos):
        """
        Private method to get the character to the left of the current position
        in the current line.
        
        @param pos position to get character at (integer)
        @return requested character or "", if there are no more (string) and
            the next position (i.e. pos - 1)
        """
        if pos <= 0:
            return "", pos
        
        pos = self.positionBefore(pos)
        ch = self.charAt(pos)
        
        # Don't go past the end of the previous line
        if ch == '\n' or ch == '\r':
            return "", pos
        
        return ch, pos
    
    def getSearchText(self, selectionOnly=False):
        """
        Public method to determine the selection or the current word for the
        next search operation.
        
        @param selectionOnly flag indicating that only selected text should be
            returned (boolean)
        @return selection or current word (string)
        """
        if self.hasSelectedText():
            text = self.selectedText()
            if '\r' in text or '\n' in text:
                # the selection contains at least a newline, it is
                # unlikely to be the expression to search for
                return ''
            
            return text
        
        if not selectionOnly:
            # no selected text, determine the word at the current position
            return self.getCurrentWord()
        
        return ''
        
    def setSearchIndicator(self, startPos, indicLength):
        """
        Public method to set a search indicator for the given range.
        
        @param startPos start position of the indicator (integer)
        @param indicLength length of the indicator (integer)
        """
        self.setIndicatorRange(self.searchIndicator, startPos, indicLength)
        
    def clearSearchIndicators(self):
        """
        Public method to clear all search indicators.
        """
        self.clearAllIndicators(self.searchIndicator)
        self.__markedText = ""
        
    def __markOccurrences(self):
        """
        Private method to mark all occurrences of the current word.
        """
        word = self.getCurrentWord()
        if not word:
            self.clearSearchIndicators()
            return
        
        if self.__markedText == word:
            return
        
        self.clearSearchIndicators()
        ok = self.findFirstTarget(word, False, self.caseSensitive(), True,
                                  0, 0)
        while ok:
            tgtPos, tgtLen = self.getFoundTarget()
            self.setSearchIndicator(tgtPos, tgtLen)
            ok = self.findNextTarget()
        self.__markedText = word
    
    ###########################################################################
    ## Comment handling methods below
    ###########################################################################
    
    def __isCommentedLine(self, line, commentStr):
        """
        Private method to check, if the given line is a comment line as
        produced by the configured comment rules.
        
        @param line text of the line to check (string)
        @param commentStr comment string to check against (string)
        @return flag indicating a commented line (boolean)
        """
        if Preferences.getEditor("CommentColumn0"):
            return line.startswith(commentStr)
        else:
            return line.strip().startswith(commentStr)
    
    def toggleCommentBlock(self):
        """
        Public slot to toggle the comment of a block.
        
        If the line of the cursor or the selection is not commented, it will
        be commented. If it is commented, the comment block will be removed.
        The later works independent of the current selection.
        """
        if self.lexer_ is None or not self.lexer_.canBlockComment():
            return
        
        commentStr = self.lexer_.commentStr()
        line, index = self.getCursorPosition()
        
        # check if line starts with our comment string (i.e. was commented
        # by our comment...() slots
        if self.hasSelectedText() and \
                self.__isCommentedLine(self.text(self.getSelection()[0]),
                                       commentStr):
            self.uncommentLineOrSelection()
        elif not self.__isCommentedLine(self.text(line), commentStr):
            # it doesn't, so comment the line or selection
            self.commentLineOrSelection()
        else:
            # determine the start of the comment block
            begline = line
            while begline > 0 and \
                  self.__isCommentedLine(self.text(begline - 1), commentStr):
                begline -= 1
            # determine the end of the comment block
            endline = line
            lines = self.lines()
            while endline < lines and \
                  self.__isCommentedLine(self.text(endline + 1), commentStr):
                endline += 1
            
            self.setSelection(begline, 0, endline, self.lineLength(endline))
            self.uncommentLineOrSelection()
            
            # reset the cursor
            self.setCursorPosition(line, index - len(commentStr))
        
    def commentLine(self):
        """
        Public slot to comment the current line.
        """
        if self.lexer_ is None or not self.lexer_.canBlockComment():
            return
        
        line, index = self.getCursorPosition()
        self.beginUndoAction()
        if Preferences.getEditor("CommentColumn0"):
            self.insertAt(self.lexer_.commentStr(), line, 0)
        else:
            self.insertAt(self.lexer_.commentStr(), line,
                          self.indentation(line))
        self.endUndoAction()
        
    def uncommentLine(self):
        """
        Public slot to uncomment the current line.
        """
        if self.lexer_ is None or not self.lexer_.canBlockComment():
            return
        
        commentStr = self.lexer_.commentStr()
        line, index = self.getCursorPosition()
        
        # check if line starts with our comment string (i.e. was commented
        # by our comment...() slots
        if not self.__isCommentedLine(self.text(line), commentStr):
            return
        
        # now remove the comment string
        self.beginUndoAction()
        if Preferences.getEditor("CommentColumn0"):
            self.setSelection(line, 0, line, len(commentStr))
        else:
            self.setSelection(line, self.indentation(line),
                              line, self.indentation(line) + len(commentStr))
        self.removeSelectedText()
        self.endUndoAction()
        
    def commentSelection(self):
        """
        Public slot to comment the current selection.
        """
        if self.lexer_ is None or not self.lexer_.canBlockComment():
            return
        
        if not self.hasSelectedText():
            return
        
        commentStr = self.lexer_.commentStr()
        
        # get the selection boundaries
        lineFrom, indexFrom, lineTo, indexTo = self.getSelection()
        if indexTo == 0:
            endLine = lineTo - 1
        else:
            endLine = lineTo
        
        self.beginUndoAction()
        # iterate over the lines
        for line in range(lineFrom, endLine + 1):
            if Preferences.getEditor("CommentColumn0"):
                self.insertAt(commentStr, line, 0)
            else:
                self.insertAt(commentStr, line, self.indentation(line))
        
        # change the selection accordingly
        self.setSelection(lineFrom, 0, endLine + 1, 0)
        self.endUndoAction()
        
    def uncommentSelection(self):
        """
        Public slot to uncomment the current selection.
        """
        if self.lexer_ is None or not self.lexer_.canBlockComment():
            return
        
        if not self.hasSelectedText():
            return
        
        commentStr = self.lexer_.commentStr()
        
        # get the selection boundaries
        lineFrom, indexFrom, lineTo, indexTo = self.getSelection()
        if indexTo == 0:
            endLine = lineTo - 1
        else:
            endLine = lineTo
        
        self.beginUndoAction()
        # iterate over the lines
        for line in range(lineFrom, endLine + 1):
            # check if line starts with our comment string (i.e. was commented
            # by our comment...() slots
            if not self.__isCommentedLine(self.text(line), commentStr):
                continue
            
            if Preferences.getEditor("CommentColumn0"):
                self.setSelection(line, 0, line, len(commentStr))
            else:
                self.setSelection(line,
                                  self.indentation(line),
                                  line,
                                  self.indentation(line) + len(commentStr))
            self.removeSelectedText()
            
            # adjust selection start
            if line == lineFrom:
                indexFrom -= len(commentStr)
                if indexFrom < 0:
                    indexFrom = 0
            
            # adjust selection end
            if line == lineTo:
                indexTo -= len(commentStr)
                if indexTo < 0:
                    indexTo = 0
            
        # change the selection accordingly
        self.setSelection(lineFrom, indexFrom, lineTo, indexTo)
        self.endUndoAction()
        
    def commentLineOrSelection(self):
        """
        Public slot to comment the current line or current selection.
        """
        if self.hasSelectedText():
            self.commentSelection()
        else:
            self.commentLine()

    def uncommentLineOrSelection(self):
        """
        Public slot to uncomment the current line or current selection.
        """
        if self.hasSelectedText():
            self.uncommentSelection()
        else:
            self.uncommentLine()

    def streamCommentLine(self):
        """
        Public slot to stream comment the current line.
        """
        if self.lexer_ is None or not self.lexer_.canStreamComment():
            return
        
        commentStr = self.lexer_.streamCommentStr()
        line, index = self.getCursorPosition()
        
        self.beginUndoAction()
        self.insertAt(commentStr['end'], line, self.lineLength(line))
        self.insertAt(commentStr['start'], line, 0)
        self.endUndoAction()
        
    def streamCommentSelection(self):
        """
        Public slot to comment the current selection.
        """
        if self.lexer_ is None or not self.lexer_.canStreamComment():
            return
        
        if not self.hasSelectedText():
            return
        
        commentStr = self.lexer_.streamCommentStr()
        
        # get the selection boundaries
        lineFrom, indexFrom, lineTo, indexTo = self.getSelection()
        if indexTo == 0:
            endLine = lineTo - 1
            endIndex = self.lineLength(endLine)
        else:
            endLine = lineTo
            endIndex = indexTo
        
        self.beginUndoAction()
        self.insertAt(commentStr['end'], endLine, endIndex)
        self.insertAt(commentStr['start'], lineFrom, indexFrom)
        
        # change the selection accordingly
        if indexTo > 0:
            indexTo += len(commentStr['end'])
            if lineFrom == endLine:
                indexTo += len(commentStr['start'])
        self.setSelection(lineFrom, indexFrom, lineTo, indexTo)
        self.endUndoAction()
        
    def streamCommentLineOrSelection(self):
        """
        Public slot to stream comment the current line or current selection.
        """
        if self.hasSelectedText():
            self.streamCommentSelection()
        else:
            self.streamCommentLine()
        
    def boxCommentLine(self):
        """
        Public slot to box comment the current line.
        """
        if self.lexer_ is None or not self.lexer_.canBoxComment():
            return
        
        commentStr = self.lexer_.boxCommentStr()
        line, index = self.getCursorPosition()
        
        eol = self.getLineSeparator()
        self.beginUndoAction()
        self.insertAt(eol, line, self.lineLength(line))
        self.insertAt(commentStr['end'], line + 1, 0)
        self.insertAt(commentStr['middle'], line, 0)
        self.insertAt(eol, line, 0)
        self.insertAt(commentStr['start'], line, 0)
        self.endUndoAction()
        
    def boxCommentSelection(self):
        """
        Public slot to box comment the current selection.
        """
        if self.lexer_ is None or not self.lexer_.canBoxComment():
            return
        
        if not self.hasSelectedText():
            return
            
        commentStr = self.lexer_.boxCommentStr()
        
        # get the selection boundaries
        lineFrom, indexFrom, lineTo, indexTo = self.getSelection()
        if indexTo == 0:
            endLine = lineTo - 1
        else:
            endLine = lineTo
        
        self.beginUndoAction()
        # iterate over the lines
        for line in range(lineFrom, endLine + 1):
            self.insertAt(commentStr['middle'], line, 0)
        
        # now do the comments before and after the selection
        eol = self.getLineSeparator()
        self.insertAt(eol, endLine, self.lineLength(endLine))
        self.insertAt(commentStr['end'], endLine + 1, 0)
        self.insertAt(eol, lineFrom, 0)
        self.insertAt(commentStr['start'], lineFrom, 0)
        
        # change the selection accordingly
        self.setSelection(lineFrom, 0, endLine + 3, 0)
        self.endUndoAction()
        
    def boxCommentLineOrSelection(self):
        """
        Public slot to box comment the current line or current selection.
        """
        if self.hasSelectedText():
            self.boxCommentSelection()
        else:
            self.boxCommentLine()
    
    ###########################################################################
    ## Indentation handling methods below
    ###########################################################################

    def __indentLine(self, indent=True):
        """
        Private method to indent or unindent the current line.
        
        @param indent flag indicating an indent operation (boolean)
                <br />If the flag is true, an indent operation is performed.
                Otherwise the current line is unindented.
        """
        line, index = self.getCursorPosition()
        self.beginUndoAction()
        if indent:
            self.indent(line)
        else:
            self.unindent(line)
        self.endUndoAction()
        if indent:
            self.setCursorPosition(line, index + self.indentationWidth())
        else:
            self.setCursorPosition(line, index - self.indentationWidth())
        
    def __indentSelection(self, indent=True):
        """
        Private method to indent or unindent the current selection.
        
        @param indent flag indicating an indent operation (boolean)
                <br />If the flag is true, an indent operation is performed.
                Otherwise the current line is unindented.
        """
        if not self.hasSelectedText():
            return
        
        # get the selection
        lineFrom, indexFrom, lineTo, indexTo = self.getSelection()
        
        if indexTo == 0:
            endLine = lineTo - 1
        else:
            endLine = lineTo
        
        self.beginUndoAction()
        # iterate over the lines
        for line in range(lineFrom, endLine + 1):
            if indent:
                self.indent(line)
            else:
                self.unindent(line)
        self.endUndoAction()
        if indent:
            if indexTo == 0:
                self.setSelection(
                    lineFrom, indexFrom + self.indentationWidth(),
                    lineTo, 0)
            else:
                self.setSelection(
                    lineFrom, indexFrom + self.indentationWidth(),
                    lineTo, indexTo + self.indentationWidth())
        else:
            indexStart = indexFrom - self.indentationWidth()
            if indexStart < 0:
                indexStart = 0
            indexEnd = indexTo - self.indentationWidth()
            if indexEnd < 0:
                indexEnd = 0
            self.setSelection(lineFrom, indexStart, lineTo, indexEnd)
        
    def indentLineOrSelection(self):
        """
        Public slot to indent the current line or current selection.
        """
        if self.hasSelectedText():
            self.__indentSelection(True)
        else:
            self.__indentLine(True)
        
    def unindentLineOrSelection(self):
        """
        Public slot to unindent the current line or current selection.
        """
        if self.hasSelectedText():
            self.__indentSelection(False)
        else:
            self.__indentLine(False)
        
    def smartIndentLineOrSelection(self):
        """
        Public slot to indent current line smartly.
        """
        if self.hasSelectedText():
            if self.lexer_ and self.lexer_.hasSmartIndent():
                self.lexer_.smartIndentSelection(self)
            else:
                self.__indentSelection(True)
        else:
            if self.lexer_ and self.lexer_.hasSmartIndent():
                self.lexer_.smartIndentLine(self)
            else:
                self.__indentLine(True)
        
    def gotoLine(self, line, pos=1, firstVisible=False):
        """
        Public slot to jump to the beginning of a line.
        
        @param line line number to go to (integer)
        @keyparam pos position in line to go to (integer)
        @keyparam firstVisible flag indicating to make the line the first
            visible line (boolean)
        """
        self.setCursorPosition(line - 1, pos - 1)
        if firstVisible:
            self.ensureVisibleTop(line)
        else:
            self.ensureVisible(line)
    
    def __textChanged(self):
        """
        Private slot to handle a change of the editor text.
        
        This slot defers the handling to the next time the event loop
        is run in order to ensure, that cursor position has been updated
        by the underlying Scintilla editor.
        """
        QTimer.singleShot(0, self.__saveLastEditPosition)
    
    def __saveLastEditPosition(self):
        """
        Private slot to record the last edit position.
        """
        self.__lastEditPosition = self.getCursorPosition()
        self.lastEditPositionAvailable.emit()
    
    def isLastEditPositionAvailable(self):
        """
        Public method to check, if a last edit position is available.
        
        @return flag indicating availability (boolean)
        """
        return self.__lastEditPosition is not None
    
    def gotoLastEditPosition(self):
        """
        Public method to move the cursor to the last edit position.
        """
        self.setCursorPosition(*self.__lastEditPosition)
        self.ensureVisible(self.__lastEditPosition[0])
    
    def gotoMethodClass(self, goUp=False):
        """
        Public method to go to the next Python method or class definition.
        
        @param goUp flag indicating the move direction (boolean)
        """
        if self.isPy3File() or self.isPy2File() or self.isRubyFile():
            lineNo = self.getCursorPosition()[0]
            line = self.text(lineNo)
            if line.strip().startswith(("class ", "def ", "module ")):
                if goUp:
                    lineNo -= 1
                else:
                    lineNo += 1
            while True:
                if goUp and lineNo < 0:
                    self.setCursorPosition(0, 0)
                    self.ensureVisible(0)
                    return
                elif not goUp and lineNo == self.lines():
                    lineNo = self.lines() - 1
                    self.setCursorPosition(lineNo, self.lineLength(lineNo))
                    self.ensureVisible(lineNo)
                    return
                
                line = self.text(lineNo)
                if line.strip().startswith(("class ", "def ", "module ")):
                    # try 'def ' first because it occurs more often
                    first = line.find("def ")
                    if first > -1:
                        first += 4
                    else:
                        first = line.find("class ")
                        if first > -1:
                            first += 6
                        else:
                            first = line.find("module ") + 7
                    match = re.search("[:(]", line)
                    if match:
                        end = match.start()
                    else:
                        end = self.lineLength(lineNo) - 1
                    self.setSelection(lineNo, first, lineNo, end)
                    self.ensureVisible(lineNo)
                    return
                
                if goUp:
                    lineNo -= 1
                else:
                    lineNo += 1
    
    ###########################################################################
    ## Setup methods below
    ###########################################################################

    def readSettings(self):
        """
        Public slot to read the settings into our lexer.
        """
        # read the lexer settings and reinit the properties
        if self.lexer_ is not None:
            self.lexer_.readSettings(Preferences.Prefs.settings, "Scintilla")
            self.lexer_.initProperties()
            
            self.lexer_.setDefaultColor(self.lexer_.color(0))
            self.lexer_.setDefaultPaper(self.lexer_.paper(0))
        
        # read the typing completer settings
        if self.completer is not None:
            self.completer.readSettings()
        
        # set the margins layout
        if QSCINTILLA_VERSION() >= 0x020301:
            self.__unifiedMargins = Preferences.getEditor("UnifiedMargins")
        
        # set the line marker colours
        self.__setLineMarkerColours()
        
        # set the text display
        self.__setTextDisplay()
        
        # set margin 0 and 2 configuration
        self.__setMarginsDisplay()
        
        # set the autocompletion and calltips function
        self.__setAutoCompletion()
        self.__setCallTips()
        
        # set the autosave flags
        self.autosaveEnabled = Preferences.getEditor("AutosaveInterval") > 0
        
        if Preferences.getEditor("MiniContextMenu") != self.miniMenu:
            # regenerate context menu
            self.__initContextMenu()
        else:
            # set checked context menu items
            self.menuActs["AutoCompletionEnable"].setChecked(
                self.autoCompletionThreshold() != -1)
            self.menuActs["MonospacedFont"].setChecked(
                self.useMonospaced)
            self.menuActs["AutosaveEnable"].setChecked(
                self.autosaveEnabled and not self.autosaveManuallyDisabled)
        
        # regenerate the margins context menu(s)
        self.__initContextMenuMargins()
        
        if Preferences.getEditor("MarkOccurrencesEnabled"):
            self.__markOccurrencesTimer.setInterval(
                Preferences.getEditor("MarkOccurrencesTimeout"))
        else:
            self.__markOccurrencesTimer.stop()
            self.clearSearchIndicators()
        
        if Preferences.getEditor("OnlineSyntaxCheck"):
            self.__onlineSyntaxCheckTimer.setInterval(
                Preferences.getEditor("OnlineSyntaxCheckInterval") * 1000)
        else:
            self.__onlineSyntaxCheckTimer.stop()
        
        if Preferences.getEditor("OnlineChangeTrace"):
            self.__onlineChangeTraceTimer.setInterval(
                Preferences.getEditor("OnlineChangeTraceInterval"))
        else:
            self.__onlineChangeTraceTimer.stop()
            self.__deleteAllChangeMarkers()
        self.markerDefine(self.__createChangeMarkerPixmap(
            "OnlineChangeTraceMarkerUnsaved"), self.__changeMarkerUnsaved)
        self.markerDefine(self.__createChangeMarkerPixmap(
            "OnlineChangeTraceMarkerSaved"), self.__changeMarkerSaved)
        
        # refresh the annotations display
        self.__refreshAnnotations()
    
    def __setLineMarkerColours(self):
        """
        Private method to set the line marker colours.
        """
        self.setMarkerForegroundColor(
            Preferences.getEditorColour("CurrentMarker"), self.currentline)
        self.setMarkerBackgroundColor(
            Preferences.getEditorColour("CurrentMarker"), self.currentline)
        self.setMarkerForegroundColor(
            Preferences.getEditorColour("ErrorMarker"), self.errorline)
        self.setMarkerBackgroundColor(
            Preferences.getEditorColour("ErrorMarker"), self.errorline)
        
    def __setMarginsDisplay(self):
        """
        Private method to configure margins 0 and 2.
        """
        # set the settings for all margins
        self.setMarginsFont(Preferences.getEditorOtherFonts("MarginsFont"))
        self.setMarginsForegroundColor(
            Preferences.getEditorColour("MarginsForeground"))
        self.setMarginsBackgroundColor(
            Preferences.getEditorColour("MarginsBackground"))
        
        # reset standard margins settings
        for margin in range(5):
            self.setMarginLineNumbers(margin, False)
            self.setMarginMarkerMask(margin, 0)
            self.setMarginWidth(margin, 0)
            self.setMarginSensitivity(margin, False)
        
        # set marker margin(s) settings
        if self.__unifiedMargins:
            margin1Mask = (1 << self.breakpoint) | \
                          (1 << self.cbreakpoint) | \
                          (1 << self.tbreakpoint) | \
                          (1 << self.tcbreakpoint) | \
                          (1 << self.dbreakpoint) | \
                          (1 << self.currentline) | \
                          (1 << self.errorline) | \
                          (1 << self.bookmark) | \
                          (1 << self.syntaxerror) | \
                          (1 << self.notcovered) | \
                          (1 << self.taskmarker) | \
                          (1 << self.warning) | \
                          (1 << self.__changeMarkerUnsaved) | \
                          (1 << self.__changeMarkerSaved)
            self.setMarginWidth(1, 16)
            self.setMarginSensitivity(1, True)
            self.setMarginMarkerMask(1, margin1Mask)
            
            self.__linenoMargin = 0
            self.__foldMargin = 2
        else:
            
            self.__bmMargin = 0
            self.__linenoMargin = 1
            self.__bpMargin = 2
            self.__foldMargin = 3
            self.__indicMargin = 4
            
            marginBmMask = (1 << self.bookmark)
            self.setMarginWidth(self.__bmMargin, 16)
            self.setMarginSensitivity(self.__bmMargin, True)
            self.setMarginMarkerMask(self.__bmMargin, marginBmMask)
            
            marginBpMask = (1 << self.breakpoint) | \
                           (1 << self.cbreakpoint) | \
                           (1 << self.tbreakpoint) | \
                           (1 << self.tcbreakpoint) | \
                           (1 << self.dbreakpoint) | \
                           (1 << self.currentline) | \
                           (1 << self.errorline)
            self.setMarginWidth(self.__bpMargin, 16)
            self.setMarginSensitivity(self.__bpMargin, True)
            self.setMarginMarkerMask(self.__bpMargin, marginBpMask)
            
            marginIndicMask = (1 << self.syntaxerror) | \
                              (1 << self.notcovered) | \
                              (1 << self.taskmarker) | \
                              (1 << self.warning) | \
                              (1 << self.__changeMarkerUnsaved) | \
                              (1 << self.__changeMarkerSaved)
            self.setMarginWidth(self.__indicMargin, 16)
            self.setMarginSensitivity(self.__indicMargin, True)
            self.setMarginMarkerMask(self.__indicMargin, marginIndicMask)
        
        # set linenumber margin settings
        linenoMargin = Preferences.getEditor("LinenoMargin")
        self.setMarginLineNumbers(self.__linenoMargin, linenoMargin)
        if linenoMargin:
            self.__resizeLinenoMargin()
        else:
            self.setMarginWidth(self.__linenoMargin, 0)
        
        # set folding margin settings
        if Preferences.getEditor("FoldingMargin"):
            self.setMarginWidth(self.__foldMargin, 16)
            folding = Preferences.getEditor("FoldingStyle")
            try:
                folding = QsciScintilla.FoldStyle(folding)
            except AttributeError:
                pass
            self.setFolding(folding, self.__foldMargin)
            self.setFoldMarginColors(
                Preferences.getEditorColour("FoldmarginBackground"),
                Preferences.getEditorColour("FoldmarginBackground"))
            self.setFoldMarkersColors(
                Preferences.getEditorColour("FoldMarkersForeground"),
                Preferences.getEditorColour("FoldMarkersBackground"))
        else:
            self.setMarginWidth(self.__foldMargin, 0)
            self.setFolding(QsciScintilla.NoFoldStyle, self.__foldMargin)
    
    def __resizeLinenoMargin(self):
        """
        Private slot to resize the line numbers margin.
        """
        linenoMargin = Preferences.getEditor("LinenoMargin")
        if linenoMargin:
            self.setMarginWidth(
                self.__linenoMargin, '8' * (len(str(self.lines())) + 1))
    
    def __setTextDisplay(self):
        """
        Private method to configure the text display.
        """
        self.setTabWidth(Preferences.getEditor("TabWidth"))
        self.setIndentationWidth(Preferences.getEditor("IndentWidth"))
        if self.lexer_ and self.lexer_.alwaysKeepTabs():
            self.setIndentationsUseTabs(True)
        else:
            self.setIndentationsUseTabs(
                Preferences.getEditor("TabForIndentation"))
        self.setTabIndents(Preferences.getEditor("TabIndents"))
        self.setBackspaceUnindents(Preferences.getEditor("TabIndents"))
        self.setIndentationGuides(Preferences.getEditor("IndentationGuides"))
        if Preferences.getEditor("ShowWhitespace"):
            self.setWhitespaceVisibility(QsciScintilla.WsVisible)
            try:
                self.setWhitespaceForegroundColor(
                    Preferences.getEditorColour("WhitespaceForeground"))
                self.setWhitespaceBackgroundColor(
                    Preferences.getEditorColour("WhitespaceBackground"))
                self.setWhitespaceSize(
                    Preferences.getEditor("WhitespaceSize"))
            except AttributeError:
                # QScintilla before 2.5 doesn't support this
                pass
        else:
            self.setWhitespaceVisibility(QsciScintilla.WsInvisible)
        self.setEolVisibility(Preferences.getEditor("ShowEOL"))
        self.setAutoIndent(Preferences.getEditor("AutoIndentation"))
        if Preferences.getEditor("BraceHighlighting"):
            self.setBraceMatching(QsciScintilla.SloppyBraceMatch)
        else:
            self.setBraceMatching(QsciScintilla.NoBraceMatch)
        self.setMatchedBraceForegroundColor(
            Preferences.getEditorColour("MatchingBrace"))
        self.setMatchedBraceBackgroundColor(
            Preferences.getEditorColour("MatchingBraceBack"))
        self.setUnmatchedBraceForegroundColor(
            Preferences.getEditorColour("NonmatchingBrace"))
        self.setUnmatchedBraceBackgroundColor(
            Preferences.getEditorColour("NonmatchingBraceBack"))
        if Preferences.getEditor("CustomSelectionColours"):
            self.setSelectionBackgroundColor(
                Preferences.getEditorColour("SelectionBackground"))
        else:
            self.setSelectionBackgroundColor(
                QApplication.palette().color(QPalette.Highlight))
        if Preferences.getEditor("ColourizeSelText"):
            self.resetSelectionForegroundColor()
        elif Preferences.getEditor("CustomSelectionColours"):
            self.setSelectionForegroundColor(
                Preferences.getEditorColour("SelectionForeground"))
        else:
            self.setSelectionForegroundColor(
                QApplication.palette().color(QPalette.HighlightedText))
        self.setSelectionToEol(Preferences.getEditor("ExtendSelectionToEol"))
        self.setCaretForegroundColor(
            Preferences.getEditorColour("CaretForeground"))
        self.setCaretLineBackgroundColor(
            Preferences.getEditorColour("CaretLineBackground"))
        self.setCaretLineVisible(Preferences.getEditor("CaretLineVisible"))
        self.caretWidth = Preferences.getEditor("CaretWidth")
        self.setCaretWidth(self.caretWidth)
        self.useMonospaced = Preferences.getEditor("UseMonospacedFont")
        self.setMonospaced(self.useMonospaced)
        edgeMode = Preferences.getEditor("EdgeMode")
        edge = QsciScintilla.EdgeMode(edgeMode)
        self.setEdgeMode(edge)
        if edgeMode:
            self.setEdgeColumn(Preferences.getEditor("EdgeColumn"))
            self.setEdgeColor(Preferences.getEditorColour("Edge"))
        
        wrapVisualFlag = Preferences.getEditor("WrapVisualFlag")
        self.setWrapMode(Preferences.getEditor("WrapLongLinesMode"))
        self.setWrapVisualFlags(wrapVisualFlag, wrapVisualFlag)
        
        self.zoomTo(Preferences.getEditor("ZoomFactor"))
        
        self.searchIndicator = QsciScintilla.INDIC_CONTAINER
        self.indicatorDefine(
            self.searchIndicator, QsciScintilla.INDIC_BOX,
            Preferences.getEditorColour("SearchMarkers"))
        if not Preferences.getEditor("SearchMarkersEnabled") and \
           not Preferences.getEditor("QuickSearchMarkersEnabled") and \
           not Preferences.getEditor("MarkOccurrencesEnabled"):
            self.clearAllIndicators(self.searchIndicator)
        
        self.spellingIndicator = QsciScintilla.INDIC_CONTAINER + 1
        self.indicatorDefine(
            self.spellingIndicator, QsciScintilla.INDIC_SQUIGGLE,
            Preferences.getEditorColour("SpellingMarkers"))
        self.__setSpelling()
        
        self.setCursorFlashTime(QApplication.cursorFlashTime())
        
        try:
            if Preferences.getEditor("AnnotationsEnabled"):
                self.setAnnotationDisplay(QsciScintilla.AnnotationBoxed)
            else:
                self.setAnnotationDisplay(QsciScintilla.AnnotationHidden)
        except AttributeError:
            pass
        self.__setAnnotationStyles()
        
        if Preferences.getEditor("OverrideEditAreaColours"):
            self.setColor(Preferences.getEditorColour("EditAreaForeground"))
            self.setPaper(Preferences.getEditorColour("EditAreaBackground"))
        
        self.setVirtualSpaceOptions(
            Preferences.getEditor("VirtualSpaceOptions"))
    
    def __setEolMode(self):
        """
        Private method to configure the eol mode of the editor.
        """
        if self.fileName and \
           self.project.isOpen() and \
           self.project.isProjectFile(self.fileName):
            self.setEolModeByEolString(self.project.getEolString())
        else:
            eolMode = Preferences.getEditor("EOLMode")
            eolMode = QsciScintilla.EolMode(eolMode)
            self.setEolMode(eolMode)
        self.__eolChanged()
        
    def __setAutoCompletion(self):
        """
        Private method to configure the autocompletion function.
        """
        if self.lexer_:
            self.setAutoCompletionFillupsEnabled(
                Preferences.getEditor("AutoCompletionFillups"))
        self.setAutoCompletionCaseSensitivity(
            Preferences.getEditor("AutoCompletionCaseSensitivity"))
        self.setAutoCompletionReplaceWord(
            Preferences.getEditor("AutoCompletionReplaceWord"))
        try:
            self.setAutoCompletionUseSingle(
                Preferences.getEditor("AutoCompletionShowSingle"))
        except AttributeError:
            self.setAutoCompletionShowSingle(
                Preferences.getEditor("AutoCompletionShowSingle"))
        autoCompletionSource = Preferences.getEditor("AutoCompletionSource")
        if autoCompletionSource == QsciScintilla.AcsDocument:
            self.setAutoCompletionSource(QsciScintilla.AcsDocument)
        elif autoCompletionSource == QsciScintilla.AcsAPIs:
            self.setAutoCompletionSource(QsciScintilla.AcsAPIs)
        else:
            self.setAutoCompletionSource(QsciScintilla.AcsAll)
        if Preferences.getEditor("AutoCompletionEnabled"):
            if self.__acHookFunction is None:
                self.setAutoCompletionThreshold(
                    Preferences.getEditor("AutoCompletionThreshold"))
            else:
                self.setAutoCompletionThreshold(0)
        else:
            self.setAutoCompletionThreshold(-1)
            self.setAutoCompletionSource(QsciScintilla.AcsNone)
        
    def __setCallTips(self):
        """
        Private method to configure the calltips function.
        """
        if Preferences.getEditor("CallTipsEnabled"):
            self.setCallTipsBackgroundColor(
                Preferences.getEditorColour("CallTipsBackground"))
            self.setCallTipsVisible(Preferences.getEditor("CallTipsVisible"))
            calltipsStyle = Preferences.getEditor("CallTipsStyle")
            if calltipsStyle == QsciScintilla.CallTipsNoContext:
                self.setCallTipsStyle(QsciScintilla.CallTipsNoContext)
            elif calltipsStyle == \
                    QsciScintilla.CallTipsNoAutoCompletionContext:
                self.setCallTipsStyle(
                    QsciScintilla.CallTipsNoAutoCompletionContext)
            else:
                self.setCallTipsStyle(QsciScintilla.CallTipsContext)
            try:
                self.setCallTipsPosition(
                    Preferences.getEditor("CallTipsPosition"))
            except AttributeError:
                pass
        else:
            self.setCallTipsStyle(QsciScintilla.CallTipsNone)

    ###########################################################################
    ## Autocompletion handling methods below
    ###########################################################################

    def canAutoCompleteFromAPIs(self):
        """
        Public method to check for API availablity.
        
        @return flag indicating autocompletion from APIs is available (boolean)
        """
        return self.acAPI
        
    def autoCompleteQScintilla(self):
        """
        Public method to perform an autocompletion using QScintilla methods.
        """
        acs = Preferences.getEditor("AutoCompletionSource")
        if acs == QsciScintilla.AcsDocument:
            self.autoCompleteFromDocument()
        elif acs == QsciScintilla.AcsAPIs:
            self.autoCompleteFromAPIs()
        elif acs == QsciScintilla.AcsAll:
            self.autoCompleteFromAll()
        else:
            E5MessageBox.information(
                self,
                self.trUtf8("Autocompletion"),
                self.trUtf8(
                    """Autocompletion is not available because"""
                    """ there is no autocompletion source set."""))
        
    def setAutoCompletionEnabled(self, enable):
        """
        Public method to enable/disable autocompletion.
        
        @param enable flag indicating the desired autocompletion status
            (boolean)
        """
        if enable:
            self.setAutoCompletionThreshold(
                Preferences.getEditor("AutoCompletionThreshold"))
            autoCompletionSource = \
                Preferences.getEditor("AutoCompletionSource")
            if autoCompletionSource == QsciScintilla.AcsDocument:
                self.setAutoCompletionSource(QsciScintilla.AcsDocument)
            elif autoCompletionSource == QsciScintilla.AcsAPIs:
                self.setAutoCompletionSource(QsciScintilla.AcsAPIs)
            else:
                self.setAutoCompletionSource(QsciScintilla.AcsAll)
        else:
            self.setAutoCompletionThreshold(-1)
            self.setAutoCompletionSource(QsciScintilla.AcsNone)
        
    def __toggleAutoCompletionEnable(self):
        """
        Private slot to handle the Enable Autocompletion context menu entry.
        """
        if self.menuActs["AutoCompletionEnable"].isChecked():
            self.setAutoCompletionEnabled(True)
        else:
            self.setAutoCompletionEnabled(False)
    
    #################################################################
    ## Support for autocompletion hook methods
    #################################################################
    
    def __charAdded(self, charNumber):
        """
        Public slot called to handle the user entering a character.
        
        @param charNumber value of the character entered (integer)
        """
        if self.isListActive():
            char = chr(charNumber)
            if self.__isStartChar(char):
                self.cancelList()
                self.autoComplete(auto=True, context=True)
                return
            elif char == '(':
                self.cancelList()
        
        if self.callTipsStyle() != QsciScintilla.CallTipsNone and \
           self.lexer_ is not None and chr(charNumber) in '()':
            self.callTip()
        
        if not self.isCallTipActive():
            char = chr(charNumber)
            if self.__isStartChar(char):
                self.autoComplete(auto=True, context=True)
                return
            
            line, col = self.getCursorPosition()
            txt = self.getWordLeft(line, col)
            if len(txt) >= Preferences.getEditor("AutoCompletionThreshold"):
                self.autoComplete(auto=True, context=False)
                return
    
    def __isStartChar(self, ch):
        """
        Private method to check, if a character is an autocompletion start
        character.
        
        @param ch character to be checked (one character string)
        @return flag indicating the result (boolean)
        """
        if self.lexer_ is None:
            return False
        
        wseps = self.lexer_.autoCompletionWordSeparators()
        for wsep in wseps:
            if wsep.endswith(ch):
                return True
        
        return False
    
    def setAutoCompletionHook(self, func):
        """
        Public method to set an autocompletion hook.
        
        @param func Function to be set to handle autocompletion. func
            should be a function taking a reference to the editor and
            a boolean indicating to complete a context.
        """
        if self.__acHookFunction is not None:
            # there is another provider registered already
            E5MessageBox.warning(
                self,
                self.trUtf8("Activating Auto-Completion Provider"),
                self.trUtf8("""Auto-completion provider cannot be connected"""
                            """ because there is already another one active."""
                            """ Please check your configuration."""))
            return
        
        if self.autoCompletionThreshold() > 0:
            self.setAutoCompletionThreshold(0)
        self.__acHookFunction = func
        self.SCN_CHARADDED.connect(self.__charAdded)
    
    def unsetAutoCompletionHook(self):
        """
        Public method to unset a previously installed autocompletion hook.
        """
        self.SCN_CHARADDED.disconnect(self.__charAdded)
        self.__acHookFunction = None
        if self.autoCompletionThreshold() == 0:
            self.setAutoCompletionThreshold(
                Preferences.getEditor("AutoCompletionThreshold"))
    
    def autoCompletionHook(self):
        """
        Public method to get the autocompletion hook function.
        
        @return function set by setAutoCompletionHook()
        """
        return self.__acHookFunction
    
    def autoComplete(self, auto=False, context=True):
        """
        Public method to start autocompletion.
        
        @keyparam auto flag indicating a call from the __charAdded method
            (boolean)
        @keyparam context flag indicating to complete a context (boolean)
        """
        if auto and self.autoCompletionThreshold() == -1:
            # autocompletion is disabled
            return
        
        if self.__acHookFunction is not None:
            self.__acHookFunction(self, context)
        elif not auto:
            self.autoCompleteQScintilla()
        elif self.autoCompletionSource() != QsciScintilla.AcsNone:
            self.autoCompleteQScintilla()
    
    def callTip(self):
        """
        Public method to show calltips.
        """
        if self.__ctHookFunction is not None:
            self.__callTip()
        else:
            super(Editor, self).callTip()
    
    def __callTip(self):
        """
        Private method to show call tips provided by a plugin.
        """
        pos = self.currentPosition()
        
        # move backward to the start of the current calltip working out
        # which argument to highlight
        commas = 0
        found = False
        ch, pos = self.__getCharacter(pos)
        while ch:
            if ch == ',':
                commas += 1
            elif ch == ')':
                depth = 1
                
                # ignore everything back to the start of the corresponding
                # parenthesis
                ch, pos = self.__getCharacter(pos)
                while ch:
                    if ch == ')':
                        depth += 1
                    elif ch == '(':
                        depth -= 1
                        if depth == 0:
                            break
                    ch,  pos = self.__getCharacter(pos)
            elif ch == '(':
                found = True
                break
            
            ch, pos = self.__getCharacter(pos)
        
        self.SendScintilla(QsciScintilla.SCI_CALLTIPCANCEL)
        
        if not found:
            return
        
        try:
            callTips = self.__ctHookFunction(self, pos, commas)
        except TypeError:
            # for backward compatibility
            callTips = self.__ctHookFunction(self, pos)
        if len(callTips) == 0:
            if Preferences.getEditor("CallTipsScintillaOnFail"):
                # try QScintilla calltips
                super(Editor, self).callTip()
            return
        
        ctshift = 0
        for ct in callTips:
            shift = ct.index("(")
            if ctshift < shift:
                ctshift = shift
        
        cv = self.callTipsVisible()
        if cv > 0:
            # this is just a safe guard
            ct = self._encodeString("\n".join(callTips[:cv]))
        else:
            # until here and unindent below
            ct = self._encodeString("\n".join(callTips))
        
        self.SendScintilla(QsciScintilla.SCI_CALLTIPSHOW,
                           self.__adjustedCallTipPosition(ctshift, pos), ct)
        if b'\n' in ct:
            return
        
        # Highlight the current argument
        if commas == 0:
            astart = ct.find(b'(')
        else:
            astart = ct.find(b',')
            commas -= 1
            while astart != -1 and commas > 0:
                astart = ct.find(b',', astart + 1)
                commas -= 1
        
        if astart == -1:
            return
        
        depth = 0
        for aend in range(astart + 1, len(ct)):
            ch = ct[aend:aend + 1]
            
            if ch == b',' and depth == 0:
                break
            elif ch == b'(':
                depth += 1
            elif ch == b')':
                if depth == 0:
                    break
                
                depth -= 1
        
        if astart != aend:
            self.SendScintilla(QsciScintilla.SCI_CALLTIPSETHLT,
                               astart + 1, aend)
    
    def __adjustedCallTipPosition(self, ctshift, pos):
        """
        Private method to calculate an adjusted position for showing calltips.
        
        @param ctshift amount the calltip shall be shifted (integer)
        @param pos position into the text (integer)
        @return new position for the calltip (integer)
        """
        ct = pos
        if ctshift:
            ctmin = self.SendScintilla(
                QsciScintilla.SCI_POSITIONFROMLINE,
                self.SendScintilla(QsciScintilla.SCI_LINEFROMPOSITION, ct))
            if ct - ctshift < ctmin:
                ct = ctmin
            else:
                ct = ct - ctshift
        return ct
    
    def setCallTipHook(self, func):
        """
        Public method to set a calltip hook.
        
        @param func Function to be set to determine calltips. func
            should be a function taking a reference to the editor,
            a position into the text and the amount of commas to the
            left of the cursor. It should return the possible
            calltips as a list of strings.
        """
        if self.__ctHookFunction is not None:
            # there is another provider registered already
            E5MessageBox.warning(
                self,
                self.trUtf8("Activating Calltip Provider"),
                self.trUtf8("""Calltip provider cannot be connected"""
                            """ because there is already another one active."""
                            """ Please check your configuration."""))
            return
        
        self.__ctHookFunction = func
    
    def unsetCallTipHook(self):
        """
        Public method to unset a calltip hook.
        """
        self.__ctHookFunction = None
    
    def callTipHook(self):
        """
        Public method to get the calltip hook function.
        
        @return function set by setCallTipHook()
        """
        return self.__ctHookFunction
    
    #################################################################
    ## Methods needed by the context menu
    #################################################################
    
    def __marginNumber(self, xPos):
        """
        Private method to calculate the margin number based on a x position.
        
        @param xPos x position (integer)
        @return margin number (integer, -1 for no margin)
        """
        width = 0
        for margin in range(5):
            width += self.marginWidth(margin)
            if xPos <= width:
                return margin
        return -1
        
    def contextMenuEvent(self, evt):
        """
        Private method implementing the context menu event.
        
        @param evt the context menu event (QContextMenuEvent)
        """
        evt.accept()
        if self.__marginNumber(evt.x()) == -1:
            self.spellingMenuPos = self.positionFromPoint(evt.pos())
            if self.spellingMenuPos >= 0 and \
               self.spell is not None and \
               self.hasIndicator(self.spellingIndicator, self.spellingMenuPos):
                self.spellingMenu.popup(evt.globalPos())
            else:
                self.menu.popup(evt.globalPos())
        else:
            self.line = self.lineAt(evt.pos())
            if self.__unifiedMargins:
                self.marginMenu.popup(evt.globalPos())
            else:
                if self.__marginNumber(evt.x()) in [self.__bmMargin,
                                                    self.__linenoMargin]:
                    self.bmMarginMenu.popup(evt.globalPos())
                elif self.__marginNumber(evt.x()) == self.__bpMargin:
                    self.bpMarginMenu.popup(evt.globalPos())
                elif self.__marginNumber(evt.x()) == self.__indicMargin:
                    self.indicMarginMenu.popup(evt.globalPos())
        
    def __showContextMenu(self):
        """
        Private slot handling the aboutToShow signal of the context menu.
        """
        self.menuActs["Save"].setEnabled(self.isModified())
        self.menuActs["Undo"].setEnabled(self.isUndoAvailable())
        self.menuActs["Redo"].setEnabled(self.isRedoAvailable())
        self.menuActs["Revert"].setEnabled(self.isModified())
        if not self.miniMenu:
            self.menuActs["Cut"].setEnabled(self.hasSelectedText())
            self.menuActs["Copy"].setEnabled(self.hasSelectedText())
        if not self.isResourcesFile:
            if self.fileName and \
               (self.isPy3File() or self.isPy2File()):
                self.menuActs["Show"].setEnabled(True)
            else:
                self.menuActs["Show"].setEnabled(False)
            if self.fileName and \
               (self.isPy3File() or self.isPy2File() or self.isRubyFile()):
                self.menuActs["Diagrams"].setEnabled(True)
            else:
                self.menuActs["Diagrams"].setEnabled(False)
        if not self.miniMenu:
            if self.lexer_ is not None:
                self.menuActs["Comment"].setEnabled(
                    self.lexer_.canBlockComment())
                self.menuActs["Uncomment"].setEnabled(
                    self.lexer_.canBlockComment())
                self.menuActs["StreamComment"].setEnabled(
                    self.lexer_.canStreamComment())
                self.menuActs["BoxComment"].setEnabled(
                    self.lexer_.canBoxComment())
            else:
                self.menuActs["Comment"].setEnabled(False)
                self.menuActs["Uncomment"].setEnabled(False)
                self.menuActs["StreamComment"].setEnabled(False)
                self.menuActs["BoxComment"].setEnabled(False)
        
        self.menuActs["TypingAidsEnabled"].setEnabled(
            self.completer is not None)
        self.menuActs["TypingAidsEnabled"].setChecked(
            self.completer is not None and self.completer.isEnabled())
        
        from .SpellChecker import SpellChecker
        spellingAvailable = SpellChecker.isAvailable()
        self.menuActs["SpellCheck"].setEnabled(spellingAvailable)
        self.menuActs["SpellCheckSelection"].setEnabled(
            spellingAvailable and self.hasSelectedText())
        self.menuActs["SpellCheckRemove"].setEnabled(
            spellingAvailable and self.spellingMenuPos >= 0)
        
        if self.menuActs["OpenRejections"]:
            if self.fileName:
                rej = "{0}.rej".format(self.fileName)
                self.menuActs["OpenRejections"].setEnabled(os.path.exists(rej))
            else:
                self.menuActs["OpenRejections"].setEnabled(False)
        
        self.showMenu.emit("Main", self.menu,  self)
        
    def __showContextMenuAutocompletion(self):
        """
        Private slot called before the autocompletion menu is shown.
        """
        self.menuActs["acDynamic"].setEnabled(
            self.acAPI or self.__acHookFunction is not None)
        self.menuActs["acAPI"].setEnabled(self.acAPI)
        self.menuActs["acAPIDocument"].setEnabled(self.acAPI)
        self.menuActs["calltip"].setEnabled(self.acAPI)
        
        self.showMenu.emit("Autocompletion", self.autocompletionMenu,  self)
        
    def __showContextMenuShow(self):
        """
        Private slot called before the show menu is shown.
        """
        prEnable = False
        coEnable = False
        
        # first check if the file belongs to a project
        if self.project.isOpen() and \
                self.project.isProjectSource(self.fileName):
            fn = self.project.getMainScript(True)
            if fn is not None:
                tfn = Utilities.getTestFileName(fn)
                basename = os.path.splitext(fn)[0]
                tbasename = os.path.splitext(tfn)[0]
                prEnable = prEnable or \
                    os.path.isfile("{0}.profile".format(basename)) or \
                    os.path.isfile("{0}.profile".format(tbasename))
                coEnable = (
                    coEnable or \
                    os.path.isfile("{0}.coverage".format(basename)) or \
                    os.path.isfile("{0}.coverage".format(tbasename))) and \
                    self.project.isPy3Project()
        
        # now check ourself
        fn = self.getFileName()
        if fn is not None:
            tfn = Utilities.getTestFileName(fn)
            basename = os.path.splitext(fn)[0]
            tbasename = os.path.splitext(tfn)[0]
            prEnable = prEnable or \
                os.path.isfile("{0}.profile".format(basename)) or \
                os.path.isfile("{0}.profile".format(tbasename))
            coEnable = (
                coEnable or \
                os.path.isfile("{0}.coverage".format(basename)) or \
                os.path.isfile("{0}.coverage".format(tbasename))) and \
                self.isPy3File()
        
        # now check for syntax errors
        if self.hasSyntaxErrors():
            coEnable = False
        
        self.profileMenuAct.setEnabled(prEnable)
        self.coverageMenuAct.setEnabled(coEnable)
        self.coverageShowAnnotationMenuAct.setEnabled(
            coEnable and len(self.notcoveredMarkers) == 0)
        self.coverageHideAnnotationMenuAct.setEnabled(
            len(self.notcoveredMarkers) > 0)
        
        self.showMenu.emit("Show", self.menuShow,  self)
        
    def __showContextMenuGraphics(self):
        """
        Private slot handling the aboutToShow signal of the diagrams context
        menu.
        """
        if self.project.isOpen() and \
                self.project.isProjectSource(self.fileName):
            self.applicationDiagramMenuAct.setEnabled(True)
        else:
            self.applicationDiagramMenuAct.setEnabled(False)
        
        self.showMenu.emit("Graphics", self.graphicsMenu,  self)
        
    def __showContextMenuMargin(self):
        """
        Private slot handling the aboutToShow signal of the margins context
        menu.
        """
        if self.fileName and \
           (self.isPy3File() or self.isPy2File() or self.isRubyFile()):
            self.marginMenuActs["Breakpoint"].setEnabled(True)
            self.marginMenuActs["TempBreakpoint"].setEnabled(True)
            if self.markersAtLine(self.line) & self.breakpointMask:
                self.marginMenuActs["EditBreakpoint"].setEnabled(True)
                self.marginMenuActs["EnableBreakpoint"].setEnabled(True)
            else:
                self.marginMenuActs["EditBreakpoint"].setEnabled(False)
                self.marginMenuActs["EnableBreakpoint"].setEnabled(False)
            if self.markersAtLine(self.line) & (1 << self.dbreakpoint):
                self.marginMenuActs["EnableBreakpoint"].setText(
                    self.trUtf8('Enable breakpoint'))
            else:
                self.marginMenuActs["EnableBreakpoint"].setText(
                    self.trUtf8('Disable breakpoint'))
            if self.breaks:
                self.marginMenuActs["NextBreakpoint"].setEnabled(True)
                self.marginMenuActs["PreviousBreakpoint"].setEnabled(True)
                self.marginMenuActs["ClearBreakpoint"].setEnabled(True)
            else:
                self.marginMenuActs["NextBreakpoint"].setEnabled(False)
                self.marginMenuActs["PreviousBreakpoint"].setEnabled(False)
                self.marginMenuActs["ClearBreakpoint"].setEnabled(False)
        else:
            self.marginMenuActs["Breakpoint"].setEnabled(False)
            self.marginMenuActs["TempBreakpoint"].setEnabled(False)
            self.marginMenuActs["EditBreakpoint"].setEnabled(False)
            self.marginMenuActs["EnableBreakpoint"].setEnabled(False)
            self.marginMenuActs["NextBreakpoint"].setEnabled(False)
            self.marginMenuActs["PreviousBreakpoint"].setEnabled(False)
            self.marginMenuActs["ClearBreakpoint"].setEnabled(False)
            
        if self.bookmarks:
            self.marginMenuActs["NextBookmark"].setEnabled(True)
            self.marginMenuActs["PreviousBookmark"].setEnabled(True)
            self.marginMenuActs["ClearBookmark"].setEnabled(True)
        else:
            self.marginMenuActs["NextBookmark"].setEnabled(False)
            self.marginMenuActs["PreviousBookmark"].setEnabled(False)
            self.marginMenuActs["ClearBookmark"].setEnabled(False)
            
        if len(self.syntaxerrors):
            self.marginMenuActs["GotoSyntaxError"].setEnabled(True)
            self.marginMenuActs["ClearSyntaxError"].setEnabled(True)
            if self.markersAtLine(self.line) & (1 << self.syntaxerror):
                self.marginMenuActs["ShowSyntaxError"].setEnabled(True)
            else:
                self.marginMenuActs["ShowSyntaxError"].setEnabled(False)
        else:
            self.marginMenuActs["GotoSyntaxError"].setEnabled(False)
            self.marginMenuActs["ClearSyntaxError"].setEnabled(False)
            self.marginMenuActs["ShowSyntaxError"].setEnabled(False)
        
        if len(self.warnings):
            self.marginMenuActs["NextWarningMarker"].setEnabled(True)
            self.marginMenuActs["PreviousWarningMarker"].setEnabled(True)
            self.marginMenuActs["ClearWarnings"].setEnabled(True)
            if self.markersAtLine(self.line) & (1 << self.warning):
                self.marginMenuActs["ShowWarning"].setEnabled(True)
            else:
                self.marginMenuActs["ShowWarning"].setEnabled(False)
        else:
            self.marginMenuActs["NextWarningMarker"].setEnabled(False)
            self.marginMenuActs["PreviousWarningMarker"].setEnabled(False)
            self.marginMenuActs["ClearWarnings"].setEnabled(False)
            self.marginMenuActs["ShowWarning"].setEnabled(False)
        
        if self.notcoveredMarkers:
            self.marginMenuActs["NextCoverageMarker"].setEnabled(True)
            self.marginMenuActs["PreviousCoverageMarker"].setEnabled(True)
        else:
            self.marginMenuActs["NextCoverageMarker"].setEnabled(False)
            self.marginMenuActs["PreviousCoverageMarker"].setEnabled(False)
        
        if self.__hasTaskMarkers:
            self.marginMenuActs["PreviousTaskMarker"].setEnabled(True)
            self.marginMenuActs["NextTaskMarker"].setEnabled(True)
        else:
            self.marginMenuActs["PreviousTaskMarker"].setEnabled(False)
            self.marginMenuActs["NextTaskMarker"].setEnabled(False)
        
        if self.__hasChangeMarkers:
            self.marginMenuActs["PreviousChangeMarker"].setEnabled(True)
            self.marginMenuActs["NextChangeMarker"].setEnabled(True)
        else:
            self.marginMenuActs["PreviousChangeMarker"].setEnabled(False)
            self.marginMenuActs["NextChangeMarker"].setEnabled(False)
        
        self.showMenu.emit("Margin", self.sender(),  self)
        
    def __showContextMenuChecks(self):
        """
        Private slot handling the aboutToShow signal of the checks context
        menu.
        """
        self.showMenu.emit("Checks", self.checksMenu,  self)
        
    def __contextSave(self):
        """
        Private slot handling the save context menu entry.
        """
        ok = self.saveFile()
        if ok:
            self.vm.setEditorName(self, self.fileName)
        
    def __contextSaveAs(self):
        """
        Private slot handling the save as context menu entry.
        """
        ok = self.saveFileAs()
        if ok:
            self.vm.setEditorName(self, self.fileName)
        
    def __contextClose(self):
        """
        Private slot handling the close context menu entry.
        """
        self.vm.closeEditor(self)
    
    def __contextOpenRejections(self):
        """
        Private slot handling the open rejections file context menu entry.
        """
        if self.fileName:
            rej = "{0}.rej".format(self.fileName)
            if os.path.exists(rej):
                self.vm.openSourceFile(rej)
    
    def __newView(self):
        """
        Private slot to create a new view to an open document.
        """
        self.vm.newEditorView(self.fileName, self, self.filetype)
        
    def __newViewNewSplit(self):
        """
        Private slot to create a new view to an open document.
        """
        self.vm.addSplit()
        self.vm.newEditorView(self.fileName, self, self.filetype)
        
    def __selectAll(self):
        """
        Private slot handling the select all context menu action.
        """
        self.selectAll(True)
            
    def __deselectAll(self):
        """
        Private slot handling the deselect all context menu action.
        """
        self.selectAll(False)
        
    def joinLines(self):
        """
        Public slot to join the current line with the next one.
        """
        curLine = self.getCursorPosition()[0]
        if curLine == self.lines() - 1:
            return
        
        line0Text = self.text(curLine)
        line1Text = self.text(curLine + 1)
        if line1Text in ["", "\r", "\n", "\r\n"]:
            return
        
        if line0Text.rstrip("\r\n\\ \t").endswith(("'", '"')) and \
                line1Text.lstrip().startswith(("'", '"')):
            # merging multi line strings
            startChars = "\r\n\\ \t'\""
            endChars = " \t'\""
        else:
            startChars = "\r\n\\ \t"
            endChars = " \t"
        
        # determine start index
        startIndex = len(line0Text)
        while startIndex > 0 and line0Text[startIndex - 1] in startChars:
            startIndex -= 1
        if startIndex == 0:
            return
        
        # determine end index
        endIndex = 0
        while line1Text[endIndex] in endChars:
            endIndex += 1
        
        self.setSelection(curLine, startIndex, curLine + 1, endIndex)
        self.beginUndoAction()
        self.removeSelectedText()
        self.insertAt(" ", curLine, startIndex)
        self.endUndoAction()
        
    def shortenEmptyLines(self):
        """
        Public slot to compress lines consisting solely of whitespace
        characters.
        """
        searchRE = r"^[ \t]+$"
        
        ok = self.findFirstTarget(searchRE, True, False, False, 0, 0)
        self.beginUndoAction()
        while ok:
            self.replaceTarget("")
            ok = self.findNextTarget()
        self.endUndoAction()
        
    def __autosaveEnable(self):
        """
        Private slot handling the autosave enable context menu action.
        """
        if self.menuActs["AutosaveEnable"].isChecked():
            self.autosaveManuallyDisabled = False
        else:
            self.autosaveManuallyDisabled = True
        
    def shouldAutosave(self):
        """
        Public slot to check the autosave flags.
        
        @return flag indicating this editor should be saved (boolean)
        """
        return self.fileName is not None and \
               not self.autosaveManuallyDisabled and \
               not self.isReadOnly()


    def __autoSyntaxCheck(self):
        """
        Private method to perform an automatic syntax check of the file.
        """
        isPy2 = self.isPy2File()
        if (isPy2 or self.isPy3File()) == False:
            return
        
        if Preferences.getEditor("AutoCheckSyntax"):
            if Preferences.getEditor("OnlineSyntaxCheck"):
                self.__onlineSyntaxCheckTimer.stop()
            self.clearSyntaxError()
            self.clearFlakesWarnings()

            syntaxError, _fn, errorline, errorindex, _code, _error, warnings = \
                Utilities.compile(self.fileName or "(Unnamed)", self.text(), isPy2)
            if syntaxError:
                self.toggleSyntaxError(errorline, errorindex, True, _error)
            else:
                for warning in warnings:
                    self.toggleFlakesWarning(
                        warning[2], True, warning[3])


    def __initOnlineSyntaxCheck(self):
        """
        Private slot to initialize the online syntax check.
        """
        self.__onlineSyntaxCheckTimer = QTimer(self)
        self.__onlineSyntaxCheckTimer.setSingleShot(True)
        self.__onlineSyntaxCheckTimer.setInterval(
            Preferences.getEditor("OnlineSyntaxCheckInterval") * 1000)
        self.__onlineSyntaxCheckTimer.timeout.connect(self.__autoSyntaxCheck)
        self.textChanged.connect(self.__resetOnlineSyntaxCheckTimer)
        
    def __resetOnlineSyntaxCheckTimer(self):
        """
        Private method to reset the online syntax check timer.
        """
        if Preferences.getEditor("OnlineSyntaxCheck"):
            self.__onlineSyntaxCheckTimer.stop()
            self.__onlineSyntaxCheckTimer.start()
        
    def __showCodeMetrics(self):
        """
        Private method to handle the code metrics context menu action.
        """
        if not self.checkDirty():
            return
        
        from DataViews.CodeMetricsDialog import CodeMetricsDialog
        self.codemetrics = CodeMetricsDialog()
        self.codemetrics.show()
        self.codemetrics.start(self.fileName)
        
    def __getCodeCoverageFile(self):
        """
        Private method to get the filename of the file containing coverage
        info.
        
        @return filename of the coverage file (string)
        """
        files = []
        
        # first check if the file belongs to a project and there is
        # a project coverage file
        if self.project.isOpen() and \
                self.project.isProjectSource(self.fileName):
            fn = self.project.getMainScript(True)
            if fn is not None:
                tfn = Utilities.getTestFileName(fn)
                basename = os.path.splitext(fn)[0]
                tbasename = os.path.splitext(tfn)[0]
                
                f = "{0}.coverage".format(basename)
                tf = "{0}.coverage".format(tbasename)
                if os.path.isfile(f):
                    files.append(f)
                if os.path.isfile(tf):
                    files.append(tf)
        
        # now check, if there are coverage files belonging to ourself
        fn = self.getFileName()
        if fn is not None:
            tfn = Utilities.getTestFileName(fn)
            basename = os.path.splitext(fn)[0]
            tbasename = os.path.splitext(tfn)[0]
            
            f = "{0}.coverage".format(basename)
            tf = "{0}.coverage".format(tbasename)
            if os.path.isfile(f) and not f in files:
                files.append(f)
            if os.path.isfile(tf) and not tf in files:
                files.append(tf)
        
        if files:
            if len(files) > 1:
                fn, ok = QInputDialog.getItem(
                    self,
                    self.trUtf8("Code Coverage"),
                    self.trUtf8("Please select a coverage file"),
                    files,
                    0, False)
                if not ok:
                    return
            else:
                fn = files[0]
        else:
            fn = None
        
        return fn
        
    def __showCodeCoverage(self):
        """
        Private method to handle the code coverage context menu action.
        """
        fn = self.__getCodeCoverageFile()
        if fn:
            from DataViews.PyCoverageDialog import PyCoverageDialog
            self.codecoverage = PyCoverageDialog()
            self.codecoverage.show()
            self.codecoverage.start(fn, self.fileName)
        
    def refreshCoverageAnnotations(self):
        """
        Public method to refresh the code coverage annotations.
        """
        if self.showingNotcoveredMarkers:
            self.codeCoverageShowAnnotations(silent=True)
        
    def codeCoverageShowAnnotations(self, silent=False):
        """
        Public method to handle the show code coverage annotations context
        menu action.
        
        @param silent flag indicating to not show any dialog (boolean)
        """
        self.__codeCoverageHideAnnotations()
        
        fn = self.__getCodeCoverageFile()
        if fn:
            from DebugClients.Python3.coverage import coverage
            cover = coverage(data_file=fn)
            cover.use_cache(True)
            cover.load()
            missing = cover.analysis2(self.fileName)[3]
            if missing:
                for line in missing:
                    handle = self.markerAdd(line - 1, self.notcovered)
                    self.notcoveredMarkers.append(handle)
                    self.coverageMarkersShown.emit(True)
            else:
                if not silent:
                    E5MessageBox.information(
                        self,
                        self.trUtf8("Show Code Coverage Annotations"),
                        self.trUtf8("""All lines have been covered."""))
            self.showingNotcoveredMarkers = True
        else:
            if not silent:
                E5MessageBox.warning(
                    self,
                    self.trUtf8("Show Code Coverage Annotations"),
                    self.trUtf8("""There is no coverage file available."""))
        
    def __codeCoverageHideAnnotations(self):
        """
        Private method to handle the hide code coverage annotations context
        menu action.
        """
        for handle in self.notcoveredMarkers:
            self.markerDeleteHandle(handle)
        self.notcoveredMarkers = []
        self.coverageMarkersShown.emit(False)
        self.showingNotcoveredMarkers = False
        
    def hasCoverageMarkers(self):
        """
        Public method to test, if there are coverage markers.
        
        @return flag indicating the presence of coverage markers (boolean)
        """
        return len(self.notcoveredMarkers) > 0
        
    def nextUncovered(self):
        """
        Public slot to handle the 'Next uncovered' context menu action.
        """
        line, index = self.getCursorPosition()
        if line == self.lines() - 1:
            line = 0
        else:
            line += 1
        ucline = self.markerFindNext(line, 1 << self.notcovered)
        if ucline < 0:
            # wrap around
            ucline = self.markerFindNext(0, 1 << self.notcovered)
        if ucline >= 0:
            self.setCursorPosition(ucline, 0)
            self.ensureLineVisible(ucline)
        
    def previousUncovered(self):
        """
        Public slot to handle the 'Previous uncovered' context menu action.
        """
        line, index = self.getCursorPosition()
        if line == 0:
            line = self.lines() - 1
        else:
            line -= 1
        ucline = self.markerFindPrevious(line, 1 << self.notcovered)
        if ucline < 0:
            # wrap around
            ucline = self.markerFindPrevious(
                self.lines() - 1, 1 << self.notcovered)
        if ucline >= 0:
            self.setCursorPosition(ucline, 0)
            self.ensureLineVisible(ucline)
        
    def __showProfileData(self):
        """
        Private method to handle the show profile data context menu action.
        """
        files = []
        
        # first check if the file belongs to a project and there is
        # a project profile file
        if self.project.isOpen() and \
                self.project.isProjectSource(self.fileName):
            fn = self.project.getMainScript(True)
            if fn is not None:
                tfn = Utilities.getTestFileName(fn)
                basename = os.path.splitext(fn)[0]
                tbasename = os.path.splitext(tfn)[0]
                
                f = "{0}.profile".format(basename)
                tf = "{0}.profile".format(tbasename)
                if os.path.isfile(f):
                    files.append(f)
                if os.path.isfile(tf):
                    files.append(tf)
        
        # now check, if there are profile files belonging to ourself
        fn = self.getFileName()
        if fn is not None:
            tfn = Utilities.getTestFileName(fn)
            basename = os.path.splitext(fn)[0]
            tbasename = os.path.splitext(tfn)[0]
            
            f = "{0}.profile".format(basename)
            tf = "{0}.profile".format(tbasename)
            if os.path.isfile(f) and not f in files:
                files.append(f)
            if os.path.isfile(tf) and not tf in files:
                files.append(tf)
        
        if files:
            if len(files) > 1:
                fn, ok = QInputDialog.getItem(
                    self,
                    self.trUtf8("Profile Data"),
                    self.trUtf8("Please select a profile file"),
                    files,
                    0, False)
                if not ok:
                    return
            else:
                fn = files[0]
        else:
            return
        
        from DataViews.PyProfileDialog import PyProfileDialog
        self.profiledata = PyProfileDialog()
        self.profiledata.show()
        self.profiledata.start(fn, self.fileName)
        
    def __lmBbookmarks(self):
        """
        Private method to handle the 'LMB toggles bookmark' context menu
        action.
        """
        self.marginMenuActs["LMBbookmarks"].setChecked(True)
        self.marginMenuActs["LMBbreakpoints"].setChecked(False)
        
    def __lmBbreakpoints(self):
        """
        Private method to handle the 'LMB toggles breakpoint' context menu
        action.
        """
        self.marginMenuActs["LMBbookmarks"].setChecked(True)
        self.marginMenuActs["LMBbreakpoints"].setChecked(False)
    
    ###########################################################################
    ## Syntax error handling methods below
    ###########################################################################

    def toggleSyntaxError(self, line, index, error, msg="", show=False):
        """
        Public method to toggle a syntax error indicator.
        
        @param line line number of the syntax error (integer)
        @param index index number of the syntax error (integer)
        @param error flag indicating if the error marker should be
            set or deleted (boolean)
        @param msg error message (string)
        @keyparam show flag indicating to set the cursor to the error position
            (boolean)
        """
        if line == 0:
            line = 1
            # hack to show a syntax error marker, if line is reported to be 0
        if error:
            # set a new syntax error marker
            markers = self.markersAtLine(line - 1)
            if not (markers & (1 << self.syntaxerror)):
                handle = self.markerAdd(line - 1, self.syntaxerror)
                index += self.indentation(line - 1)
                self.syntaxerrors[handle] = [(msg, index)]
                self.syntaxerrorToggled.emit(self)
            else:
                for handle in list(self.syntaxerrors.keys()):
                    if self.markerLine(handle) == line - 1 and \
                       (msg, index) not in self.syntaxerrors[handle]:
                        self.syntaxerrors[handle].append((msg, index))
            if show:
                self.setCursorPosition(line - 1, index)
                self.ensureLineVisible(line - 1)
        else:
            for handle in list(self.syntaxerrors.keys()):
                if self.markerLine(handle) == line - 1:
                    del self.syntaxerrors[handle]
                    self.markerDeleteHandle(handle)
                    self.syntaxerrorToggled.emit(self)
        
        self.__setAnnotation(line - 1)
        
    def getSyntaxErrors(self):
        """
        Public method to retrieve the syntax error markers.
        
        @return sorted list of all lines containing a syntax error
            (list of integer)
        """
        selist = []
        for handle in list(self.syntaxerrors.keys()):
            selist.append(self.markerLine(handle) + 1)
        
        selist.sort()
        return selist
        
    def hasSyntaxErrors(self):
        """
        Public method to check for the presence of syntax errors.
        
        @return flag indicating the presence of syntax errors (boolean)
        """
        return len(self.syntaxerrors) > 0
    
    def gotoSyntaxError(self):
        """
        Public slot to handle the 'Goto syntax error' context menu action.
        """
        seline = self.markerFindNext(0, 1 << self.syntaxerror)
        if seline >= 0:
            index = 0
            for handle in self.syntaxerrors.keys():
                if self.markerLine(handle) == seline:
                    index = self.syntaxerrors[handle][0][1]
            self.setCursorPosition(seline, index)
        self.ensureLineVisible(seline)
        
    def clearSyntaxError(self):
        """
        Public slot to handle the 'Clear all syntax error' context menu action.
        """
        for handle in list(self.syntaxerrors.keys()):
            line = self.markerLine(handle) + 1
            self.toggleSyntaxError(line, 0, False)
        
    def __showSyntaxError(self, line=-1):
        """
        Private slot to handle the 'Show syntax error message'
        context menu action.
        
        @param line line number to show the syntax error for (integer)
        """
        if line == -1:
            line = self.line
        
        for handle in list(self.syntaxerrors.keys()):
            if self.markerLine(handle) == line:
                errors = [e[0] for e in self.syntaxerrors[handle]]
                E5MessageBox.critical(
                    self,
                    self.trUtf8("Syntax Error"),
                    "\n".join(errors))
                break
        else:
            E5MessageBox.critical(
                self,
                self.trUtf8("Syntax Error"),
                self.trUtf8("No syntax error message available."))
    
    ###########################################################################
    ## Flakes warning handling methods below
    ###########################################################################
    
    def toggleFlakesWarning(self, line, warning, msg="",
                            warningType=WarningCode):
        """
        Public method to toggle a flakes warning indicator.
        
        Note: This method is used to set code style warnings as well.
        
        @param line line number of the flakes warning
        @param warning flag indicating if the warning marker should be
            set or deleted (boolean)
        @param msg warning message (string)
        @keyparam warningType type of warning message (integer)
        """
        if line == 0:
            line = 1
            # hack to show a warning marker, if line is reported to be 0
        if warning:
            # set/ammend a new warning marker
            warn = (msg, warningType)
            markers = self.markersAtLine(line - 1)
            if not (markers & (1 << self.warning)):
                handle = self.markerAdd(line - 1, self.warning)
                self.warnings[handle] = [warn]
                self.syntaxerrorToggled.emit(self)
            else:
                for handle in list(self.warnings.keys()):
                    if self.markerLine(handle) == line - 1 and \
                       warn not in self.warnings[handle]:
                        self.warnings[handle].append(warn)
        else:
            for handle in list(self.warnings.keys()):
                if self.markerLine(handle) == line - 1:
                    del self.warnings[handle]
                    self.markerDeleteHandle(handle)
                    self.syntaxerrorToggled.emit(self)
        
        self.__setAnnotation(line - 1)
    
    def getFlakesWarnings(self):
        """
        Public method to retrieve the flakes warning markers.
        
        @return sorted list of all lines containing a flakes warning
            (list of integer)
        """
        fwlist = []
        for handle in list(self.warnings.keys()):
            fwlist.append(self.markerLine(handle) + 1)
        
        fwlist.sort()
        return fwlist
    
    def hasFlakesWarnings(self):
        """
        Public method to check for the presence of flakes warnings.
        
        @return flag indicating the presence of flakes warnings (boolean)
        """
        return len(self.warnings) > 0
    
    def nextFlakesWarning(self):
        """
        Public slot to handle the 'Next warning' context menu action.
        """
        line, index = self.getCursorPosition()
        if line == self.lines() - 1:
            line = 0
        else:
            line += 1
        fwline = self.markerFindNext(line, 1 << self.warning)
        if fwline < 0:
            # wrap around
            fwline = self.markerFindNext(0, 1 << self.warning)
        if fwline >= 0:
            self.setCursorPosition(fwline, 0)
            self.ensureLineVisible(fwline)
    
    def previousFlakesWarning(self):
        """
        Public slot to handle the 'Previous warning' context menu action.
        """
        line, index = self.getCursorPosition()
        if line == 0:
            line = self.lines() - 1
        else:
            line -= 1
        fwline = self.markerFindPrevious(line, 1 << self.warning)
        if fwline < 0:
            # wrap around
            fwline = self.markerFindPrevious(
                self.lines() - 1, 1 << self.warning)
        if fwline >= 0:
            self.setCursorPosition(fwline, 0)
            self.ensureLineVisible(fwline)
    
    def clearFlakesWarnings(self):
        """
        Public slot to handle the 'Clear all warnings' context menu action.
        """
        for handle in self.warnings:
            self.warnings[handle] = []
            self.__setAnnotation(self.markerLine(handle))
            self.markerDeleteHandle(handle)
        self.warnings = {}
        self.syntaxerrorToggled.emit(self)
    
    def __showFlakesWarning(self, line=-1):
        """
        Private slot to handle the 'Show warning' context menu action.
        
        @param line line number to show the flakes warning for (integer)
        """
        if line == -1:
            line = self.line
        
        for handle in list(self.warnings.keys()):
            if self.markerLine(handle) == line:
                E5MessageBox.warning(
                    self,
                    self.trUtf8("Warning"),
                    '\n'.join([w[0] for w in self.warnings[handle]]))
                break
        else:
            E5MessageBox.warning(
                self,
                self.trUtf8("Warning"),
                self.trUtf8("No warning messages available."))
    
    ###########################################################################
    ## Annotation handling methods below
    ###########################################################################
    
    def __setAnnotationStyles(self):
        """
        Private slot to define the style used by inline annotations.
        """
        if hasattr(QsciScintilla, "annotate"):
            self.annotationWarningStyle = \
                QsciScintilla.STYLE_LASTPREDEFINED + 1
            self.SendScintilla(
                QsciScintilla.SCI_STYLESETFORE,
                self.annotationWarningStyle,
                Preferences.getEditorColour("AnnotationsWarningForeground"))
            self.SendScintilla(
                QsciScintilla.SCI_STYLESETBACK,
                self.annotationWarningStyle,
                Preferences.getEditorColour("AnnotationsWarningBackground"))
            
            self.annotationErrorStyle = self.annotationWarningStyle + 1
            self.SendScintilla(
                QsciScintilla.SCI_STYLESETFORE,
                self.annotationErrorStyle,
                Preferences.getEditorColour("AnnotationsErrorForeground"))
            self.SendScintilla(
                QsciScintilla.SCI_STYLESETBACK,
                self.annotationErrorStyle,
                Preferences.getEditorColour("AnnotationsErrorBackground"))
            
            self.annotationStyleStyle = self.annotationErrorStyle + 1
            self.SendScintilla(
                QsciScintilla.SCI_STYLESETFORE,
                self.annotationStyleStyle,
                Preferences.getEditorColour("AnnotationsStyleForeground"))
            self.SendScintilla(
                QsciScintilla.SCI_STYLESETBACK,
                self.annotationStyleStyle,
                Preferences.getEditorColour("AnnotationsStyleBackground"))
        
    def __setAnnotation(self, line):
        """
        Private method to set the annotations for the given line.
        
        @param line number of the line that needs annotation (integer)
        """
        if hasattr(QsciScintilla, "annotate"):
            warningAnnotations = []
            errorAnnotations = []
            styleAnnotations = []
            
            # step 1: do warnings
            for handle in list(self.warnings.keys()):
                if self.markerLine(handle) == line:
                    for msg, warningType in self.warnings[handle]:
                        if warningType == self.WarningStyle:
                            styleAnnotations.append(
                                self.trUtf8("Style: {0}").format(msg))
                        else:
                            warningAnnotations.append(
                                self.trUtf8("Warning: {0}").format(msg))
            
            # step 2: do syntax errors
            for handle in list(self.syntaxerrors.keys()):
                if self.markerLine(handle) == line:
                    for msg, _ in self.syntaxerrors[handle]:
                        errorAnnotations.append(
                            self.trUtf8("Error: {0}").format(msg))
            
            annotations = []
            if styleAnnotations:
                annotationStyleTxt = "\n".join(styleAnnotations)
                if warningAnnotations or errorAnnotations:
                    annotationStyleTxt += "\n"
                annotations.append(QsciStyledText(
                    annotationStyleTxt, self.annotationStyleStyle))
            
            if warningAnnotations:
                annotationWarningTxt = "\n".join(warningAnnotations)
                if errorAnnotations:
                    annotationWarningTxt += "\n"
                annotations.append(QsciStyledText(
                    annotationWarningTxt, self.annotationWarningStyle))
            
            if errorAnnotations:
                annotationErrorTxt = "\n".join(errorAnnotations)
                annotations.append(QsciStyledText(
                    annotationErrorTxt, self.annotationErrorStyle))
            
            if annotations:
                self.annotate(line, annotations)
            else:
                self.clearAnnotations(line)
    
    def __refreshAnnotations(self):
        """
        Private method to refresh the annotations.
        """
        if hasattr(QsciScintilla, "annotate"):
            self.clearAnnotations()
            for handle in list(self.warnings.keys()) + \
                    list(self.syntaxerrors.keys()):
                line = self.markerLine(handle)
                self.__setAnnotation(line)
    
    #################################################################
    ## Macro handling methods
    #################################################################
    
    def __getMacroName(self):
        """
        Private method to select a macro name from the list of macros.
        
        @return Tuple of macro name and a flag, indicating, if the user
            pressed ok or canceled the operation. (string, boolean)
        """
        qs = []
        for s in list(self.macros.keys()):
            qs.append(s)
        qs.sort()
        return QInputDialog.getItem(
            self,
            self.trUtf8("Macro Name"),
            self.trUtf8("Select a macro name:"),
            qs,
            0, False)
        
    def macroRun(self):
        """
        Public method to execute a macro.
        """
        name, ok = self.__getMacroName()
        if ok and name:
            self.macros[name].play()
        
    def macroDelete(self):
        """
        Public method to delete a macro.
        """
        name, ok = self.__getMacroName()
        if ok and name:
            del self.macros[name]
        
    def macroLoad(self):
        """
        Public method to load a macro from a file.
        """
        configDir = Utilities.getConfigDir()
        fname = E5FileDialog.getOpenFileName(
            self,
            self.trUtf8("Load macro file"),
            configDir,
            self.trUtf8("Macro files (*.macro)"))
        
        if not fname:
            return  # user aborted
        
        try:
            f = open(fname, "r", encoding="utf-8")
            lines = f.readlines()
            f.close()
        except IOError:
            E5MessageBox.critical(
                self,
                self.trUtf8("Error loading macro"),
                self.trUtf8(
                    "<p>The macro file <b>{0}</b> could not be read.</p>")
                    .format(fname))
            return
        
        if len(lines) != 2:
            E5MessageBox.critical(
                self,
                self.trUtf8("Error loading macro"),
                self.trUtf8("<p>The macro file <b>{0}</b> is corrupt.</p>")
                    .format(fname))
            return
        
        macro = QsciMacro(lines[1], self)
        self.macros[lines[0].strip()] = macro
        
    def macroSave(self):
        """
        Public method to save a macro to a file.
        """
        configDir = Utilities.getConfigDir()
        
        name, ok = self.__getMacroName()
        if not ok or not name:
            return  # user abort
        
        fname, selectedFilter = E5FileDialog.getSaveFileNameAndFilter(
            self,
            self.trUtf8("Save macro file"),
            configDir,
            self.trUtf8("Macro files (*.macro)"),
            "",
            E5FileDialog.Options(E5FileDialog.DontConfirmOverwrite))
        
        if not fname:
            return  # user aborted
        
        ext = QFileInfo(fname).suffix()
        if not ext:
            ex = selectedFilter.split("(*")[1].split(")")[0]
            if ex:
                fname += ex
        if QFileInfo(fname).exists():
            res = E5MessageBox.yesNo(
                self,
                self.trUtf8("Save macro"),
                self.trUtf8("<p>The macro file <b>{0}</b> already exists."
                            " Overwrite it?</p>").format(fname),
                icon=E5MessageBox.Warning)
            if not res:
                return
        fname = Utilities.toNativeSeparators(fname)
        
        try:
            f = open(fname, "w", encoding="utf-8")
            f.write("{0}{1}".format(name, "\n"))
            f.write(self.macros[name].save())
            f.close()
        except IOError:
            E5MessageBox.critical(
                self,
                self.trUtf8("Error saving macro"),
                self.trUtf8(
                    "<p>The macro file <b>{0}</b> could not be written.</p>")
                    .format(fname))
            return
        
    def macroRecordingStart(self):
        """
        Public method to start macro recording.
        """
        if self.recording:
            res = E5MessageBox.yesNo(
                self,
                self.trUtf8("Start Macro Recording"),
                self.trUtf8("Macro recording is already active. Start new?"),
                icon=E5MessageBox.Warning,
                yesDefault=True)
            if res:
                self.macroRecordingStop()
            else:
                return
        else:
            self.recording = True
        
        self.curMacro = QsciMacro(self)
        self.curMacro.startRecording()
        
    def macroRecordingStop(self):
        """
        Public method to stop macro recording.
        """
        if not self.recording:
            return      # we are not recording
        
        self.curMacro.endRecording()
        self.recording = False
        
        name, ok = QInputDialog.getText(
            self,
            self.trUtf8("Macro Recording"),
            self.trUtf8("Enter name of the macro:"),
            QLineEdit.Normal)
        
        if ok and name:
            self.macros[name] = self.curMacro
        
        self.curMacro = None
        
    #################################################################
    ## Overwritten methods
    #################################################################
    
    def undo(self):
        """
        Public method to undo the last recorded change.
        """
        super(Editor, self).undo()
        self.undoAvailable.emit(self.isUndoAvailable())
        self.redoAvailable.emit(self.isRedoAvailable())
        
    def redo(self):
        """
        Public method to redo the last recorded change.
        """
        super(Editor, self).redo()
        self.undoAvailable.emit(self.isUndoAvailable())
        self.redoAvailable.emit(self.isRedoAvailable())
        
    def close(self, alsoDelete=False):
        """
        Public method called when the window gets closed.
        
        This overwritten method redirects the action to our
        ViewManager.closeEditor, which in turn calls our closeIt
        method.
        
        @param alsoDelete ignored
        @return flag indicating a successful close of the editor (boolean)
        """
        return self.vm.closeEditor(self)
        
    def closeIt(self):
        """
        Public method called by the viewmanager to finally get rid of us.
        """
        if Preferences.getEditor("ClearBreaksOnClose") and not self.__clones:
            self.__menuClearBreakpoints()
        
        for clone in self.__clones[:]:
            self.removeClone(clone)
            clone.removeClone(self)
        
        self.breakpointModel.rowsAboutToBeRemoved.disconnect(
            self.__deleteBreakPoints)
        self.breakpointModel.dataAboutToBeChanged.disconnect(
            self.__breakPointDataAboutToBeChanged)
        self.breakpointModel.dataChanged.disconnect(
            self.__changeBreakPoints)
        self.breakpointModel.rowsInserted.disconnect(
            self.__addBreakPoints)
        
        if self.spell:
            self.spell.stopIncrementalCheck()
        
        try:
            self.project.projectPropertiesChanged.disconnect(
                self.__projectPropertiesChanged)
        except TypeError:
            pass
        
        if self.fileName:
            self.taskViewer.clearFileTasks(self.fileName, True)
        
        super(Editor, self).close()
        
    def keyPressEvent(self, ev):
        """
        Re-implemented to handle the user input a key at a time.
        
        @param ev key event (QKeyEvent)
        """
        txt = ev.text()
        
        # See it is text to insert.
        if len(txt) and txt >= " ":
            super(Editor, self).keyPressEvent(ev)
        else:
            ev.ignore()
        
    def focusInEvent(self, event):
        """
        Protected method called when the editor receives focus.
        
        This method checks for modifications of the current file and
        rereads it upon request. The cursor is placed at the current position
        assuming, that it is in the vicinity of the old position after the
        reread.
        
        @param event the event object (QFocusEvent)
        """
        self.recolor()
        self.vm.editActGrp.setEnabled(True)
        self.vm.editorActGrp.setEnabled(True)
        self.vm.copyActGrp.setEnabled(True)
        self.vm.viewActGrp.setEnabled(True)
        self.vm.searchActGrp.setEnabled(True)
        try:
            self.setCaretWidth(self.caretWidth)
        except AttributeError:
            pass
        self.__updateReadOnly(False)
        if self.vm.editorsCheckFocusInEnabled() and \
           not self.inReopenPrompt and self.fileName and \
           QFileInfo(self.fileName).lastModified().toString() != \
                self.lastModified.toString():
            self.inReopenPrompt = True
            if Preferences.getEditor("AutoReopen") and not self.isModified():
                self.refresh()
            else:
                msg = self.trUtf8(
                    """<p>The file <b>{0}</b> has been changed while it"""
                    """ was opened in eric5. Reread it?</p>""")\
                    .format(self.fileName)
                yesDefault = True
                if self.isModified():
                    msg += self.trUtf8(
                        """<br><b>Warning:</b> You will lose"""
                        """ your changes upon reopening it.""")
                    yesDefault = False
                res = E5MessageBox.yesNo(
                    self,
                    self.trUtf8("File changed"), msg,
                    icon=E5MessageBox.Warning,
                    yesDefault=yesDefault)
                if res:
                    self.refresh()
                else:
                    # do not prompt for this change again...
                    self.lastModified = QFileInfo(self.fileName).lastModified()
            self.inReopenPrompt = False
        
        self.setCursorFlashTime(QApplication.cursorFlashTime())
        
        super(Editor, self).focusInEvent(event)
        
    def focusOutEvent(self, event):
        """
        Public method called when the editor loses focus.
        
        @param event the event object (QFocusEvent)
        """
        self.vm.editorActGrp.setEnabled(False)
        self.setCaretWidth(0)
        
        super(Editor, self).focusOutEvent(event)
        
    def changeEvent(self, evt):
        """
        Protected method called to process an event.
        
        This implements special handling for the events showMaximized,
        showMinimized and showNormal. The windows caption is shortened
        for the minimized mode and reset to the full filename for the
        other modes. This is to make the editor windows work nicer
        with the QWorkspace.
        
        @param evt the event, that was generated (QEvent)
        """
        if evt.type() == QEvent.WindowStateChange and \
           self.fileName is not None:
            if self.windowState() == Qt.WindowStates(Qt.WindowMinimized):
                cap = os.path.basename(self.fileName)
            else:
                cap = self.fileName
            if self.isReadOnly():
                cap = self.trUtf8("{0} (ro)").format(cap)
            self.setWindowTitle(cap)
        
        super(Editor, self).changeEvent(evt)
        
    def mousePressEvent(self, event):
        """
        Protected method to handle the mouse press event.
        
        @param event the mouse press event (QMouseEvent)
        """
        self.vm.eventFilter(self, event)
        super(Editor, self).mousePressEvent(event)
        
    def wheelEvent(self, evt):
        """
        Protected method to handle wheel events.
        
        @param evt reference to the wheel event (QWheelEvent)
        """
        if evt.modifiers() & Qt.ControlModifier:
            if evt.delta() < 0:
                self.zoomOut()
            else:
                self.zoomIn()
            evt.accept()
            return
        
        if evt.modifiers() & Qt.ShiftModifier:
            if evt.delta() < 0:
                self.gotoMethodClass(False)
            else:
                self.gotoMethodClass(True)
            evt.accept()
            return
        
        super(Editor, self).wheelEvent(evt)
    
    def event(self, evt):
        """
        Protected method handling events.
        
        @param evt reference to the event (QEvent)
        @return flag indicating, if the event was handled (boolean)
        """
        if evt.type() == QEvent.Gesture:
            self.gestureEvent(evt)
            return True
        
        return super(Editor, self).event(evt)
    
    def gestureEvent(self, evt):
        """
        Protected method handling gesture events.
        
        @param evt reference to the gesture event (QGestureEvent
        """
        pinch = evt.gesture(Qt.PinchGesture)
        if pinch:
            if pinch.state() == Qt.GestureStarted:
                zoom = (self.getZoom() + 10) / 10.0
                pinch.setScaleFactor(zoom)
            else:
                zoom = int(pinch.scaleFactor() * 10) - 10
                if zoom <= -9:
                    zoom = -9
                    pinch.setScaleFactor(0.1)
                elif zoom >= 20:
                    zoom = 20
                    pinch.setScaleFactor(3.0)
                self.zoomTo(zoom)
            evt.accept()
    
    def __updateReadOnly(self, bForce=True):
        """
        Private method to update the readOnly information for this editor.
        
        If bForce is True, then updates everything regardless if
        the attributes have actually changed, such as during
        initialization time.  A signal is emitted after the
        caption change.

        @param bForce True to force change, False to only update and emit
                signal if there was an attribute change.
        """
        if self.fileName is None:
            return
        readOnly = not QFileInfo(self.fileName).isWritable() or \
            self.isReadOnly()
        if not bForce and (readOnly == self.isReadOnly()):
            return
        cap = self.fileName
        if readOnly:
            cap = self.trUtf8("{0} (ro)".format(cap))
        self.setReadOnly(readOnly)
        self.setWindowTitle(cap)
        self.captionChanged.emit(cap, self)
        
    def refresh(self):
        """
        Public slot to refresh the editor contents.
        """
        # save cursor position
        cline, cindex = self.getCursorPosition()
        
        # save bookmarks and breakpoints and clear them
        bmlist = self.getBookmarks()
        self.clearBookmarks()
        
        # clear syntax error markers
        self.clearSyntaxError()
        
        # clear flakes warning markers
        self.clearFlakesWarnings()
        
        # clear breakpoint markers
        for handle in list(self.breaks.keys()):
            self.markerDeleteHandle(handle)
        self.breaks = {}
        
        # reread the file
        try:
            self.readFile(self.fileName)
        except IOError:
            # do not prompt for this change again...
            self.lastModified = QDateTime.currentDateTime()
        self.setModified(False)
        
        # re-initialize the online change tracer
        self.__reinitOnlineChangeTrace()
        
        # reset cursor position
        self.setCursorPosition(cline, cindex)
        self.ensureCursorVisible()
        
        # reset bookmarks and breakpoints to their old position
        if bmlist:
            for bm in bmlist:
                self.toggleBookmark(bm)
        self.__restoreBreakpoints()
        
        self.editorSaved.emit(self.fileName)
        self.__autoSyntaxCheck()
        
        self.refreshed.emit()
        
    def setMonospaced(self, on):
        """
        Public method to set/reset a monospaced font.
        
        @param on flag to indicate usage of a monospace font (boolean)
        """
        if on:
            f = Preferences.getEditorOtherFonts("MonospacedFont")
            self.monospacedStyles(f)
        else:
            if not self.lexer_:
                self.clearStyles()
                self.__setMarginsDisplay()
            self.setFont(Preferences.getEditorOtherFonts("DefaultFont"))
        
        self.useMonospaced = on
    
    #################################################################
    ## Drag and Drop Support
    #################################################################
    
    def dragEnterEvent(self, event):
        """
        Protected method to handle the drag enter event.
        
        @param event the drag enter event (QDragEnterEvent)
        """
        self.inDragDrop = event.mimeData().hasUrls()
        if self.inDragDrop:
            event.acceptProposedAction()
        else:
            super(Editor, self).dragEnterEvent(event)
        
    def dragMoveEvent(self, event):
        """
        Protected method to handle the drag move event.
        
        @param event the drag move event (QDragMoveEvent)
        """
        if self.inDragDrop:
            event.accept()
        else:
            super(Editor, self).dragMoveEvent(event)
        
    def dragLeaveEvent(self, event):
        """
        Protected method to handle the drag leave event.
        
        @param event the drag leave event (QDragLeaveEvent)
        """
        if self.inDragDrop:
            self.inDragDrop = False
            event.accept()
        else:
            super(Editor, self).dragLeaveEvent(event)
        
    def dropEvent(self, event):
        """
        Protected method to handle the drop event.
        
        @param event the drop event (QDropEvent)
        """
        if event.mimeData().hasUrls():
            for url in event.mimeData().urls():
                fname = url.toLocalFile()
                if fname:
                    if not QFileInfo(fname).isDir():
                        self.vm.openSourceFile(fname)
                    else:
                        E5MessageBox.information(
                            self,
                            self.trUtf8("Drop Error"),
                            self.trUtf8("""<p><b>{0}</b> is not a file.</p>""")
                                .format(fname))
            event.acceptProposedAction()
        else:
            super(Editor, self).dropEvent(event)
        
        self.inDragDrop = False
    
    #################################################################
    ## Support for Qt resources files
    #################################################################
    
    def __initContextMenuResources(self):
        """
        Private method used to setup the Resources context sub menu.
        
        @return reference to the generated menu (QMenu)
        """
        menu = QMenu(self.trUtf8('Resources'))
        
        menu.addAction(
            self.trUtf8('Add file...'), self.__addFileResource)
        menu.addAction(
            self.trUtf8('Add files...'), self.__addFileResources)
        menu.addAction(
            self.trUtf8('Add aliased file...'),
            self.__addFileAliasResource)
        menu.addAction(
            self.trUtf8('Add localized resource...'),
            self.__addLocalizedResource)
        menu.addSeparator()
        menu.addAction(
            self.trUtf8('Add resource frame'), self.__addResourceFrame)
        
        menu.aboutToShow.connect(self.__showContextMenuResources)
        
        return menu
        
    def __showContextMenuResources(self):
        """
        Private slot handling the aboutToShow signal of the resources context
        menu.
        """
        self.showMenu.emit("Resources", self.resourcesMenu,  self)
        
    def __addFileResource(self):
        """
        Private method to handle the Add file context menu action.
        """
        dirStr = os.path.dirname(self.fileName)
        file = E5FileDialog.getOpenFileName(
            self,
            self.trUtf8("Add file resource"),
            dirStr,
            "")
        if file:
            relFile = QDir(dirStr).relativeFilePath(file)
            line, index = self.getCursorPosition()
            self.insert("  <file>{0}</file>\n".format(relFile))
            self.setCursorPosition(line + 1, index)
        
    def __addFileResources(self):
        """
        Private method to handle the Add files context menu action.
        """
        dirStr = os.path.dirname(self.fileName)
        files = E5FileDialog.getOpenFileNames(
            self,
            self.trUtf8("Add file resources"),
            dirStr,
            "")
        if files:
            myDir = QDir(dirStr)
            filesText = ""
            for file in files:
                relFile = myDir.relativeFilePath(file)
                filesText += "  <file>{0}</file>\n".format(relFile)
            line, index = self.getCursorPosition()
            self.insert(filesText)
            self.setCursorPosition(line + len(files), index)
        
    def __addFileAliasResource(self):
        """
        Private method to handle the Add aliased file context menu action.
        """
        dirStr = os.path.dirname(self.fileName)
        file = E5FileDialog.getOpenFileName(
            self,
            self.trUtf8("Add aliased file resource"),
            dirStr,
            "")
        if file:
            relFile = QDir(dirStr).relativeFilePath(file)
            alias, ok = QInputDialog.getText(
                self,
                self.trUtf8("Add aliased file resource"),
                self.trUtf8("Alias for file <b>{0}</b>:").format(relFile),
                QLineEdit.Normal,
                relFile)
            if ok and alias:
                line, index = self.getCursorPosition()
                self.insert('  <file alias="{1}">{0}</file>\n'\
                            .format(relFile, alias))
                self.setCursorPosition(line + 1, index)
        
    def __addLocalizedResource(self):
        """
        Private method to handle the Add localized resource context menu
        action.
        """
        from Project.AddLanguageDialog import AddLanguageDialog
        dlg = AddLanguageDialog(self)
        if dlg.exec_() == QDialog.Accepted:
            lang = dlg.getSelectedLanguage()
            line, index = self.getCursorPosition()
            self.insert('<qresource lang="{0}">\n</qresource>\n'.format(lang))
            self.setCursorPosition(line + 2, index)
        
    def __addResourceFrame(self):
        """
        Private method to handle the Add resource frame context menu action.
        """
        line, index = self.getCursorPosition()
        self.insert('<!DOCTYPE RCC>\n'
                    '<RCC version="1.0">\n'
                    '<qresource>\n'
                    '</qresource>\n'
                    '</RCC>\n')
        self.setCursorPosition(line + 5, index)
    
    #################################################################
    ## Support for diagrams below
    #################################################################
    
    def __showClassDiagram(self):
        """
        Private method to handle the Class Diagram context menu action.
        """
        from Graphics.UMLDialog import UMLDialog
        if not self.checkDirty():
            return
        
        self.classDiagram = UMLDialog(
            UMLDialog.ClassDiagram, self.project, self.fileName,
            self, noAttrs=False)
        self.classDiagram.show()
        
    def __showPackageDiagram(self):
        """
        Private method to handle the Package Diagram context menu action.
        """
        from Graphics.UMLDialog import UMLDialog
        if not self.checkDirty():
            return
        
        package = os.path.isdir(self.fileName) and \
            self.fileName or os.path.dirname(self.fileName)
        res = E5MessageBox.yesNo(
            self,
            self.trUtf8("Package Diagram"),
            self.trUtf8("""Include class attributes?"""),
            yesDefault=True)
        self.packageDiagram = UMLDialog(
            UMLDialog.PackageDiagram, self.project, package,
            self, noAttrs=not res)
        self.packageDiagram.show()
        
    def __showImportsDiagram(self):
        """
        Private method to handle the Imports Diagram context menu action.
        """
        from Graphics.UMLDialog import UMLDialog
        if not self.checkDirty():
            return
        
        package = os.path.isdir(self.fileName) and self.fileName \
            or os.path.dirname(self.fileName)
        res = E5MessageBox.yesNo(
            self,
            self.trUtf8("Imports Diagram"),
            self.trUtf8("""Include imports from external modules?"""))
        self.importsDiagram = UMLDialog(
            UMLDialog.ImportsDiagram, self.project, package,
            self, showExternalImports=res)
        self.importsDiagram.show()
        
    def __showApplicationDiagram(self):
        """
        Private method to handle the Imports Diagram context menu action.
        """
        from Graphics.UMLDialog import UMLDialog
        res = E5MessageBox.yesNo(
            self,
            self.trUtf8("Application Diagram"),
            self.trUtf8("""Include module names?"""),
            yesDefault=True)
        self.applicationDiagram = UMLDialog(
            UMLDialog.ApplicationDiagram, self.project,
            self, noModules=not res)
        self.applicationDiagram.show()
    
    def __loadDiagram(self):
        """
        Private slot to load a diagram from file.
        """
        from Graphics.UMLDialog import UMLDialog
        self.loadedDiagram = UMLDialog(
            UMLDialog.NoDiagram, self.project, parent=self)
        if self.loadedDiagram.load():
            self.loadedDiagram.show(fromFile=True)
        else:
            self.loadedDiagram = None
    
    #######################################################################
    ## Typing aids related methods below
    #######################################################################
    
    def __toggleTypingAids(self):
        """
        Private slot to toggle the typing aids.
        """
        if self.menuActs["TypingAidsEnabled"].isChecked():
            self.completer.setEnabled(True)
        else:
            self.completer.setEnabled(False)
    
    #######################################################################
    ## Autocompleting templates
    #######################################################################
    
    def editorCommand(self, cmd):
        """
        Public method to perform a simple editor command.
        
        @param cmd the scintilla command to be performed
        """
        if cmd == QsciScintilla.SCI_TAB:
            line, index = self.getCursorPosition()
            tmplName = self.getWordLeft(line, index)
            if tmplName:
                if e5App().getObject("TemplateViewer").hasTemplate(
                        tmplName, self.getLanguage()):
                    self.__applyTemplate(tmplName, self.getLanguage())
                    return
                else:
                    templateNames = \
                        e5App().getObject("TemplateViewer").getTemplateNames(
                            tmplName, self.getLanguage())
                    if len(templateNames) == 1:
                        self.__applyTemplate(templateNames[0],
                                             self.getLanguage())
                        return
                    elif len(templateNames) > 1:
                        self.showUserList(
                            TemplateCompletionListID,
                            ["{0}?{1:d}".format(t, self.TemplateImageID) \
                             for t in templateNames])
                        return
        
        super(Editor, self).editorCommand(cmd)
    
    def __completionListSelected(self, id, txt):
        """
        Private slot to handle the selection from the completion list.
        
        @param id the ID of the user list (should be 1) (integer)
        @param txt the selected text (string)
        """
        if id == TemplateCompletionListID:
            self.__applyTemplate(txt, self.getLanguage())
    
    def __applyTemplate(self, templateName, language):
        """
        Private method to apply a template by name.
        
        @param templateName name of the template to apply (string)
        @param language name of the language (group) to get the template
            from (string)
        """
        if e5App().getObject("TemplateViewer").hasTemplate(
                templateName, self.getLanguage()):
            self.extendSelectionWordLeft()
            e5App().getObject("TemplateViewer").applyNamedTemplate(
                templateName, self.getLanguage())
    
    #######################################################################
    ## Project related methods
    #######################################################################
    
    def __projectPropertiesChanged(self):
        """
        Private slot to handle changes of the project properties.
        """
        if self.spell:
            pwl, pel = self.project.getProjectDictionaries()
            self.__setSpellingLanguage(self.project.getProjectSpellLanguage(),
                                       pwl=pwl, pel=pel)
        
        self.setEolModeByEolString(self.project.getEolString())
        self.convertEols(self.eolMode())
    
    def addedToProject(self):
        """
        Public method to signal, that this editor has been added to a project.
        """
        if self.spell:
            pwl, pel = self.project.getProjectDictionaries()
            self.__setSpellingLanguage(self.project.getProjectSpellLanguage(),
                                       pwl=pwl, pel=pel)
        
        self.project.projectPropertiesChanged.connect(
            self.__projectPropertiesChanged)
    
    def projectOpened(self):
        """
        Public slot to handle the opening of a project.
        """
        if self.fileName and \
           self.project.isProjectSource(self.fileName):
            self.project.projectPropertiesChanged.connect(
                self.__projectPropertiesChanged)
            self.setSpellingForProject()
    
    def projectClosed(self):
        """
        Public slot to handle the closing of a project.
        """
        try:
            self.project.projectPropertiesChanged.disconnect(
                self.__projectPropertiesChanged)
        except TypeError:
            pass
    
    #######################################################################
    ## Spellchecking related methods
    #######################################################################
    
    def __setSpellingLanguage(self, language, pwl="", pel=""):
        """
        Private slot to set the spell checking language.
        
        @param language spell checking language to be set (string)
        @keyparam pwl name of the personal/project word list (string)
        @keyparam pel name of the personal/project exclude list (string)
        """
        if self.spell and self.spell.getLanguage() != language:
            self.spell.setLanguage(language, pwl=pwl, pel=pel)
            self.spell.checkDocumentIncrementally()
    
    def __setSpelling(self):
        """
        Private method to initialize the spell checking functionality.
        """
        if Preferences.getEditor("SpellCheckingEnabled"):
            self.__spellCheckStringsOnly = Preferences.getEditor(
                "SpellCheckStringsOnly")
            if self.spell is None:
                from .SpellChecker import SpellChecker
                self.spell = SpellChecker(self, self.spellingIndicator,
                                          checkRegion=self.isSpellCheckRegion)
            self.setSpellingForProject()
            self.spell.setMinimumWordSize(
                Preferences.getEditor("SpellCheckingMinWordSize"))
            
            self.setAutoSpellChecking()
        else:
            self.spell = None
            self.clearAllIndicators(self.spellingIndicator)

    def setSpellingForProject(self):
        """
        Public method to set the spell checking options for files belonging
        to the current project.
        """
        if self.fileName and \
           self.project.isOpen() and \
           self.project.isProjectSource(self.fileName):
            pwl, pel = self.project.getProjectDictionaries()
            self.__setSpellingLanguage(self.project.getProjectSpellLanguage(),
                                       pwl=pwl, pel=pel)
    
    def setAutoSpellChecking(self):
        """
        Public method to set the automatic spell checking.
        """
        if Preferences.getEditor("AutoSpellCheckingEnabled"):
            try:
                self.SCN_CHARADDED.connect(
                    self.__spellCharAdded, Qt.UniqueConnection)
            except TypeError:
                pass
            self.spell.checkDocumentIncrementally()
        else:
            try:
                self.SCN_CHARADDED.disconnect(self.__spellCharAdded)
            except TypeError:
                pass
            self.clearAllIndicators(self.spellingIndicator)
    
    def isSpellCheckRegion(self, pos):
        """
        Public method to check, if the given position is within a region, that
        should be spell checked.
        
        @param pos position to be checked (integer)
        @return flag indicating pos is in a spell check region (boolean)
        """
        if self.__spellCheckStringsOnly:
            style = self.styleAt(pos)
            if self.lexer_ is not None:
                return self.lexer_.isCommentStyle(style) or \
                       self.lexer_.isStringStyle(style)
        return True
    
    @pyqtSlot(int)
    def __spellCharAdded(self, charNumber):
        """
        Public slot called to handle the user entering a character.
        
        @param charNumber value of the character entered (integer)
        """
        if self.spell:
            if not chr(charNumber).isalnum():
                self.spell.checkWord(
                    self.positionBefore(self.currentPosition()), True)
            elif self.hasIndicator(
                    self.spellingIndicator, self.currentPosition()):
                self.spell.checkWord(self.currentPosition())
    
    def checkSpelling(self):
        """
        Public slot to perform an interactive spell check of the document.
        """
        if self.spell:
            cline, cindex = self.getCursorPosition()
            from .SpellCheckingDialog import SpellCheckingDialog
            dlg = SpellCheckingDialog(self.spell, 0, self.length(), self)
            dlg.exec_()
            self.setCursorPosition(cline, cindex)
            if Preferences.getEditor("AutoSpellCheckingEnabled"):
                self.spell.checkDocumentIncrementally()
    
    def __checkSpellingSelection(self):
        """
        Private slot to spell check the current selection.
        """
        from .SpellCheckingDialog import SpellCheckingDialog
        sline, sindex, eline, eindex = self.getSelection()
        startPos = self.positionFromLineIndex(sline, sindex)
        endPos = self.positionFromLineIndex(eline, eindex)
        dlg = SpellCheckingDialog(self.spell, startPos, endPos, self)
        dlg.exec_()
    
    def __checkSpellingWord(self):
        """
        Private slot to check the word below the spelling context menu.
        """
        from .SpellCheckingDialog import SpellCheckingDialog
        line, index = self.lineIndexFromPosition(self.spellingMenuPos)
        wordStart, wordEnd = self.getWordBoundaries(line, index)
        wordStartPos = self.positionFromLineIndex(line, wordStart)
        wordEndPos = self.positionFromLineIndex(line, wordEnd)
        dlg = SpellCheckingDialog(self.spell, wordStartPos, wordEndPos, self)
        dlg.exec_()
    
    def __showContextMenuSpelling(self):
        """
        Private slot to set up the spelling menu before it is shown.
        """
        self.spellingMenu.clear()
        self.spellingSuggActs = []
        line, index = self.lineIndexFromPosition(self.spellingMenuPos)
        word = self.getWord(line, index)
        suggestions = self.spell.getSuggestions(word)
        for suggestion in suggestions[:5]:
            self.spellingSuggActs.append(
                self.spellingMenu.addAction(suggestion))
        if suggestions:
            self.spellingMenu.addSeparator()
        self.spellingMenu.addAction(
            UI.PixmapCache.getIcon("spellchecking.png"),
            self.trUtf8("Check spelling..."), self.__checkSpellingWord)
        self.spellingMenu.addAction(
            self.trUtf8("Add to dictionary"), self.__addToSpellingDictionary)
        self.spellingMenu.addAction(
            self.trUtf8("Ignore All"), self.__ignoreSpellingAlways)
        
        self.showMenu.emit("Spelling", self.spellingMenu,  self)
    
    def __contextMenuSpellingTriggered(self, action):
        """
        Private slot to handle the selection of a suggestion of the spelling
        context menu.
        
        @param action reference to the action that was selected (QAction)
        """
        if action in self.spellingSuggActs:
            replacement = action.text()
            line, index = self.lineIndexFromPosition(self.spellingMenuPos)
            wordStart, wordEnd = self.getWordBoundaries(line, index)
            self.setSelection(line, wordStart, line, wordEnd)
            self.beginUndoAction()
            self.removeSelectedText()
            self.insert(replacement)
            self.endUndoAction()
    
    def __addToSpellingDictionary(self):
        """
        Private slot to add the word below the spelling context menu to the
        dictionary.
        """
        line, index = self.lineIndexFromPosition(self.spellingMenuPos)
        word = self.getWord(line, index)
        self.spell.add(word)
        
        wordStart, wordEnd = self.getWordBoundaries(line, index)
        self.clearIndicator(self.spellingIndicator, line, wordStart,
                            line, wordEnd)
        if Preferences.getEditor("AutoSpellCheckingEnabled"):
            self.spell.checkDocumentIncrementally()
    
    def __removeFromSpellingDictionary(self):
        """
        Private slot to remove the word below the context menu to the
        dictionary.
        """
        line, index = self.lineIndexFromPosition(self.spellingMenuPos)
        word = self.getWord(line, index)
        self.spell.remove(word)
        
        if Preferences.getEditor("AutoSpellCheckingEnabled"):
            self.spell.checkDocumentIncrementally()
    
    def __ignoreSpellingAlways(self):
        """
        Private to always ignore the word below the spelling context menu.
        """
        line, index = self.lineIndexFromPosition(self.spellingMenuPos)
        word = self.getWord(line, index)
        self.spell.ignoreAlways(word)
        if Preferences.getEditor("AutoSpellCheckingEnabled"):
            self.spell.checkDocumentIncrementally()
    
    #######################################################################
    ## Cooperation related methods
    #######################################################################
    
    def getSharingStatus(self):
        """
        Public method to get some share status info.
        
        @return tuple indicating, if the editor is sharable, the sharing
            status, if it is inside a locally initiated shared edit session
            and if it is inside a remotely initiated shared edit session
            (boolean, boolean, boolean, boolean)
        """
        return self.fileName is not None and \
                self.project.isOpen() and \
                self.project.isProjectFile(self.fileName), \
               self.__isShared, self.__inSharedEdit, self.__inRemoteSharedEdit
    
    def shareConnected(self, connected):
        """
        Public slot to handle a change of the connected state.
        
        @param connected flag indicating the connected state (boolean)
        """
        if not connected:
            self.__inRemoteSharedEdit = False
            self.setReadOnly(False)
            self.__updateReadOnly()
            self.cancelSharedEdit(send=False)
            self.__isSyncing = False
            self.__receivedWhileSyncing = []
    
    def shareEditor(self, share):
        """
        Public slot to set the shared status of the editor.
        
        @param share flag indicating the share status (boolean)
        """
        self.__isShared = share
        if not share:
            self.shareConnected(False)
    
    def startSharedEdit(self):
        """
        Public slot to start a shared edit session for the editor.
        """
        self.__inSharedEdit = True
        self.__savedText = self.text()
        hash = str(
            QCryptographicHash.hash(
                Utilities.encode(self.__savedText, self.encoding)[0],
                QCryptographicHash.Sha1).toHex(),
            encoding="utf-8")
        self.__send(Editor.StartEditToken, hash)
    
    def sendSharedEdit(self):
        """
        Public slot to end a shared edit session for the editor and
        send the changes.
        """
        commands = self.__calculateChanges(self.__savedText, self.text())
        self.__send(Editor.EndEditToken, commands)
        self.__inSharedEdit = False
        self.__savedText = ""
    
    def cancelSharedEdit(self, send=True):
        """
        Public slot to cancel a shared edit session for the editor.
        
        @keyparam send flag indicating to send the CancelEdit command (boolean)
        """
        self.__inSharedEdit = False
        self.__savedText = ""
        if send:
            self.__send(Editor.CancelEditToken)
    
    def __send(self, token, args=None):
        """
        Private method to send an editor command to remote editors.
        
        @param token command token (string)
        @param args arguments for the command (string)
        """
        if self.vm.isConnected():
            msg = ""
            if token in (Editor.StartEditToken,
                         Editor.EndEditToken,
                         Editor.RequestSyncToken,
                         Editor.SyncToken):
                msg = "{0}{1}{2}".format(
                    token,
                    Editor.Separator,
                    args
                )
            elif token == Editor.CancelEditToken:
                msg = "{0}{1}c".format(
                    token,
                    Editor.Separator
                )
            
            self.vm.send(self.fileName, msg)
    
    def receive(self, command):
        """
        Public slot to handle received editor commands.
        
        @param command command string (string)
        """
        if self.__isShared:
            if self.__isSyncing and \
               not command.startswith(Editor.SyncToken + Editor.Separator):
                self.__receivedWhileSyncing.append(command)
            else:
                self.__dispatchCommand(command)
    
    def __dispatchCommand(self, command):
        """
        Private method to dispatch received commands.
        
        @param command command to be processed (string)
        """
        token, argsString = command.split(Editor.Separator, 1)
        if token == Editor.StartEditToken:
            self.__processStartEditCommand(argsString)
        elif token == Editor.CancelEditToken:
            self.shareConnected(False)
        elif token == Editor.EndEditToken:
            self.__processEndEditCommand(argsString)
        elif token == Editor.RequestSyncToken:
            self.__processRequestSyncCommand(argsString)
        elif token == Editor.SyncToken:
            self.__processSyncCommand(argsString)
    
    def __processStartEditCommand(self, argsString):
        """
        Private slot to process a remote StartEdit command.
        
        @param argsString string containing the command parameters (string)
        """
        if not self.__inSharedEdit and not self.__inRemoteSharedEdit:
            self.__inRemoteSharedEdit = True
            self.setReadOnly(True)
            self.__updateReadOnly()
            hash = str(
                QCryptographicHash.hash(
                    Utilities.encode(self.text(), self.encoding)[0],
                    QCryptographicHash.Sha1).toHex(),
                encoding="utf-8")
            if hash != argsString:
                # text is different to the remote site, request to sync it
                self.__isSyncing = True
                self.__send(Editor.RequestSyncToken, argsString)
    
    def __calculateChanges(self, old, new):
        """
        Private method to determine change commands to convert old text into
        new text.
        
        @param old old text (string)
        @param new new text (string)
        @return commands to change old into new (string)
        """
        oldL = old.splitlines()
        newL = new.splitlines()
        matcher = difflib.SequenceMatcher(None, oldL, newL)
        
        formatStr = "@@{0} {1} {2} {3}"
        commands = []
        for token, i1, i2, j1, j2 in matcher.get_opcodes():
            if token == "insert":
                commands.append(formatStr.format("i", j1, j2 - j1, -1))
                commands.extend(newL[j1:j2])
            elif token == "delete":
                commands.append(formatStr.format("d", j1, i2 - i1, -1))
            elif token == "replace":
                commands.append(formatStr.format("r", j1, i2 - i1, j2 - j1))
                commands.extend(newL[j1:j2])
        
        return "\n".join(commands) + "\n"
    
    def __processEndEditCommand(self, argsString):
        """
        Private slot to process a remote EndEdit command.
        
        @param argsString string containing the command parameters (string)
        """
        commands = argsString.splitlines()
        sep = self.getLineSeparator()
        cur = self.getCursorPosition()
        
        self.setReadOnly(False)
        self.beginUndoAction()
        while commands:
            commandLine = commands.pop(0)
            if not commandLine.startswith("@@"):
                continue
            
            args = commandLine.split()
            command = args.pop(0)
            pos, l1, l2 = [int(arg) for arg in args]
            if command == "@@i":
                txt = sep.join(commands[0:l1]) + sep
                self.insertAt(txt, pos, 0)
                del commands[0:l1]
            elif command == "@@d":
                self.setSelection(pos, 0, pos + l1, 0)
                self.removeSelectedText()
            elif command == "@@r":
                self.setSelection(pos, 0, pos + l1, 0)
                self.removeSelectedText()
                txt = sep.join(commands[0:l2]) + sep
                self.insertAt(txt, pos, 0)
                del commands[0:l2]
        self.endUndoAction()
        self.__updateReadOnly()
        self.__inRemoteSharedEdit = False
        
        self.setCursorPosition(*cur)
    
    def __processRequestSyncCommand(self, argsString):
        """
        Private slot to process a remote RequestSync command.
        
        @param argsString string containing the command parameters (string)
        """
        if self.__inSharedEdit:
            hash = str(
                QCryptographicHash.hash(
                    Utilities.encode(self.__savedText, self.encoding)[0],
                    QCryptographicHash.Sha1).toHex(),
                encoding="utf-8")
            
            if hash == argsString:
                self.__send(Editor.SyncToken, self.__savedText)
    
    def __processSyncCommand(self, argsString):
        """
        Private slot to process a remote Sync command.
        
        @param argsString string containing the command parameters (string)
        """
        if self.__isSyncing:
            cur = self.getCursorPosition()
            
            self.setReadOnly(False)
            self.beginUndoAction()
            self.selectAll()
            self.removeSelectedText()
            self.insertAt(argsString, 0, 0)
            self.endUndoAction()
            self.setReadOnly(True)
            
            self.setCursorPosition(*cur)
            
            while self.__receivedWhileSyncing:
                command = self.__receivedWhileSyncing.pop(0)
                self.__dispatchCommand(command)
            
            self.__isSyncing = False
    
    #######################################################################
    ## Special search related methods
    #######################################################################
    
    def searchCurrentWordForward(self):
        """
        Public slot to search the current word forward.
        """
        self.__searchCurrentWord(forward=True)
    
    def searchCurrentWordBackward(self):
        """
        Public slot to search the current word backward.
        """
        self.__searchCurrentWord(forward=False)
    
    def __searchCurrentWord(self, forward=True):
        """
        Public slot to search the next occurrence of the current word.
        
        @param forward flag indicating the search direction (boolean)
        """
        line, index = self.getCursorPosition()
        word = self.getCurrentWord()
        wordStart, wordEnd = self.getCurrentWordBoundaries()
        wordStartPos = self.positionFromLineIndex(line, wordStart)
        wordEndPos = self.positionFromLineIndex(line, wordEnd)
        
        regExp = re.compile(r"\b{0}\b".format(word))
        if forward:
            startPos = wordEndPos
        else:
            startPos = wordStartPos
        
        matches = [m for m in regExp.finditer(self.text())]
        if matches:
            if forward:
                matchesAfter = [m for m in matches if m.start() >= startPos]
                if matchesAfter:
                    match = matchesAfter[0]
                else:
                    # wrap around
                    match = matches[0]
            else:
                matchesBefore = [m for m in matches if m.start() < startPos]
                if matchesBefore:
                    match = matchesBefore[-1]
                else:
                    # wrap around
                    match = matches[-1]
            line, index = self.lineIndexFromPosition(match.start())
            self.setSelection(line, index + len(match.group(0)), line, index)
    
    #######################################################################
    ## Sort related methods
    #######################################################################
    
    def sortLines(self):
        """
        Public slot to sort the lines spanned by a rectangular selection.
        """
        if not self.selectionIsRectangle():
            return
        
        from .SortOptionsDialog import SortOptionsDialog
        dlg = SortOptionsDialog()
        if dlg.exec_() == QDialog.Accepted:
            ascending, alnum, caseSensitive = dlg.getData()
            origStartLine, origStartIndex, origEndLine, origEndIndex = \
                self.getRectangularSelection()
            # convert to upper-left to lower-right
            startLine = min(origStartLine, origEndLine)
            startIndex = min(origStartIndex, origEndIndex)
            endLine = max(origStartLine, origEndLine)
            endIndex = max(origStartIndex, origEndIndex)
            
            # step 1: extract the text of the rectangular selection and
            #         the lines
            selText = {}
            txtLines = {}
            for line in range(startLine, endLine + 1):
                txtLines[line] = self.text(line)
                txt = txtLines[line][startIndex:endIndex].strip()
                if not alnum:
                    try:
                        txt = float(txt)
                    except ValueError:
                        E5MessageBox.critical(
                            self,
                            self.trUtf8("Sort Lines"),
                            self.trUtf8(
                                """The selection contains illegal data for a"""
                                """ numerical sort."""))
                        return
                
                if txt in selText:
                    selText[txt].append(line)
                else:
                    selText[txt] = [line]
            
            # step 2: calculate the sort parameters
            reverse = not ascending
            if alnum and not caseSensitive:
                keyFun = str.lower
            else:
                keyFun = None
            
            # step 3: sort the lines
            eol = self.getLineSeparator()
            lastWithEol = True
            newLines = []
            for txt in sorted(selText.keys(), key=keyFun, reverse=reverse):
                for line in selText[txt]:
                    txt = txtLines[line]
                    if not txt.endswith(eol):
                        lastWithEol = False
                        txt += eol
                    newLines.append(txt)
            if not lastWithEol:
                newLines[-1] = newLines[-1][:-len(eol)]
            
            # step 4: replace the lines by the sorted ones
            self.setSelection(startLine, 0, endLine + 1, 0)
            self.beginUndoAction()
            self.replaceSelectedText("".join(newLines))
            self.endUndoAction()
            
            # step 5: reset the rectangular selection
            self.setRectangularSelection(origStartLine, origStartIndex,
                                         origEndLine, origEndIndex)
            self.selectionChanged.emit()<|MERGE_RESOLUTION|>--- conflicted
+++ resolved
@@ -1760,13 +1760,8 @@
                         return isProjectPy2
                     else:
                         # 3) determine by compiling the sources
-<<<<<<< HEAD
-                        syntaxError = Utilities.py2compile(
-                            self.fileName, checkFlakes=False)[0]
-=======
-                        syntaxError = Utilities.compile(self.fileName,
-                            self.text(), True)[0]
->>>>>>> 31714e17
+                        syntaxError = Utilities.compile(
+                            self.fileName, self.text(), True)[0]
                         if not syntaxError:
                             self.filetype = "Python2"
                             return True
@@ -1808,8 +1803,8 @@
                         return isProjectPy3
                     else:
                         # 3) determine by compiling the sources
-                        syntaxError = Utilities.compile(self.fileName, 
-                            self.text(), False)[0]
+                        syntaxError = Utilities.compile(
+                            self.fileName, self.text(), False)[0]
                         if not syntaxError:
                             self.filetype = "Python3"
                             return True
