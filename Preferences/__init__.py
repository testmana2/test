--- conflicted
+++ resolved
@@ -1238,15 +1238,9 @@
                 "Debugger/" + key, prefClass.debuggerDefaults[key]))
     elif key in ["AllowedHosts"]:
         return toList(
-<<<<<<< HEAD
             prefClass.settings.value(
                 "Debugger/" + key, prefClass.debuggerDefaults[key]))
-    elif key == "PythonInterpreter":
-=======
-            prefClass.settings.value("Debugger/" + key,
-                                     prefClass.debuggerDefaults[key]))
     elif key in ["PythonInterpreter", "Python3Interpreter"]:
->>>>>>> 31714e17
         interpreter = \
             prefClass.settings.value(
                 "Debugger/" + key, prefClass.debuggerDefaults[key])
@@ -1262,18 +1256,12 @@
                 else:
                     selection, ok = QInputDialog.getItem(
                         None,
-<<<<<<< HEAD
-                        QCoreApplication.translate(
-                            "Preferences", "Select Python2 Interpreter"),
                         QCoreApplication.translate(
                             "Preferences",
-                            "Select the Python2 interpreter to be used:"),
-=======
-                        QCoreApplication.translate("Preferences",
                             "Select Python{0} Interpreter").format(pyVersion),
-                        QCoreApplication.translate("Preferences",
+                        QCoreApplication.translate(
+                            "Preferences",
                             "Select the Python{0} interpreter to be used:").format(pyVersion),
->>>>>>> 31714e17
                         interpreters,
                         0, False)
                     if ok and selection != "":
