# -*- coding: utf-8 -*-

# Copyright (c) 2002 - 2013 Detlev Offenbach <detlev@die-offenbachs.de>
#

"""
Package implementing the preferences interface.

The preferences interface consists of a class, which defines the default
values for all configuration items and stores the actual values. These
values are read and written to the eric5 preferences file by module
functions. The data is stored in a file in a subdirectory of the users home
directory. The individual configuration data is accessed by accessor functions
defined on the module level. The module is simply imported wherever it is
needed with the statement 'import Preferences'. Do not use
'from Preferences import *' to import it.
"""

from __future__ import unicode_literals    # __IGNORE_WARNING__

import os
import fnmatch
import shutil
import json
import sys

from PyQt4.QtCore import QDir, QPoint, QLocale, QSettings, QFileInfo, \
    QCoreApplication, QByteArray, QSize, QUrl, Qt, QLibraryInfo
from PyQt4.QtGui import QColor, QFont, QInputDialog, QPalette, QApplication
from PyQt4.QtNetwork import QNetworkRequest
from PyQt4.QtWebKit import QWebSettings
from PyQt4.Qsci import QsciScintilla

from E5Gui import E5FileDialog

from E5Network.E5Ftp import E5FtpProxyType

<<<<<<< HEAD
from Globals import settingsNameOrganization, settingsNameGlobal, \
    settingsNameRecent, isWindowsPlatform, findPython2Interpreters, \
    getPyQt4ModulesDirectory
=======
from Globals import settingsNameOrganization, settingsNameGlobal, settingsNameRecent, \
    isWindowsPlatform, findPythonInterpreters, getPyQt4ModulesDirectory
>>>>>>> 40ea14d8

from Project.ProjectBrowserFlags import SourcesBrowserFlag, FormsBrowserFlag, \
    ResourcesBrowserFlag, TranslationsBrowserFlag, InterfacesBrowserFlag, \
    OthersBrowserFlag, AllBrowsersFlag


class Prefs(object):
    """
    A class to hold all configuration items for the application.
    """
    # defaults for the variables window
    varDefaults = {
        "LocalsFilter": "[]",
        "GlobalsFilter": "[]"
    }
    
    # defaults for the debugger
    debuggerDefaults = {
        "RemoteDbgEnabled": False,
        "RemoteHost": "",
        "RemoteExecution": "",
        "PassiveDbgEnabled": False,
        "PassiveDbgPort": 42424,
        "PassiveDbgType": "Python",
        "AutomaticReset": False,
        "Autosave": False,
        "ThreeStateBreakPoints": False,
        "SuppressClientExit": False,
        "BreakAlways": False,
        "PythonInterpreter": "",
        "Python3Interpreter": "",
        "RubyInterpreter": "/usr/bin/ruby",
        "DebugClientType": "standard",      # supported "standard", "threaded",
                                            # "custom"
        "DebugClient": "",
        "DebugClientType3": "standard",     # supported "standard", "threaded",
                                            # "custom"
        "DebugClient3": "",
        "PythonExtensions": ".py2 .pyw2 .ptl",  # space separated list of
                                                # Python extensions
        "Python3Extensions": ".py .pyw .py3 .pyw3", # space separated list of
                                                    # Python3 extensions
        "DebugEnvironmentReplace": False,
        "DebugEnvironment": "",
        "PythonRedirect": True,
        "PythonNoEncoding": False,
        "Python3Redirect": True,
        "Python3NoEncoding": False,
        "RubyRedirect": True,
        "ConsoleDbgEnabled": False,
        "ConsoleDbgCommand": "",
        "PathTranslation": False,
        "PathTranslationRemote": "",
        "PathTranslationLocal": "",
        "NetworkInterface": "127.0.0.1",
        "AutoViewSourceCode": False,
    }
    debuggerDefaults["AllowedHosts"] = ["127.0.0.1", "::1%0"]
    
    # defaults for the UI settings
    uiDefaults = {
        "Language": "System",
        "Style": "System",
        "StyleSheet": "",
        "ViewManager": "tabview",
        "LayoutType": "Sidebars",
        "SidebarDelay": 200,
        # allowed values are "Toolboxes" and "Sidebars"
        "LayoutShellEmbedded": 0,           # 0 = separate
                                            # 1 = embedded in debug browser
        "LayoutFileBrowserEmbedded": 0,     # 0 = separate
                                            # 1 = embedded in debug browser
                                            # 2 = embedded in project browser
        "BrowsersListFoldersFirst": True,
        "BrowsersHideNonPublic": False,
        "BrowsersListContentsByOccurrence": False,
        "BrowsersListHiddenFiles": False,
        "BrowsersFileFilters": "*.py[co];*.so;*.dll",
        "LogViewerAutoRaise": True,
        "SingleApplicationMode": False,
        "CaptionShowsFilename": True,
        "CaptionFilenameLength": 100,
        "RecentNumber": 9,
        "TopLeftByLeft": True,
        "BottomLeftByLeft": False,
        "TopRightByRight": True,
        "BottomRightByRight": False,
        "TabViewManagerFilenameLength": 40,
        "TabViewManagerFilenameOnly": True,
        "ShowFilePreview": True,
        "ShowFilePreviewJS": True,
        "ShowFilePreviewSSI": True,
<<<<<<< HEAD
        # the order in ViewProfiles is Project-Viewer, File-Browser,
        # Debug-Viewer, Python-Shell, Log-Viewer, Task-Viewer,
        # Templates-Viewer, Multiproject-Viewer, Terminal, Chat, Symbols,
        # Numbers
        "ViewProfiles": {
            "edit": [
                    # visibility (0) OBSOLETE
                    [True, False, False, True, True, True, True,  True,
                     True, True,  True,  True],
                    # saved state main window with dock windows (1) OBSOLETE
                    b"",
                    # saved states floating windows (2) OBSOLETE
                    [b"", b"", b"", b"", b"", b"", b"", b"", b"", b"", b"",
                     b""],
                    # saved state main window with floating windows (3)
                    # OBSOLETE
                    b"",
                    # saved state main window with toolbox windows (4)
                    b"",
                    # visibility of the toolboxes/sidebars (5)
                    # left, bottom, right
                    [True,  True, True],
                    # saved states of the splitters and sidebars of the
                    # sidebars layout (6)
                    # left splitter, vertical splitter, left sidebar,
                    # bottom sidebar, right splitter, right sidebar
                    [b"", b"", b"", b"", b"", b""],
                ],
            "debug": [
                    # visibility (0) OBSOLETE
                    [False, False, True,  True, True, True, False, False,
                     True,  False, False, False],
                    # saved state main window with dock windows (1) OBSOLETE
                    b"",
                    # saved states floating windows (2) OBSOLETE
                    [b"", b"", b"", b"", b"", b"", b"", b"", b"", b"", b"",
                     b""],
                    # saved state main window with floating windows (3)
                    # OBSOLETE
                    b"",
                    # saved state main window with toolbox windows (4)
                    b"",
                    # visibility of the toolboxes/sidebars (5)
                    # left, bottom, right
                    [False,  True, True],
                    # saved states of the splitters and sidebars of the
                    # sidebars layout (6)
                    # left splitter, vertical splitter, left sidebar,
                    # bottom sidebar, right splitter, right sidebar
                    [b"", b"", b"", b"", b"", b""],
                ],
        },
=======
        # ViewProfiles is obsolete (used till Eric5.3)
>>>>>>> 40ea14d8
        "ViewProfiles2": {
            "edit": [
                    # saved state main window with toolbox windows (0)
                    QByteArray(),
                    # visibility of the toolboxes/sidebars (1)
                    # left, bottom, right
                    [True,  True, True],
                    # saved states of the splitters and sidebars of the
                    # sidebars layout (2)
                    # left splitter, vertical splitter, left sidebar,
                    # bottom sidebar, right splitter, right sidebar
                    [QByteArray(), QByteArray(), QByteArray(),
                     QByteArray(), QByteArray(), QByteArray()],
                ],
            "debug": [
                    # saved state main window with toolbox windows (0)
                    QByteArray(),
                    # visibility of the toolboxes/sidebars (1)
                    # left, bottom, right
                    [False,  True, True],
                    # saved states of the splitters and sidebars of the
                    # sidebars layout (2)
                    # left splitter, vertical splitter, left sidebar,
                    # bottom sidebar, right splitter, right sidebar
                    [QByteArray(), QByteArray(), QByteArray(),
                     QByteArray(), QByteArray(), QByteArray()],
                ],
        },
        "ToolbarManagerState": QByteArray(),
        "PreviewSplitterState": QByteArray(),
        "ShowSplash": True,
        "SingleCloseButton": False,
        
        "PerformVersionCheck": 4,      # 0 = off
                                        # 1 = at startup
                                        # 2 = daily
                                        # 3 = weekly
                                        # 4 = monthly
        "UseProxy": False,
        "UseSystemProxy": True,
        "UseHttpProxyForAll": False,
        "ProxyHost/Http": "",
        "ProxyHost/Https": "",
        "ProxyHost/Ftp": "",
        "ProxyPort/Http": 80,
        "ProxyPort/Https": 443,
        "ProxyPort/Ftp": 21,
        "ProxyUser/Http": "",
        "ProxyUser/Https": "",
        "ProxyUser/Ftp": "",
        "ProxyPassword/Http": "",
        "ProxyPassword/Https": "",
        "ProxyPassword/Ftp": "",
        "ProxyType/Ftp": E5FtpProxyType.NoProxy,
        "ProxyAccount/Ftp": "",
        
        "PluginRepositoryUrl5": \
            "http://eric-ide.python-projects.org/plugins5/repository.xml",
        "VersionsUrls5": [
            "http://die-offenbachs.homelinux.org:48888/eric/snapshots5/"
            "versions",
            "http://eric-ide.python-projects.org/snapshots5/versions",
        ],
        
        "OpenOnStartup": 0,        # 0 = nothing
                                   # 1 = last file
                                   # 2 = last project
                                   # 3 = last multiproject
                                   # 4 = last global session
        
        "DownloadPath": "",
        "RequestDownloadFilename": True,
        "CheckErrorLog": True,
        
        "LogStdErrColour": QColor(Qt.red),
        "NotificationsEnabled": True,
        "NotificationTimeout": 5,       # time in seconds the notification
                                        # is shown
        "NotificationPosition": QPoint(10, 10),
    }
    
    iconsDefaults = {
        "Path": [],
    }
    
    # defaults for the cooperation settings
    cooperationDefaults = {
        "ServerPort": 42000,
        "AutoStartServer": False,
        "TryOtherPorts": True,
        "MaxPortsToTry": 100,
        "AutoAcceptConnections": False,
        "BannedUsers": [],
    }
    
    # defaults for the editor settings
    editorDefaults = {
        "AutosaveInterval": 0,
        "TabWidth": 4,
        "IndentWidth": 4,
        "IndentationGuides": True,
        "UnifiedMargins": False,
        "LinenoMargin": True,
        "FoldingMargin": True,
        "FoldingStyle": 1,
        "TabForIndentation": False,
        "TabIndents": True,
        "ConvertTabsOnLoad": False,
        "AutomaticEOLConversion": True,
        "ShowWhitespace": False,
        "WhitespaceSize": 1,
        "ShowEOL": False,
        "UseMonospacedFont": False,
        "WrapLongLinesMode": QsciScintilla.WrapNone,
        "WrapVisualFlag": QsciScintilla.WrapFlagNone,
        "WarnFilesize": 512,
        "ClearBreaksOnClose": True,
        "StripTrailingWhitespace": False,
        "CommentColumn0": True,
        "OverrideEditAreaColours": False,
        
        "EdgeMode": QsciScintilla.EdgeNone,
        "EdgeColumn": 80,
        
        "AutoIndentation": True,
        "BraceHighlighting": True,
        "CreateBackupFile": False,
        "CaretLineVisible": False,
        "CaretWidth": 1,
        "ColourizeSelText": False,
        "CustomSelectionColours": False,
        "ExtendSelectionToEol": False,
        
        "AutoPrepareAPIs": False,
        
        "AutoCompletionEnabled": False,
        "AutoCompletionCaseSensitivity": True,
        "AutoCompletionReplaceWord": False,
        "AutoCompletionShowSingle": False,
        "AutoCompletionSource": QsciScintilla.AcsDocument,
        "AutoCompletionThreshold": 2,
        "AutoCompletionFillups": False,
        
        "CallTipsEnabled": False,
        "CallTipsVisible": 0,
        "CallTipsStyle": QsciScintilla.CallTipsNoContext,
        "CallTipsScintillaOnFail": False,
        # show QScintilla calltips, if plugin fails
        
        "AutoCheckSyntax": True,
        "OnlineSyntaxCheck": True,
        "OnlineSyntaxCheckInterval": 5,
        
        "OnlineChangeTrace": True,
        "OnlineChangeTraceInterval": 500,      # 1000 milliseconds
        
        "AutoReopen": False,
        
        "AnnotationsEnabled": True,
        
        "MiniContextMenu": False,
        
        "SearchMarkersEnabled": True,
        "QuickSearchMarkersEnabled": True,
        "MarkOccurrencesEnabled": True,
        "MarkOccurrencesTimeout": 500,     # 500 milliseconds
        "AdvancedEncodingDetection": True,
        
        "SpellCheckingEnabled": True,
        "AutoSpellCheckingEnabled": True,
        "AutoSpellCheckChunkSize": 30,
        "SpellCheckStringsOnly": True,
        "SpellCheckingMinWordSize": 3,
        "SpellCheckingDefaultLanguage": "en_US",
        "SpellCheckingPersonalWordList": "",
        "SpellCheckingPersonalExcludeList": "",
        
        "DefaultEncoding": "utf-8",
        "DefaultOpenFilter": QApplication.translate(
            'Lexers', 'Python Files (*.py *.py2 *.py3)'),
        "DefaultSaveFilter": QApplication.translate(
            'Lexers', "Python3 Files (*.py)"),
        "AdditionalOpenFilters": [],
        "AdditionalSaveFilters": [],
        
        "ZoomFactor": 0,
        
        "PreviewHtmlFileNameExtensions": ["html", "htm", "svg", "asp", "kid"],
        "PreviewMarkdownFileNameExtensions": ["md", "markdown"],
        "PreviewRestFileNameExtensions": ["rst"],
        
        "VirtualSpaceOptions": QsciScintilla.SCVS_NONE,
        
        # All (most) lexers
        "AllFoldCompact": True,
        
        # Bash specifics
        "BashFoldComment": True,
        
        # CMake specifics
        "CMakeFoldAtElse": False,
        
        # C++ specifics
        "CppCaseInsensitiveKeywords": False,
        "CppFoldComment": True,
        "CppFoldPreprocessor": False,
        "CppFoldAtElse": False,
        "CppIndentOpeningBrace": False,
        "CppIndentClosingBrace": False,
        "CppDollarsAllowed": True,
        "CppStylePreprocessor": False,
        "CppHighlightTripleQuotedStrings": False,
        "CppHighlightHashQuotedStrings": False,
        
        # CSS specifics
        "CssFoldComment": True,
        "CssHssSupport": False,
        "CssLessSupport": False,
        "CssSassySupport": False,
        
        # D specifics
        "DFoldComment": True,
        "DFoldAtElse": False,
        "DIndentOpeningBrace": False,
        "DIndentClosingBrace": False,
        
        # HTML specifics
        "HtmlFoldPreprocessor": False,
        "HtmlFoldScriptComments": False,
        "HtmlFoldScriptHeredocs": False,
        "HtmlCaseSensitiveTags": False,
        "HtmlDjangoTemplates": False,
        "HtmlMakoTemplates": False,
        
        # Pascal specifics
        "PascalFoldComment": True,
        "PascalFoldPreprocessor": False,
        "PascalSmartHighlighting": True,
        
        # Perl specifics
        "PerlFoldComment": True,
        "PerlFoldPackages": True,
        "PerlFoldPODBlocks": True,
        "PerlFoldAtElse": False,
        
        # PostScript specifics
        "PostScriptTokenize": False,
        "PostScriptLevel": 3,
        "PostScriptFoldAtElse": False,
        
        # Povray specifics
        "PovFoldComment": True,
        "PovFoldDirectives": False,
        
        # Properties specifics
        "PropertiesInitialSpaces": True,
        
        # Python specifics
        "PythonBadIndentation": True,
        "PythonFoldComment": True,
        "PythonFoldString": True,
        "PythonAutoIndent": True,
        "PythonAllowV2Unicode": True,
        "PythonAllowV3Binary": True,
        "PythonAllowV3Bytes": True,
        "PythonFoldQuotes": False,
        "PythonStringsOverNewLineAllowed": False,
        "PythonHighlightSubidentifier": True,
        
        # Ruby specifics
        "RubyFoldComment": False,
        
        # SQL specifics
        "SqlFoldComment": True,
        "SqlBackslashEscapes": False,
        "SqlDottedWords": False,
        "SqlFoldAtElse": False,
        "SqlFoldOnlyBegin": False,
        "SqlHashComments": False,
        "SqlQuotedIdentifiers": False,
        
        # TCL specifics
        "TclFoldComment": False,
        
        # TeX specifics
        "TexFoldComment": False,
        "TexProcessComments": False,
        "TexProcessIf": True,
        
        # VHDL specifics
        "VHDLFoldComment": True,
        "VHDLFoldAtElse": True,
        "VHDLFoldAtBegin": True,
        "VHDLFoldAtParenthesis": True,
        
        # XML specifics
        "XMLStyleScripts": True,
        
        # YAML specifics
        "YAMLFoldComment": False,
    }
    
    if isWindowsPlatform():
        editorDefaults["EOLMode"] = QsciScintilla.EolWindows
    else:
        editorDefaults["EOLMode"] = QsciScintilla.EolUnix
    
    try:
        # since QScintilla 2.7.0
        editorDefaults["CallTipsPosition"] = QsciScintilla.CallTipsBelowText
    except AttributeError:
        editorDefaults["CallTipsPosition"] = 0
    
    editorColourDefaults = {
        "CurrentMarker": QColor(Qt.yellow),
        "ErrorMarker": QColor(Qt.red),
        "MatchingBrace": QColor(Qt.green),
        "MatchingBraceBack": QColor(Qt.white),
        "NonmatchingBrace": QColor(Qt.red),
        "NonmatchingBraceBack": QColor(Qt.white),
        "CallTipsBackground": QColor(Qt.white),
        "CaretForeground": QColor(Qt.black),
        "CaretLineBackground": QColor(Qt.white),
        "Edge": QColor(Qt.lightGray),
        "SelectionBackground": QColor(Qt.black),
        "SelectionForeground": QColor(Qt.white),
        "SearchMarkers": QColor(Qt.blue),
        "MarginsBackground": QColor(Qt.lightGray),
        "MarginsForeground": QColor(Qt.black),
        "FoldmarginBackground": QColor("#e6e6e6"),
        "FoldMarkersForeground": QColor(Qt.white),
        "FoldMarkersBackground": QColor(Qt.black),
        "SpellingMarkers": QColor(Qt.red),
        "AnnotationsWarningForeground": QColor("#606000"),
        "AnnotationsWarningBackground": QColor("#ffffd0"),
        "AnnotationsErrorForeground": QColor("#600000"),
        "AnnotationsErrorBackground": QColor("#ffd0d0"),
        "AnnotationsStyleForeground": QColor("#000060"),
        "AnnotationsStyleBackground": QColor("#d0d0ff"),
        "WhitespaceForeground": QColor(Qt.darkGray),
        "WhitespaceBackground": QColor(Qt.white),
        "OnlineChangeTraceMarkerUnsaved": QColor("#ff8888"),
        "OnlineChangeTraceMarkerSaved": QColor("#88ff88"),
    }
    
    editorOtherFontsDefaults = {
        "MarginsFont": "Sans Serif,10,-1,5,50,0,0,0,0,0",
        "DefaultFont": "Sans Serif,10,-1,5,50,0,0,0,0,0",
        "MonospacedFont": "Courier,10,-1,5,50,0,0,0,0,0",
    }
    
    editorTypingDefaults = {
        "Python/EnabledTypingAids": True,
        "Python/InsertClosingBrace": True,
        "Python/IndentBrace": False,
        "Python/SkipBrace": True,
        "Python/InsertQuote": True,
        "Python/DedentElse": True,
        "Python/DedentExcept": True,
        "Python/Py24StyleTry": True,
        "Python/InsertImport": True,
        "Python/InsertSelf": True,
        "Python/InsertBlank": True,
        "Python/ColonDetection": True,
        "Python/DedentDef": False,
        
        "Ruby/EnabledTypingAids": True,
        "Ruby/InsertClosingBrace": True,
        "Ruby/IndentBrace": True,
        "Ruby/SkipBrace": True,
        "Ruby/InsertQuote": True,
        "Ruby/InsertBlank": True,
        "Ruby/InsertHereDoc": True,
        "Ruby/InsertInlineDoc": True,
    }
    
    editorExporterDefaults = {
        "HTML/WYSIWYG": True,
        "HTML/Folding": False,
        "HTML/OnlyStylesUsed": False,
        "HTML/FullPathAsTitle": False,
        "HTML/UseTabs": False,
        
        "RTF/WYSIWYG": True,
        "RTF/UseTabs": False,
        "RTF/Font": "Courier New,10,-1,5,50,0,0,0,0,0",
        
        "PDF/Magnification": 0,
        "PDF/Font": "Helvetica",  # must be Courier, Helvetica or Times
        "PDF/PageSize": "A4",         # must be A4 or Letter
        "PDF/MarginLeft": 36,
        "PDF/MarginRight": 36,
        "PDF/MarginTop": 36,
        "PDF/MarginBottom": 36,
        
        "TeX/OnlyStylesUsed": False,
        "TeX/FullPathAsTitle": False,
        
        "ODT/WYSIWYG": True,
        "ODT/OnlyStylesUsed": False,
        "ODT/UseTabs": False,
    }
    
    # defaults for the printer settings
    printerDefaults = {
        "PrinterName": "",
        "ColorMode": True,
        "FirstPageFirst": True,
        "Magnification": -3,
        "Orientation": 0,
        "PageSize": 0,
        "HeaderFont": "Serif,10,-1,5,50,0,0,0,0,0",
        "LeftMargin": 1.0,
        "RightMargin": 1.0,
        "TopMargin": 1.0,
        "BottomMargin": 1.0,
    }
    
    # defaults for the project settings
    projectDefaults = {
        "SearchNewFiles": False,
        "SearchNewFilesRecursively": False,
        "AutoIncludeNewFiles": False,
        "AutoLoadSession": False,
        "AutoSaveSession": False,
        "SessionAllBreakpoints": False,
        "XMLTimestamp": True,
        "AutoCompileForms": False,
        "AutoCompileResources": False,
        "AutoLoadDbgProperties": False,
        "AutoSaveDbgProperties": False,
        "HideGeneratedForms": False,
        "FollowEditor": True,
        "FollowCursorLine": True,
        "AutoPopulateItems": True,
        "RecentNumber": 9,
        "DeterminePyFromProject": True,
    }
    
    # defaults for the multi project settings
    multiProjectDefaults = {
        "OpenMasterAutomatically": True,
        "XMLTimestamp": True,
        "RecentNumber": 9,
        "Workspace": "",
    }
    
    # defaults for the project browser flags settings
    projectBrowserFlagsDefaults = {
        "Qt4":
            SourcesBrowserFlag | \
            FormsBrowserFlag | \
            ResourcesBrowserFlag | \
            TranslationsBrowserFlag | \
            InterfacesBrowserFlag | \
            OthersBrowserFlag,
        "Qt4C":
            SourcesBrowserFlag | \
            ResourcesBrowserFlag | \
            TranslationsBrowserFlag | \
            InterfacesBrowserFlag | \
            OthersBrowserFlag,
        "PyQt5":
            SourcesBrowserFlag | \
            FormsBrowserFlag | \
            ResourcesBrowserFlag | \
            TranslationsBrowserFlag | \
            InterfacesBrowserFlag | \
            OthersBrowserFlag,
        "PyQt5C":
            SourcesBrowserFlag | \
            ResourcesBrowserFlag | \
            TranslationsBrowserFlag | \
            InterfacesBrowserFlag | \
            OthersBrowserFlag,
        "E4Plugin":
            SourcesBrowserFlag | \
            FormsBrowserFlag | \
            ResourcesBrowserFlag | \
            TranslationsBrowserFlag | \
            InterfacesBrowserFlag | \
            OthersBrowserFlag,
        "Console":
            SourcesBrowserFlag | \
            InterfacesBrowserFlag | \
            OthersBrowserFlag,
        "Other":
            SourcesBrowserFlag | \
            InterfacesBrowserFlag | \
            OthersBrowserFlag,
        "PySide":
            SourcesBrowserFlag | \
            FormsBrowserFlag | \
            ResourcesBrowserFlag | \
            TranslationsBrowserFlag | \
            InterfacesBrowserFlag | \
            OthersBrowserFlag,
        "PySideC":
            SourcesBrowserFlag | \
            ResourcesBrowserFlag | \
            TranslationsBrowserFlag | \
            InterfacesBrowserFlag | \
            OthersBrowserFlag,
    }
    
    # defaults for the project browser colour settings
    projectBrowserColourDefaults = {
        "Highlighted": QColor(Qt.red),
        
        "VcsAdded": QColor(Qt.blue),
        "VcsConflict": QColor(Qt.red),
        "VcsModified": QColor(Qt.yellow),
        "VcsReplaced": QColor(Qt.cyan),
        "VcsUpdate": QColor(Qt.green),
        "VcsRemoved": QColor(Qt.magenta)
    }
    
    # defaults for the help settings
    helpDefaults = {
        "HelpViewerType": 1,      # this coresponds with the radio button id
        "CustomViewer": "",
        "PythonDocDir": "",
        "Python2DocDir": "",
        "QtDocDir": "",
        "Qt4DocDir": "",
        "Qt5DocDir": "",
        "PyQt4DocDir": "",
        "PyQt5DocDir": "",
        "PySideDocDir": "",
        "SingleHelpWindow": True,
        "SaveGeometry": True,
        "HelpViewerState": QByteArray(),
        "WebSearchSuggestions": True,
        "WebSearchEngine": "Google",
        "WebSearchKeywords": [],    # array of two tuples (keyword,
                                    # search engine name)
        "DiskCacheEnabled": True,
        "DiskCacheSize": 50,        # 50 MB
        "CachePolicy": QNetworkRequest.PreferNetwork,
        "AcceptCookies": 2,         # CookieJar.AcceptOnlyFromSitesNavigatedTo
        "KeepCookiesUntil": 0,      # CookieJar.KeepUntilExpire
        "FilterTrackingCookies": True,
        "PrintBackgrounds": False,
        "StartupBehavior": 1,      # show speed dial
        "HomePage": "eric:home",
        "HistoryLimit": 30,
        "DefaultScheme": "file://",
        "AdBlockEnabled": False,
        "AdBlockSubscriptions": [],
        "AdBlockUpdatePeriod": 1,
        "AdBlockExceptions": [],
        "OfflineStorageDatabaseQuota": 50,     # 50 MB
        "UserAgent": "",
        "ShowPreview": True,
        "DownloadManagerRemovePolicy": 0,      # never delete downloads
        "DownloadManagerSize": QSize(400, 300),
        "DownloadManagerPosition": QPoint(),
        "DownloadManagerDownloads": [],
        "AccessKeysEnabled": True,
        "VirusTotalEnabled": False,
        "VirusTotalServiceKey": "",
        "VirusTotalSecure": False,
        "SearchLanguage": QLocale().language(),
        "DoNotTrack": False,
        "SendReferer": True,
        "SendRefererWhitelist": ["qt-apps.org", "kde-apps.org"],
        "NoCacheHosts": ["qt-project.org"],
        "RssFeeds": [],
        "SyncEnabled": False,
        "SyncBookmarks": True,
        "SyncHistory": True,
        "SyncPasswords": False,
        "SyncUserAgents": True,
        "SyncSpeedDial": True,
        "SyncEncryptData": False,
        "SyncEncryptionKey": "",
        "SyncEncryptionKeyLength": 32,      # 16, 24 or 32
        "SyncEncryptPasswordsOnly": False,
        "SyncType": 0,
        "SyncFtpServer": "",
        "SyncFtpUser": "",
        "SyncFtpPassword": "",
        "SyncFtpPath": "",
        "SyncFtpPort": 21,
        "SyncFtpIdleTimeout": 30,
        "SyncDirectoryPath": "",
        "WarnOnMultipleClose": True,
        "ClickToFlashEnabled": False,
        "ClickToFlashWhitelist": [],
        "PimFullName": "",
        "PimFirstName": "",
        "PimLastName": "",
        "PimEmail": "",
        "PimPhone": "",
        "PimMobile": "",
        "PimAddress": "",
        "PimCity": "",
        "PimZip": "",
        "PimState": "",
        "PimCountry": "",
        "PimHomePage": "",
        "PimSpecial1": "",
        "PimSpecial2": "",
        "PimSpecial3": "",
        "PimSpecial4": "",
        "GreaseMonkeyDisabledScripts": [],
    }
    
    @classmethod
    def initWebSettingsDefaults(cls):
        """
        Class method to initialize the web settings related defaults.
        """
        websettings = QWebSettings.globalSettings()
        fontFamily = websettings.fontFamily(QWebSettings.StandardFont)
        fontSize = websettings.fontSize(QWebSettings.DefaultFontSize)
        cls.helpDefaults["StandardFont"] = \
            QFont(fontFamily, fontSize).toString()
        fontFamily = websettings.fontFamily(QWebSettings.FixedFont)
        fontSize = websettings.fontSize(QWebSettings.DefaultFixedFontSize)
        cls.helpDefaults["FixedFont"] = QFont(fontFamily, fontSize).toString()
        cls.helpDefaults.update({
            "AutoLoadImages":
                websettings.testAttribute(QWebSettings.AutoLoadImages),
            "UserStyleSheet": "",
            "SaveUrlColor": QColor(248, 248, 210),
            "JavaEnabled":
                websettings.testAttribute(QWebSettings.JavaEnabled),
            "JavaScriptEnabled":
                websettings.testAttribute(QWebSettings.JavascriptEnabled),
            "JavaScriptCanOpenWindows":
                websettings.testAttribute(
                    QWebSettings.JavascriptCanOpenWindows),
            "JavaScriptCanAccessClipboard":
                websettings.testAttribute(
                    QWebSettings.JavascriptCanAccessClipboard),
            "PluginsEnabled":
                websettings.testAttribute(QWebSettings.PluginsEnabled),
            "OfflineStorageDatabaseEnabled":
                websettings.testAttribute(
                    QWebSettings.OfflineStorageDatabaseEnabled),
        })
        if hasattr(QWebSettings, "OfflineWebApplicationCacheEnabled"):
            cls.helpDefaults.update({
                "OfflineWebApplicationCacheEnabled":
                    websettings.testAttribute(
                    QWebSettings.OfflineWebApplicationCacheEnabled),
                "OfflineWebApplicationCacheQuota": 50,     # 50 MB
            })
        if hasattr(QWebSettings, "LocalStorageEnabled"):
            cls.helpDefaults["LocalStorageEnabled"] = \
                websettings.testAttribute(QWebSettings.LocalStorageEnabled)
        if hasattr(QWebSettings, "DnsPrefetchEnabled"):
            cls.helpDefaults["DnsPrefetchEnabled"] = \
                websettings.testAttribute(QWebSettings.DnsPrefetchEnabled)
        if hasattr(QWebSettings, "defaultTextEncoding"):
            cls.helpDefaults["DefaultTextEncoding"] = \
                websettings.defaultTextEncoding()
        if hasattr(QWebSettings, "SpatialNavigationEnabled"):
            cls.helpDefaults["SpatialNavigationEnabled"] = \
                websettings.testAttribute(
                    QWebSettings.SpatialNavigationEnabled)
        if hasattr(QWebSettings, "LinksIncludedInFocusChain"):
            cls.helpDefaults["LinksIncludedInFocusChain"] = \
                websettings.testAttribute(
                    QWebSettings.LinksIncludedInFocusChain)
        if hasattr(QWebSettings, "LocalContentCanAccessRemoteUrls"):
            cls.helpDefaults["LocalContentCanAccessRemoteUrls"] = \
                websettings.testAttribute(
                    QWebSettings.LocalContentCanAccessRemoteUrls)
        if hasattr(QWebSettings, "LocalContentCanAccessFileUrls"):
            cls.helpDefaults["LocalContentCanAccessFileUrls"] = \
                websettings.testAttribute(
                    QWebSettings.LocalContentCanAccessFileUrls)
        if hasattr(QWebSettings, "XSSAuditingEnabled"):
            cls.helpDefaults["XSSAuditingEnabled"] = \
                websettings.testAttribute(QWebSettings.XSSAuditingEnabled)
        if hasattr(QWebSettings, "SiteSpecificQuirksEnabled"):
            cls.helpDefaults["SiteSpecificQuirksEnabled"] = \
                websettings.testAttribute(
                    QWebSettings.SiteSpecificQuirksEnabled)
        
        cls.webSettingsIntitialized = True
    
    webSettingsIntitialized = False

    # defaults for system settings
    sysDefaults = {
        "StringEncoding": "utf-8",
        "IOEncoding": "utf-8",
    }
    
    # defaults for the shell settings
    shellDefaults = {
        "LinenoMargin": True,
        "AutoCompletionEnabled": True,
        "CallTipsEnabled": True,
        "WrapEnabled": True,
        "MaxHistoryEntries": 100,
        "SyntaxHighlightingEnabled": True,
        "ShowStdOutErr": True,
        "UseMonospacedFont": False,
        "MonospacedFont": "Courier,10,-1,5,50,0,0,0,0,0",
        "MarginsFont": "Sans Serif,10,-1,5,50,0,0,0,0,0",
    }

    # defaults for Qt related stuff
    qtDefaults = {
        "Qt4TranslationsDir": "",
        "QtToolsPrefix4": "",
        "QtToolsPostfix4": "",
    }
    
    # defaults for corba related stuff
    corbaDefaults = {
        "omniidl": "omniidl"
    }
    
    # defaults for user related stuff
    userDefaults = {
        "Email": "",
        "MailServer": "",
        "Signature": "",
        "MailServerAuthentication": False,
        "MailServerUser": "",
        "MailServerPassword": "",
        "MailServerUseTLS": False,
        "MailServerPort": 25,
        "UseSystemEmailClient": False,
        "MasterPassword": "",           # stores the password hash
        "UseMasterPassword": False,
        "SavePasswords": False,
    }
    
    # defaults for vcs related stuff
    vcsDefaults = {
        "AutoClose": False,
        "AutoSaveFiles": True,
        "AutoSaveProject": True,
        "AutoUpdate": False,
        "StatusMonitorInterval": 30,
        "MonitorLocalStatus": False,
    }
    
    # defaults for tasks related stuff
    tasksDefaults = {
        "TasksFixmeMarkers": "FIX" + "ME:",
        "TasksWarningMarkers": "WARN" + "ING:",
        "TasksTodoMarkers": "TO" + "DO:",
        "TasksNoteMarkers": "NO" + "TE:",
        # needed to keep it from being recognized as a task
        "TasksFixmeColor": QColor("#FFA0A0"),
        "TasksWarningColor": QColor("#FFFFA0"),
        "TasksTodoColor": QColor("#A0FFA0"),
        "TasksNoteColor": QColor("#A0A0FF"),
        "ClearOnFileClose": True,
        "TasksProjectAutoSave": True,
    }
    
    # defaults for templates related stuff
    templatesDefaults = {
        "AutoOpenGroups": True,
        "SingleDialog": False,
        "ShowTooltip": False,
        "SeparatorChar": "$",
    }
    
    # defaults for plugin manager related stuff
    pluginManagerDefaults = {
        "ActivateExternal": True,
        "DownloadPath": ""
    }
    
    # defaults for the printer settings
    graphicsDefaults = {
        "Font": "SansSerif,10,-1,5,50,0,0,0,0,0"
    }
    
    # defaults for the icon editor
    iconEditorDefaults = {
        "IconEditorState": QByteArray(),
    }
    
    # defaults for py3flakes
    py3flakesDefaults = {
        "IncludeInSyntaxCheck": True,
        "IgnoreStarImportWarnings": True,
    }
    
    # defaults for tray starter
    trayStarterDefaults = {
        "TrayStarterIcon": "erict.png",
        # valid values are: erict.png, erict-hc.png,
        #                   erict-bw.png, erict-bwi.png
    }
    
    # defaults for geometry
    geometryDefaults = {
        "HelpViewerGeometry": QByteArray(),
        "IconEditorGeometry": QByteArray(),
        "MainGeometry": QByteArray(),
        "MainMaximized": False,
    }

    # if true, revert layouts to factory defaults
    resetLayout = False
    
    # defaults for IRC
    ircDefaults = {
        "ShowTimestamps": True,
        "TimestampIncludeDate": False,
        "TimeFormat": "hh:mm",
        "DateFormat": "yyyy-MM-dd",
        
        "NetworkMessageColour": "#000055",
        "ServerMessageColour": "#91640A",
        "ErrorMessageColour": "#FF0000",
        "TimestampColour": "#709070",
        "HyperlinkColour": "#0000FF",
        "ChannelMessageColour": "#000000",
        "OwnNickColour": "#000000",
        "NickColour": "#18B33C",
        "JoinChannelColour": "#72D672",
        "LeaveChannelColour": "#B00000",
        "ChannelInfoColour": "#9E54B3",
        
        "EnableIrcColours": True,
        "IrcColor0": "#FFFF00",
        "IrcColor1": "#000000",
        "IrcColor2": "#000080",
        "IrcColor3": "#008000",
        "IrcColor4": "#FF0000",
        "IrcColor5": "#A52A2A",
        "IrcColor6": "#800080",
        "IrcColor7": "#FF8000",
        "IrcColor8": "#808000",
        "IrcColor9": "#00FF00",
        "IrcColor10": "#008080",
        "IrcColor11": "#00FFFF",
        "IrcColor12": "#0000FF",
        "IrcColor13": "#FFC0CB",
        "IrcColor14": "#A0A0A0",
        "IrcColor15": "#C0C0C0",
        
        "ShowNotifications": True,
        "NotifyJoinPart": True,
        "NotifyMessage": False,
        "NotifyNick": False,
        
        "AutoUserInfoLookup": True,
        "AutoUserInfoMax": 200,
        "AutoUserInfoInterval": 90,
        
        "MarkPositionWhenHidden": True,
        "MarkerLineForegroundColour": "#000000",    # Black on
        "MarkerLineBackgroundColour": "#ffff00",    # Yellow
        
        "AskOnShutdown": True,
    }


def readToolGroups(prefClass=Prefs):
    """
    Module function to read the tool groups configuration.
    
    @param prefClass preferences class used as the storage area
    @return list of tuples defing the tool groups
    """
    toolGroups = []
    groups = int(prefClass.settings.value("Toolgroups/Groups", 0))
    for groupIndex in range(groups):
        groupName = prefClass.settings.value(
            "Toolgroups/{0:02d}/Name".format(groupIndex))
        group = [groupName, []]
        items = int(prefClass.settings.value(
            "Toolgroups/{0:02d}/Items".format(groupIndex), 0))
        for ind in range(items):
            menutext = prefClass.settings.value(
                "Toolgroups/{0:02d}/{1:02d}/Menutext".format(groupIndex, ind))
            icon = prefClass.settings.value(
                "Toolgroups/{0:02d}/{1:02d}/Icon".format(groupIndex, ind))
            executable = prefClass.settings.value(
                "Toolgroups/{0:02d}/{1:02d}/Executable".format(
                    groupIndex, ind))
            arguments = prefClass.settings.value(
                "Toolgroups/{0:02d}/{1:02d}/Arguments".format(groupIndex, ind))
            redirect = prefClass.settings.value(
                "Toolgroups/{0:02d}/{1:02d}/Redirect".format(groupIndex, ind))
            
            if menutext:
                if menutext == '--':
                    tool = {
                        'menutext': '--',
                        'icon': '',
                        'executable': '',
                        'arguments': '',
                        'redirect': 'no',
                    }
                    group[1].append(tool)
                elif executable:
                    tool = {
                        'menutext': menutext,
                        'icon': icon,
                        'executable': executable,
                        'arguments': arguments,
                        'redirect': redirect,
                    }
                    group[1].append(tool)
        toolGroups.append(group)
    currentGroup = int(
        prefClass.settings.value("Toolgroups/Current Group", -1))
    return toolGroups, currentGroup
    

def saveToolGroups(toolGroups, currentGroup, prefClass=Prefs):
    """
    Module function to write the tool groups configuration.
    
    @param toolGroups reference to the list of tool groups
    @param currentGroup index of the currently selected tool group (integer)
    @param prefClass preferences class used as the storage area
    """
    # first step, remove all tool group entries
    prefClass.settings.remove("Toolgroups")
    
    # second step, write the tool group entries
    prefClass.settings.setValue("Toolgroups/Groups", len(toolGroups))
    groupIndex = 0
    for group in toolGroups:
        prefClass.settings.setValue(
            "Toolgroups/{0:02d}/Name".format(groupIndex), group[0])
        prefClass.settings.setValue(
            "Toolgroups/{0:02d}/Items".format(groupIndex), len(group[1]))
        ind = 0
        for tool in group[1]:
            prefClass.settings.setValue(
                "Toolgroups/{0:02d}/{1:02d}/Menutext".format(groupIndex, ind),
                tool['menutext'])
            prefClass.settings.setValue(
                "Toolgroups/{0:02d}/{1:02d}/Icon".format(groupIndex, ind),
                tool['icon'])
            prefClass.settings.setValue(
                "Toolgroups/{0:02d}/{1:02d}/Executable".format(
                    groupIndex, ind),
                tool['executable'])
            prefClass.settings.setValue(
                "Toolgroups/{0:02d}/{1:02d}/Arguments".format(groupIndex, ind),
                tool['arguments'])
            prefClass.settings.setValue(
                "Toolgroups/{0:02d}/{1:02d}/Redirect".format(groupIndex, ind),
                tool['redirect'])
            ind += 1
        groupIndex += 1
    prefClass.settings.setValue("Toolgroups/Current Group", currentGroup)
    

def initPreferences():
    """
    Module function to initialize the central configuration store.
    """
    Prefs.settings = QSettings(
        QSettings.IniFormat, QSettings.UserScope,
        settingsNameOrganization, settingsNameGlobal)
    if not isWindowsPlatform():
        hp = QDir.homePath()
        dn = QDir(hp)
        dn.mkdir(".eric5")
    QCoreApplication.setOrganizationName(settingsNameOrganization)
    QCoreApplication.setApplicationName(settingsNameGlobal)
    
    # Avoid nasty behavior of QSettings in combination with Py2
    Prefs.settings.value("UI/SingleApplicationMode")    
    

def syncPreferences(prefClass=Prefs):
    """
    Module function to sync the preferences to disk.
    
    In addition to syncing, the central configuration store is reinitialized
    as well.
    
    @param prefClass preferences class used as the storage area
    """
    prefClass.settings.setValue("General/Configured", True)
    prefClass.settings.sync()
    

def exportPreferences(prefClass=Prefs):
    """
    Module function to export the current preferences.
    
    @param prefClass preferences class used as the storage area
    """
    filename, selectedFilter = E5FileDialog.getSaveFileNameAndFilter(
        None,
        QCoreApplication.translate("Preferences", "Export Preferences"),
        "",
        QCoreApplication.translate("Preferences",
            "Properties File (*.ini);;All Files (*)"),
        None,
        E5FileDialog.Options(E5FileDialog.DontConfirmOverwrite))
    if filename:
        ext = QFileInfo(filename).suffix()
        if not ext:
            ex = selectedFilter.split("(*")[1].split(")")[0]
            if ex:
                filename += ex
        settingsFile = prefClass.settings.fileName()
        prefClass.settings = None
        shutil.copy(settingsFile, filename)
        initPreferences()


def importPreferences(prefClass=Prefs):
    """
    Module function to import preferences from a file previously saved by
    the export function.
    
    @param prefClass preferences class used as the storage area
    """
    filename = E5FileDialog.getOpenFileName(
        None,
        QCoreApplication.translate("Preferences", "Import Preferences"),
        "",
        QCoreApplication.translate("Preferences",
            "Properties File (*.ini);;All Files (*)"))
    if filename:
        settingsFile = prefClass.settings.fileName()
        shutil.copy(filename, settingsFile)
        initPreferences()


def isConfigured(prefClass=Prefs):
    """
    Module function to check, if the the application has been configured.
    
    @param prefClass preferences class used as the storage area
    @return flag indicating the configured status (boolean)
    """
    return toBool(prefClass.settings.value("General/Configured", False))
    

def initRecentSettings():
    """
    Module function to initialize the central configuration store for recently
    opened files and projects.
    
    This function is called once upon import of the module.
    """
    Prefs.rsettings = QSettings(
        QSettings.IniFormat, QSettings.UserScope,
        settingsNameOrganization, settingsNameRecent)
    

def getVarFilters(prefClass=Prefs):
    """
    Module function to retrieve the variables filter settings.
    
    @param prefClass preferences class used as the storage area
    @return a tuple defining the variables filter
    """
    localsFilter = eval(prefClass.settings.value("Variables/LocalsFilter",
        prefClass.varDefaults["LocalsFilter"]))
    globalsFilter = eval(prefClass.settings.value("Variables/GlobalsFilter",
        prefClass.varDefaults["GlobalsFilter"]))
    return (localsFilter, globalsFilter)
    

def setVarFilters(filters, prefClass=Prefs):
    """
    Module function to store the variables filter settings.
    
    @param filters variable filters to set 
    @param prefClass preferences class used as the storage area
    """
    prefClass.settings.setValue("Variables/LocalsFilter", str(filters[0]))
    prefClass.settings.setValue("Variables/GlobalsFilter", str(filters[1]))
    

def getDebugger(key, prefClass=Prefs):
    """
    Module function to retrieve the debugger settings.
    
    @param key the key of the value to get
    @param prefClass preferences class used as the storage area
    @return the requested debugger setting
    """
    if key in ["RemoteDbgEnabled", "PassiveDbgEnabled",
                "AutomaticReset", "DebugEnvironmentReplace",
                "PythonRedirect", "PythonNoEncoding",
                "Python3Redirect", "Python3NoEncoding",
                "RubyRedirect",
                "ConsoleDbgEnabled", "PathTranslation",
                "Autosave", "ThreeStateBreakPoints",
                "SuppressClientExit", "BreakAlways",
                "AutoViewSourceCode",
              ]:
        return toBool(prefClass.settings.value("Debugger/" + key,
            prefClass.debuggerDefaults[key]))
    elif key in ["PassiveDbgPort"]:
        return int(
            prefClass.settings.value("Debugger/" + key,
                                     prefClass.debuggerDefaults[key]))
    elif key in ["AllowedHosts"]:
        return toList(
<<<<<<< HEAD
            prefClass.settings.value("Debugger/" + key,
                                     prefClass.debuggerDefaults[key]))
    elif key == "PythonInterpreter":
=======
            prefClass.settings.value("Debugger/" + key, prefClass.debuggerDefaults[key]))
    elif key in ["PythonInterpreter", "Python3Interpreter"]:
>>>>>>> 40ea14d8
        interpreter = \
            prefClass.settings.value("Debugger/" + key,
                                     prefClass.debuggerDefaults[key])
        if not interpreter:
            pyVersion = 2 if key == "PythonInterpreter" else 3
            if sys.version_info[0] == pyVersion:
                return sys.executable

            interpreters = findPythonInterpreters(pyVersion)
            if interpreters:
                if len(interpreters) == 1:
                    interpreter = interpreters[0]
                else:
                    selection, ok = QInputDialog.getItem(
                        None,
                        QCoreApplication.translate("Preferences",
                            "Select Python{0} Interpreter").format(pyVersion),
                        QCoreApplication.translate("Preferences",
                            "Select the Python{0} interpreter to be used:").format(pyVersion),
                        interpreters,
                        0, False)
                    if ok and selection != "":
                        interpreter = selection
                if interpreter:
                    setDebugger(key, interpreter)
        return interpreter
    else:
        return prefClass.settings.value("Debugger/" + key,
                                        prefClass.debuggerDefaults[key])
    

def setDebugger(key, value, prefClass=Prefs):
    """
    Module function to store the debugger settings.
    
    @param key the key of the setting to be set
    @param value the value to be set
    @param prefClass preferences class used as the storage area
    """
    prefClass.settings.setValue("Debugger/" + key, value)


def getPython(key, prefClass=Prefs):
    """
    Module function to retrieve the Python settings.
    
    @param key the key of the value to get
    @param prefClass preferences class used as the storage area
    @return the requested debugger setting
    """
    if key in ["PythonExtensions", "Python3Extensions"]:
        exts = []
        for ext in getDebugger(key, prefClass).split():
            if ext.startswith("."):
                exts.append(ext)
            else:
                exts.append(".{0}".format(ext))
        return exts


def setPython(key, value, prefClass=Prefs):
    """
    Module function to store the Python settings.
    
    @param key the key of the setting to be set
    @param value the value to be set
    @param prefClass preferences class used as the storage area
    """
    if key in ["PythonExtensions", "Python3Extensions"]:
        setDebugger(key, value, prefClass)


def getUILanguage(prefClass=Prefs):
    """
    Module function to retrieve the language for the user interface.
    
    @param prefClass preferences class used as the storage area
    @return the language for the UI
    """
    lang = prefClass.settings.value("UI/Language",
                                    prefClass.uiDefaults["Language"])
    if lang == "None" or lang == "" or lang is None:
        return None
    else:
        return lang
    

def setUILanguage(lang, prefClass=Prefs):
    """
    Module function to store the language for the user interface.
    
    @param lang the language
    @param prefClass preferences class used as the storage area
    """
    if lang is None:
        prefClass.settings.setValue("UI/Language", "None")
    else:
        prefClass.settings.setValue("UI/Language", lang)


def getUILayout(prefClass=Prefs):
    """
    Module function to retrieve the layout for the user interface.
    
    @param prefClass preferences class used as the storage area
    @return the UI layout as a tuple of main layout, flag for
        an embedded shell and a value for an embedded file browser
    """
    layoutType = prefClass.settings.value("UI/LayoutType",
            prefClass.uiDefaults["LayoutType"])
    if layoutType in ["DockWindows", "FloatingWindows"]:
        # change old fashioned layouts to the modern default
        layoutType = prefClass.uiDefaults["LayoutType"]
    layout = (layoutType,
        int(prefClass.settings.value("UI/LayoutShellEmbedded",
            prefClass.uiDefaults["LayoutShellEmbedded"])),
        int(prefClass.settings.value("UI/LayoutFileBrowserEmbedded",
            prefClass.uiDefaults["LayoutFileBrowserEmbedded"])),
    )
    return layout
    

def setUILayout(layout, prefClass=Prefs):
    """
    Module function to store the layout for the user interface.
    
    @param layout the layout type
    @param prefClass preferences class used as the storage area
    """
    prefClass.settings.setValue("UI/LayoutType", layout[0])
    prefClass.settings.setValue("UI/LayoutShellEmbedded", layout[1])
    prefClass.settings.setValue("UI/LayoutFileBrowserEmbedded", layout[2])


def getViewManager(prefClass=Prefs):
    """
    Module function to retrieve the selected viewmanager type.
    
    @param prefClass preferences class used as the storage area
    @return the viewmanager type
    """
    return prefClass.settings.value("UI/ViewManager",
        prefClass.uiDefaults["ViewManager"])
    

def setViewManager(vm, prefClass=Prefs):
    """
    Module function to store the selected viewmanager type.
    
    @param vm the viewmanager type
    @param prefClass preferences class used as the storage area
    """
    prefClass.settings.setValue("UI/ViewManager", vm)


def getUI(key, prefClass=Prefs):
    """
    Module function to retrieve the various UI settings.
    
    @param key the key of the value to get
    @param prefClass preferences class used as the storage area
    @return the requested UI setting
    """
    if key in ["BrowsersListFoldersFirst", "BrowsersHideNonPublic",
               "BrowsersListContentsByOccurrence", "BrowsersListHiddenFiles",
               "LogViewerAutoRaise",
               "SingleApplicationMode", "TabViewManagerFilenameOnly",
               "ShowFilePreview", "ShowFilePreviewJS", "ShowFilePreviewSSI",
               "CaptionShowsFilename", "ShowSplash",
               "SingleCloseButton",
               "UseProxy", "UseSystemProxy", "UseHttpProxyForAll",
               "TopLeftByLeft", "BottomLeftByLeft",
               "TopRightByRight", "BottomRightByRight",
               "RequestDownloadFilename",
               "LayoutShellEmbedded", "LayoutFileBrowserEmbedded",
               "CheckErrorLog", "NotificationsEnabled"]:
        return toBool(prefClass.settings.value("UI/" + key,
            prefClass.uiDefaults[key]))
    elif key in ["TabViewManagerFilenameLength", "CaptionFilenameLength",
                 "ProxyPort/Http", "ProxyPort/Https", "ProxyPort/Ftp",
                 "ProxyType/Ftp", "OpenOnStartup",
                 "PerformVersionCheck", "RecentNumber", "NotificationTimeout",
                 "SidebarDelay"]:
        return int(prefClass.settings.value("UI/" + key,
            prefClass.uiDefaults[key]))
    elif key in ["ProxyPassword/Http", "ProxyPassword/Https",
                 "ProxyPassword/Ftp", ]:
        from Utilities.crypto import pwConvert
        return pwConvert(
            prefClass.settings.value("UI/" + key, prefClass.uiDefaults[key]),
            encode=False)
    elif key in ["LogStdErrColour"]:
        col = prefClass.settings.value("UI/" + key)
        if col is not None:
            return QColor(col)
        else:
            return prefClass.uiDefaults[key]
<<<<<<< HEAD
    elif key == "ViewProfiles":
        profiles = prefClass.settings.value("UI/ViewProfiles")
        if profiles is not None:
            viewProfiles = profiles
            for name in ["edit", "debug"]:
                # adjust entries for individual windows
                vpLength = len(viewProfiles[name][0])
                if vpLength < prefClass.viewProfilesLength:
                    viewProfiles[name][0].extend(
                        prefClass.uiDefaults["ViewProfiles"][name][0]
                            [vpLength:])
                
                # adjust profile
                vpLength = len(viewProfiles[name])
                if vpLength < len(prefClass.uiDefaults["ViewProfiles"][name]):
                    viewProfiles[name].extend(
                        prefClass.uiDefaults["ViewProfiles"][name][vpLength:])
                
                # adjust entries for toolboxes and sidebars
                vpLength = len(viewProfiles[name][5])
                if vpLength < len(
                        prefClass.uiDefaults["ViewProfiles"][name][5]):
                    viewProfiles[name][5].extend(
                        prefClass.uiDefaults["ViewProfiles"][name][5]
                            [vpLength:])
                vpLength = len(viewProfiles[name][6])
                if vpLength < len(
                        prefClass.uiDefaults["ViewProfiles"][name][6]):
                    viewProfiles[name][6].extend(
                        prefClass.uiDefaults["ViewProfiles"][name][6]
                            [vpLength:])
        else:
            viewProfiles = prefClass.uiDefaults["ViewProfiles"]
        return viewProfiles
=======
>>>>>>> 40ea14d8
    elif key in "ViewProfiles2":
        profiles = prefClass.settings.value("UI/ViewProfiles2")
        if profiles is not None:
            viewProfiles = {}
            profiles = json.loads(profiles)
            for name in ["edit", "debug"]:
                viewProfiles[name] = [
                    QByteArray.fromBase64(profiles[name][0].encode()),
                    profiles[name][1][:],
                    []
                ]
                for bs in profiles[name][2]:
                    viewProfiles[name][2].append(
                        QByteArray.fromBase64(bs.encode()))
        else:
            # migrate from the old ViewProfiles settings
            try:
                profiles = prefClass.settings.value("UI/ViewProfiles")
            except TypeError:
                profiles = None
            if profiles is not None:
                viewProfiles = {}
                for name in ["edit", "debug"]:
                    viewProfiles[name] = [
                        QByteArray(profiles[name][4]),
                        profiles[name][5][:],
                        []
                    ]
                    for b in profiles[name][6]:
                        viewProfiles[name][2].append(QByteArray(b))
            else:
                # use the defaults
                viewProfiles = prefClass.uiDefaults["ViewProfiles2"]
        # Remove unused setting in Python 2. Otherwise Eric 5.3 would get problems
        if sys.version_info[0] == 2:
            prefClass.settings.remove("UI/ViewProfiles")
        return viewProfiles
    elif key in ["ToolbarManagerState", "PreviewSplitterState"]:
        state = prefClass.settings.value("UI/" + key)
        if state is not None:
            return state
        else:
            return prefClass.uiDefaults[key]
    elif key in ["VersionsUrls5"]:
        urls = toList(
            prefClass.settings.value("UI/" + key, prefClass.uiDefaults[key]))
        if len(urls) == 0:
            return prefClass.uiDefaults[key]
        else:
            return urls
    else:
        return prefClass.settings.value("UI/" + key, prefClass.uiDefaults[key])
    

def setUI(key, value, prefClass=Prefs):
    """
    Module function to store the various UI settings.
    
    @param key the key of the setting to be set
    @param value the value to be set
    @param prefClass preferences class used as the storage area
    """
    if key == "ViewProfiles2":
        profiles = {}
        for name in ["edit", "debug"]:
            profiles[name] = [
                bytes(value[name][0].toBase64()).decode(),
                value[name][1][:],
                []
            ]
            for ba in value[name][2]:
                profiles[name][2].append(bytes(ba.toBase64()).decode())
        prefClass.settings.setValue("UI/" + key, json.dumps(profiles))
    elif key == "LogStdErrColour":
        prefClass.settings.setValue("UI/" + key, value.name())
    elif key in ["ProxyPassword/Http", "ProxyPassword/Https",
                 "ProxyPassword/Ftp", ]:
        from Utilities.crypto import pwConvert
        prefClass.settings.setValue("UI/" + key, pwConvert(value, encode=True))
    else:
        prefClass.settings.setValue("UI/" + key, value)
    

def getIcons(key, prefClass=Prefs):
    """
    Module function to retrieve the various Icons settings.
    
    @param key the key of the value to get
    @param prefClass preferences class used as the storage area
    @return the requested Icons setting
    """
    dirlist = prefClass.settings.value("UI/Icons/" + key)
    if dirlist is not None:
        return dirlist
    else:
        return prefClass.iconsDefaults[key]
    

def setIcons(key, value, prefClass=Prefs):
    """
    Module function to store the various Icons settings.
    
    @param key the key of the setting to be set
    @param value the value to be set
    @param prefClass preferences class used as the storage area
    """
    prefClass.settings.setValue("UI/Icons/" + key, value)
    

def getCooperation(key, prefClass=Prefs):
    """
    Module function to retrieve the various Cooperation settings.
    
    @param key the key of the value to get
    @param prefClass preferences class used as the storage area
    @return the requested UI setting
    """
    if key in ["AutoStartServer", "TryOtherPorts", "AutoAcceptConnections"]:
        return toBool(prefClass.settings.value("Cooperation/" + key,
            prefClass.cooperationDefaults[key]))
    elif key in ["ServerPort", "MaxPortsToTry"]:
        return int(prefClass.settings.value("Cooperation/" + key,
            prefClass.cooperationDefaults[key]))
    elif key in ["BannedUsers"]:
        return toList(prefClass.settings.value("Cooperation/" + key,
            prefClass.cooperationDefaults[key]))
    else:
        return prefClass.settings.value("Cooperation/" + key,
            prefClass.cooperationDefaults[key])
    

def setCooperation(key, value, prefClass=Prefs):
    """
    Module function to store the various Cooperation settings.
    
    @param key the key of the setting to be set
    @param value the value to be set
    @param prefClass preferences class used as the storage area
    """
    prefClass.settings.setValue("Cooperation/" + key, value)


def getEditor(key, prefClass=Prefs):
    """
    Module function to retrieve the various editor settings.
    
    @param key the key of the value to get
    @param prefClass preferences class used as the storage area
    @return the requested editor setting
    """
    if key in ["DefaultEncoding", "DefaultOpenFilter", "DefaultSaveFilter",
               "SpellCheckingDefaultLanguage", "SpellCheckingPersonalWordList",
               "SpellCheckingPersonalExcludeList"]:
        return prefClass.settings.value("Editor/" + key,
                                        prefClass.editorDefaults[key])
    elif key in ["AutosaveInterval", "TabWidth", "IndentWidth",
                 "FoldingStyle", "WarnFilesize", "EdgeMode", "EdgeColumn",
                 "CaretWidth", "AutoCompletionSource",
                 "AutoCompletionThreshold", "CallTipsVisible",
                 "CallTipsStyle", "MarkOccurrencesTimeout",
                 "AutoSpellCheckChunkSize", "SpellCheckingMinWordSize",
                 "PostScriptLevel", "EOLMode", "ZoomFactor", "WhitespaceSize",
                 "OnlineSyntaxCheckInterval", "OnlineChangeTraceInterval",
                 "WrapLongLinesMode", "WrapVisualFlag", "CallTipsPosition",
                 "VirtualSpaceOptions"]:
        return int(prefClass.settings.value("Editor/" + key,
            prefClass.editorDefaults[key]))
    elif key in ["AdditionalOpenFilters", "AdditionalSaveFilters",
                 "PreviewMarkdownFileNameExtensions",
                 "PreviewRestFileNameExtensions",
                 "PreviewHtmlFileNameExtensions"]:
        return toList(prefClass.settings.value("Editor/" + key,
            prefClass.editorDefaults[key]))
    else:
        return toBool(prefClass.settings.value("Editor/" + key,
            prefClass.editorDefaults[key]))
    

def setEditor(key, value, prefClass=Prefs):
    """
    Module function to store the various editor settings.
    
    @param key the key of the setting to be set
    @param value the value to be set
    @param prefClass preferences class used as the storage area
    """
    prefClass.settings.setValue("Editor/" + key, value)
    

def getEditorColour(key, prefClass=Prefs):
    """
    Module function to retrieve the various editor marker colours.
    
    @param key the key of the value to get
    @param prefClass preferences class used as the storage area
    @return the requested editor colour
    """
    col = prefClass.settings.value("Editor/Colour/" + key)
    if col is not None:
        if len(col) == 9:
            # color string with alpha
            return QColor.fromRgba(int(col[1:], 16))
        else:
            return QColor(col)
    else:
        # palette based defaults here because of Qt5
        if key == "EditAreaForeground":
            return QApplication.palette().color(QPalette.Active, QPalette.Base)
        elif key == "EditAreaBackground":
            return QApplication.palette().color(QPalette.Active, QPalette.Text)
        else:
            return prefClass.editorColourDefaults[key]
    

def setEditorColour(key, value, prefClass=Prefs):
    """
    Module function to store the various editor marker colours.
    
    @param key the key of the colour to be set
    @param value the colour to be set
    @param prefClass preferences class used as the storage area
    """
    if value.alpha() < 255:
        val = "#{0:8x}".format(value.rgba())
    else:
        val = value.name()
    prefClass.settings.setValue("Editor/Colour/" + key, val)
    

def getEditorOtherFonts(key, prefClass=Prefs):
    """
    Module function to retrieve the various editor fonts except the lexer
    fonts.
    
    @param key the key of the value to get
    @param prefClass preferences class used as the storage area
    @return the requested editor font (QFont)
    """
    f = QFont()
    f.fromString(prefClass.settings.value("Editor/Other Fonts/" + key,
        prefClass.editorOtherFontsDefaults[key]))
    return f
    

def setEditorOtherFonts(key, font, prefClass=Prefs):
    """
    Module function to store the various editor fonts except the lexer fonts.
    
    @param key the key of the font to be set
    @param font the font to be set (QFont)
    @param prefClass preferences class used as the storage area
    """
    prefClass.settings.setValue("Editor/Other Fonts/" + key, font.toString())
    

def getEditorAPI(key, prefClass=Prefs):
    """
    Module function to retrieve the various lists of api files.
    
    @param key the key of the value to get
    @param prefClass preferences class used as the storage area
    @return the requested list of api files (list of strings)
    """
    apis = prefClass.settings.value("Editor/APIs/" + key)
    if apis is not None:
        if len(apis) and apis[0] == "":
            return []
        else:
            return apis
    else:
        return []
    

def setEditorAPI(key, apilist, prefClass=Prefs):
    """
    Module function to store the various lists of api files.
    
    @param key the key of the api to be set
    @param apilist the list of api files (list of strings)
    @param prefClass preferences class used as the storage area
    """
    prefClass.settings.setValue("Editor/APIs/" + key, apilist)
    

def getEditorKeywords(key, prefClass=Prefs):
    """
    Module function to retrieve the various lists of language keywords.
    
    @param key the key of the value to get
    @param prefClass preferences class used as the storage area
    @return the requested list of language keywords (list of strings)
    """
    keywords = prefClass.settings.value("Editor/Keywords/" + key)
    if keywords is not None:
        return keywords
    else:
        return []
    

def setEditorKeywords(key, keywordsLists, prefClass=Prefs):
    """
    Module function to store the various lists of language keywords.
    
    @param key the key of the api to be set
    @param keywordsLists the list of language keywords (list of strings)
    @param prefClass preferences class used as the storage area
    """
    prefClass.settings.setValue("Editor/Keywords/" + key, keywordsLists)
    

def getEditorLexerAssocs(prefClass=Prefs):
    """
    Module function to retrieve all lexer associations.
    
    @param prefClass preferences class used as the storage area
    @return a reference to the list of lexer associations
        (dictionary of strings)
    """
    editorLexerAssoc = {}
    prefClass.settings.beginGroup("Editor/LexerAssociations")
    keyList = prefClass.settings.childKeys()
    prefClass.settings.endGroup()
    
    import QScintilla.Lexers
    editorLexerAssocDefaults = QScintilla.Lexers.getDefaultLexerAssociations()
    
    if len(keyList) == 0:
        # build from scratch
        for key in list(editorLexerAssocDefaults.keys()):
            editorLexerAssoc[key] = editorLexerAssocDefaults[key]
    else:
        for key in keyList:
            if key in editorLexerAssocDefaults:
                defaultValue = editorLexerAssocDefaults[key]
            else:
                defaultValue = ""
            editorLexerAssoc[key] = prefClass.settings.value(
                "Editor/LexerAssociations/" + key, defaultValue)
        
        # check for new default lexer associations
        for key in list(editorLexerAssocDefaults.keys()):
            if key not in editorLexerAssoc:
                editorLexerAssoc[key] = editorLexerAssocDefaults[key]
    return editorLexerAssoc
    

def setEditorLexerAssocs(assocs, prefClass=Prefs):
    """
    Module function to retrieve all lexer associations.
    
    @param assocs dictionary of lexer associations to be set
    @param prefClass preferences class used as the storage area
    """
    # first remove lexer associations that no longer exist, than save the rest
    prefClass.settings.beginGroup("Editor/LexerAssociations")
    keyList = prefClass.settings.childKeys()
    prefClass.settings.endGroup()
    for key in keyList:
        if key not in assocs:
            prefClass.settings.remove("Editor/LexerAssociations/" + key)
    for key in assocs:
        prefClass.settings.setValue("Editor/LexerAssociations/" + key,
                                    assocs[key])
    

def getEditorLexerAssoc(filename, prefClass=Prefs):
    """
    Module function to retrieve a lexer association.
    
    @param filename filename used to determine the associated lexer language
        (string)
    @param prefClass preferences class used as the storage area
    @return the requested lexer language (string)
    """
    for pattern, language in list(getEditorLexerAssocs().items()):
        if fnmatch.fnmatch(filename, pattern):
            return language
    
    return ""
    

def getEditorTyping(key, prefClass=Prefs):
    """
    Module function to retrieve the various editor typing settings.
    
    @param key the key of the value to get
    @param prefClass preferences class used as the storage area
    @return the requested editor setting
    """
    return toBool(prefClass.settings.value("Editor/Typing/" + key,
        prefClass.editorTypingDefaults[key]))
    

def setEditorTyping(key, value, prefClass=Prefs):
    """
    Module function to store the various editor typing settings.
    
    @param key the key of the setting to be set
    @param value the value to be set
    @param prefClass preferences class used as the storage area
    """
    prefClass.settings.setValue("Editor/Typing/" + key, value)
    

def getEditorExporter(key, prefClass=Prefs):
    """
    Module function to retrieve the various editor exporters settings.
    
    @param key the key of the value to get
    @param prefClass preferences class used as the storage area
    @return the requested editor setting
    """
    if key in ["RTF/Font"]:
        f = QFont()
        f.fromString(prefClass.settings.value("Editor/Exporters/" + key,
            prefClass.editorExporterDefaults[key]))
        return f
    elif key in ["HTML/WYSIWYG", "HTML/Folding", "HTML/OnlyStylesUsed",
                 "HTML/FullPathAsTitle", "HTML/UseTabs", "RTF/WYSIWYG",
                 "RTF/UseTabs", "TeX/OnlyStylesUsed", "TeX/FullPathAsTitle",
                 "ODT/WYSIWYG", "ODT/OnlyStylesUsed", "ODT/UseTabs"]:
        return toBool(prefClass.settings.value("Editor/Exporters/" + key,
            prefClass.editorExporterDefaults[key]))
    elif key in ["PDF/Magnification", "PDF/MarginLeft", "PDF/MarginRight",
                 "PDF/MarginTop", "PDF/MarginBottom"]:
        return int(prefClass.settings.value("Editor/Exporters/" + key,
            prefClass.editorExporterDefaults[key]))
    else:
        return prefClass.settings.value("Editor/Exporters/" + key,
            prefClass.editorExporterDefaults[key])


def setEditorExporter(key, value, prefClass=Prefs):
    """
    Module function to store the various editor exporters settings.
    
    @param key the key of the setting to be set
    @param value the value to be set
    @param prefClass preferences class used as the storage area
    """
    if key in ["RTF/Font"]:
        prefClass.settings.setValue("Editor/Exporters/" + key,
                                    value.toString())
    else:
        prefClass.settings.setValue("Editor/Exporters/" + key, value)
    

def getPrinter(key, prefClass=Prefs):
    """
    Module function to retrieve the various printer settings.
    
    @param key the key of the value to get
    @param prefClass preferences class used as the storage area
    @return the requested printer setting
    """
    if key in ["ColorMode", "FirstPageFirst"]:
        return toBool(prefClass.settings.value("Printer/" + key,
            prefClass.printerDefaults[key]))
    elif key in ["Magnification", "Orientation", "PageSize"]:
        return int(prefClass.settings.value("Printer/" + key,
            prefClass.printerDefaults[key]))
    elif key in ["LeftMargin", "RightMargin", "TopMargin", "BottomMargin"]:
        return float(prefClass.settings.value("Printer/" + key,
            prefClass.printerDefaults[key]))
    elif key in ["HeaderFont"]:
        f = QFont()
        f.fromString(prefClass.settings.value("Printer/" + key,
            prefClass.printerDefaults[key]))
        return f
    else:
        return prefClass.settings.value("Printer/" + key,
            prefClass.printerDefaults[key])


def setPrinter(key, value, prefClass=Prefs):
    """
    Module function to store the various printer settings.
    
    @param key the key of the setting to be set
    @param value the value to be set
    @param prefClass preferences class used as the storage area
    """
    if key in ["HeaderFont"]:
        prefClass.settings.setValue("Printer/" + key, value.toString())
    else:
        prefClass.settings.setValue("Printer/" + key, value)


def getShell(key, prefClass=Prefs):
    """
    Module function to retrieve the various shell settings.
    
    @param key the key of the value to get
    @param prefClass preferences class used as the storage area
    @return the requested shell setting
    """
    if key in ["MonospacedFont", "MarginsFont"]:
        f = QFont()
        f.fromString(prefClass.settings.value("Shell/" + key,
            prefClass.shellDefaults[key]))
        return f
    elif key in ["MaxHistoryEntries"]:
        return int(prefClass.settings.value("Shell/" + key,
            prefClass.shellDefaults[key]))
    else:
        return toBool(prefClass.settings.value("Shell/" + key,
            prefClass.shellDefaults[key]))


def setShell(key, value, prefClass=Prefs):
    """
    Module function to store the various shell settings.
    
    @param key the key of the setting to be set
    @param value the value to be set
    @param prefClass preferences class used as the storage area
    """
    if key in ["MonospacedFont", "MarginsFont"]:
        prefClass.settings.setValue("Shell/" + key, value.toString())
    else:
        prefClass.settings.setValue("Shell/" + key, value)


def getProject(key, prefClass=Prefs):
    """
    Module function to retrieve the various project handling settings.
    
    @param key the key of the value to get
    @param prefClass preferences class used as the storage area
    @return the requested project setting
    """
    if key in ["RecentNumber"]:
        return int(prefClass.settings.value("Project/" + key,
            prefClass.projectDefaults[key]))
    else:
        return toBool(prefClass.settings.value("Project/" + key,
            prefClass.projectDefaults[key]))
    

def setProject(key, value, prefClass=Prefs):
    """
    Module function to store the various project handling settings.
    
    @param key the key of the setting to be set
    @param value the value to be set
    @param prefClass preferences class used as the storage area
    """
    prefClass.settings.setValue("Project/" + key, value)
    

def getProjectBrowserFlags(key, prefClass=Prefs):
    """
    Module function to retrieve the various project browser flags settings.
    
    @param key the key of the value to get
    @param prefClass preferences class used as the storage area
    @return the requested project setting
    """
    try:
        default = prefClass.projectBrowserFlagsDefaults[key]
    except KeyError:
        default = AllBrowsersFlag
    
    return int(prefClass.settings.value("Project/BrowserFlags/" + key,
                                        default))
    

def setProjectBrowserFlags(key, value, prefClass=Prefs):
    """
    Module function to store the various project browser flags settings.
    
    @param key the key of the setting to be set
    @param value the value to be set
    @param prefClass preferences class used as the storage area
    """
    prefClass.settings.setValue("Project/BrowserFlags/" + key, value)
    

def setProjectBrowserFlagsDefault(key, value, prefClass=Prefs):
    """
    Module function to store the various project browser flags settings.
    
    @param key the key of the setting to be set
    @param value the value to be set
    @param prefClass preferences class used as the storage area
    """
    prefClass.projectBrowserFlagsDefaults[key] = value
    

def removeProjectBrowserFlags(key, prefClass=Prefs):
    """
    Module function to remove a project browser flags setting.
    
    @param key the key of the setting to be removed
    @param prefClass preferences class used as the storage area
    """
    prefClass.settings.remove("Project/BrowserFlags/" + key)
    

def getProjectBrowserColour(key, prefClass=Prefs):
    """
    Module function to retrieve the various project browser colours.
    
    @param key the key of the value to get
    @param prefClass preferences class used as the storage area
    @return the requested project browser colour
    """
    col = prefClass.settings.value("Project/Colour/" + key)
    if col is not None:
        return QColor(col)
    else:
        return prefClass.projectBrowserColourDefaults[key]
    

def setProjectBrowserColour(key, value, prefClass=Prefs):
    """
    Module function to store the various project browser colours.
    
    @param key the key of the colour to be set
    @param value the colour to be set
    @param prefClass preferences class used as the storage area
    """
    prefClass.settings.setValue("Project/Colour/" + key, value.name())
    

def getMultiProject(key, prefClass=Prefs):
    """
    Module function to retrieve the various project handling settings.
    
    @param key the key of the value to get
    @param prefClass preferences class used as the storage area
    @return the requested project setting
    """
    if key in ["RecentNumber"]:
        return int(prefClass.settings.value("MultiProject/" + key,
            prefClass.multiProjectDefaults[key]))
    elif key in ["OpenMasterAutomatically", "XMLTimestamp"]:
        return toBool(prefClass.settings.value("MultiProject/" + key,
            prefClass.multiProjectDefaults[key]))
    else:
        return prefClass.settings.value("MultiProject/" + key,
            prefClass.multiProjectDefaults[key])
    

def setMultiProject(key, value, prefClass=Prefs):
    """
    Module function to store the various project handling settings.
    
    @param key the key of the setting to be set
    @param value the value to be set
    @param prefClass preferences class used as the storage area
    """
    prefClass.settings.setValue("MultiProject/" + key, value)
    

def getQt4DocDir(prefClass=Prefs):
    """
    Module function to retrieve the Qt4DocDir setting.
    
    @param prefClass preferences class used as the storage area
    @return the requested Qt4DocDir setting (string)
    """
    s = prefClass.settings.value("Help/Qt4DocDir",
        prefClass.helpDefaults["Qt4DocDir"])
    if s == "":
        s = os.getenv("QT4DOCDIR", "")
    if s == "":
        s = os.path.join(
            QLibraryInfo.location(QLibraryInfo.DocumentationPath), "html")
    return s
    

def getQt5DocDir(prefClass=Prefs):
    """
    Module function to retrieve the Qt5DocDir setting.
    
    @param prefClass preferences class used as the storage area
    @return the requested Qt4DocDir setting (string)
    """
    s = prefClass.settings.value("Help/Qt5DocDir",
        prefClass.helpDefaults["Qt5DocDir"])
    if s == "":
        s = os.getenv("QT5DOCDIR", "")
    if s == "":
        s = os.path.join(
            QLibraryInfo.location(QLibraryInfo.DocumentationPath), "qtdoc")
    return s


def getHelp(key, prefClass=Prefs):
    """
    Module function to retrieve the various help settings.
    
    @param key the key of the value to get
    @param prefClass preferences class used as the storage area
    @return the requested help setting
    """
    if not prefClass.webSettingsIntitialized:
        prefClass.initWebSettingsDefaults()
    
    if key in ["StandardFont", "FixedFont"]:
        f = QFont()
        f.fromString(prefClass.settings.value("Help/" + key,
            prefClass.helpDefaults[key]))
        return f
    elif key in ["SaveUrlColor"]:
        col = prefClass.settings.value("Help/" + key)
        if col is not None:
            return QColor(col)
        else:
            return prefClass.helpDefaults[key]
    elif key in ["WebSearchKeywords"]:
        # return a list of tuples of (keyword, engine name)
        keywords = []
        size = prefClass.settings.beginReadArray("Help/" + key)
        for index in range(size):
            prefClass.settings.setArrayIndex(index)
            keyword = prefClass.settings.value("Keyword")
            engineName = prefClass.settings.value("Engine")
            keywords.append((keyword, engineName))
        prefClass.settings.endArray()
        return keywords
    elif key in ["DownloadManagerDownloads"]:
        # return a list of tuples of (URL, save location, done flag, page url)
        downloads = []
        length = prefClass.settings.beginReadArray("Help/" + key)
        for index in range(length):
            prefClass.settings.setArrayIndex(index)
            url = prefClass.settings.value("URL")
            location = prefClass.settings.value("Location")
            done = toBool(prefClass.settings.value("Done"))
            pageUrl = prefClass.settings.value("PageURL")
            if pageUrl is None:
                pageUrl = QUrl()
            downloads.append((url, location, done, pageUrl))
        prefClass.settings.endArray()
        return downloads
    elif key == "RssFeeds":
        # return a list of tuples of (URL, title, icon)
        feeds = []
        length = prefClass.settings.beginReadArray("Help/" + key)
        for index in range(length):
            prefClass.settings.setArrayIndex(index)
            url = prefClass.settings.value("URL")
            title = prefClass.settings.value("Title")
            icon = prefClass.settings.value("Icon")
            feeds.append((url, title, icon))
        prefClass.settings.endArray()
        return feeds
    elif key in ["SyncFtpPassword", "SyncEncryptionKey"]:
        from Utilities.crypto import pwConvert
        return pwConvert(prefClass.settings.value("Help/" + key,
            prefClass.helpDefaults[key]), encode=False)
    elif key in ["HelpViewerType", "DiskCacheSize", "AcceptCookies",
                 "KeepCookiesUntil", "StartupBehavior", "HistoryLimit",
                 "OfflineStorageDatabaseQuota",
                 "OfflineWebApplicationCacheQuota", "CachePolicy",
                 "DownloadManagerRemovePolicy", "AdBlockUpdatePeriod",
                 "SearchLanguage", "SyncType", "SyncFtpPort",
                 "SyncFtpIdleTimeout", "SyncEncryptionKeyLength"]:
        return int(prefClass.settings.value("Help/" + key,
            prefClass.helpDefaults[key]))
    elif key in ["SingleHelpWindow", "SaveGeometry", "WebSearchSuggestions",
                 "DiskCacheEnabled", "FilterTrackingCookies",
                 "PrintBackgrounds", "AdBlockEnabled", "AutoLoadImages",
                 "JavaEnabled", "JavaScriptEnabled",
                 "JavaScriptCanOpenWindows", "JavaScriptCanAccessClipboard",
                 "PluginsEnabled", "DnsPrefetchEnabled",
                 "OfflineStorageDatabaseEnabled",
                 "OfflineWebApplicationCacheEnabled", "LocalStorageEnabled",
                 "ShowPreview", "AccessKeysEnabled", "VirusTotalEnabled",
                 "VirusTotalSecure", "DoNotTrack", "SendReferer",
                 "SpatialNavigationEnabled", "LinksIncludedInFocusChain",
                 "LocalContentCanAccessRemoteUrls",
                 "LocalContentCanAccessFileUrls", "XSSAuditingEnabled",
                 "SiteSpecificQuirksEnabled", "SyncEnabled", "SyncBookmarks",
                 "SyncHistory", "SyncPasswords", "SyncUserAgents",
                 "SyncSpeedDial", "SyncEncryptData",
                 "SyncEncryptPasswordsOnly",
                 "WarnOnMultipleClose", "ClickToFlashEnabled"
                ]:
        return toBool(prefClass.settings.value("Help/" + key,
            prefClass.helpDefaults[key]))
    elif key in ["AdBlockSubscriptions", "AdBlockExceptions",
                 "ClickToFlashWhitelist", "SendRefererWhitelist",
                 "GreaseMonkeyDisabledScripts", "NoCacheHosts"]:
        return toList(prefClass.settings.value("Help/" + key,
            prefClass.helpDefaults[key]))
    else:
        return prefClass.settings.value("Help/" + key,
                                        prefClass.helpDefaults[key])
    

def setHelp(key, value, prefClass=Prefs):
    """
    Module function to store the various help settings.
    
    @param key the key of the setting to be set
    @param value the value to be set
    @param prefClass preferences class used as the storage area
    """
    if key in ["StandardFont", "FixedFont"]:
        prefClass.settings.setValue("Help/" + key, value.toString())
    elif key == "SaveUrlColor":
        prefClass.settings.setValue("Help/" + key, value.name())
    elif key == "WebSearchKeywords":
        # value is list of tuples of (keyword, engine name)
        prefClass.settings.remove("Help/" + key)
        prefClass.settings.beginWriteArray("Help/" + key, len(value))
        index = 0
        for v in value:
            prefClass.settings.setArrayIndex(index)
            prefClass.settings.setValue("Keyword", v[0])
            prefClass.settings.setValue("Engine", v[1])
            index += 1
        prefClass.settings.endArray()
    elif key == "DownloadManagerDownloads":
        # value is list of tuples of (URL, save location, done flag, page url)
        prefClass.settings.remove("Help/" + key)
        prefClass.settings.beginWriteArray("Help/" + key, len(value))
        index = 0
        for v in value:
            prefClass.settings.setArrayIndex(index)
            prefClass.settings.setValue("URL", v[0])
            prefClass.settings.setValue("Location", v[1])
            prefClass.settings.setValue("Done", v[2])
            prefClass.settings.setValue("PageURL", v[3])
            index += 1
        prefClass.settings.endArray()
    elif key == "RssFeeds":
        # value is list of tuples of (URL, title, icon)
        prefClass.settings.remove("Help/" + key)
        prefClass.settings.beginWriteArray("Help/" + key, len(value))
        index = 0
        for v in value:
            prefClass.settings.setArrayIndex(index)
            prefClass.settings.setValue("URL", v[0])
            prefClass.settings.setValue("Title", v[1])
            prefClass.settings.setValue("Icon", v[2])
            index += 1
        prefClass.settings.endArray()
    elif key in ["SyncFtpPassword", "SyncEncryptionKey"]:
        from Utilities.crypto import pwConvert
        prefClass.settings.setValue(
            "Help/" + key, pwConvert(value, encode=True))
    else:
        prefClass.settings.setValue("Help/" + key, value)
    

def getSystem(key, prefClass=Prefs):
    """
    Module function to retrieve the various system settings.
    
    @param key the key of the value to get
    @param prefClass preferences class used as the storage area
    @return the requested system setting
    """
    from Utilities import supportedCodecs
    if key in ["StringEncoding", "IOEncoding"]:
        encoding = prefClass.settings.value("System/" + key,
            prefClass.sysDefaults[key])
        if encoding not in supportedCodecs:
            encoding = prefClass.sysDefaults[key]
        return encoding
    

def setSystem(key, value, prefClass=Prefs):
    """
    Module function to store the various system settings.
    
    @param key the key of the setting to be set
    @param value the value to be set
    @param prefClass preferences class used as the storage area
    """
    prefClass.settings.setValue("System/" + key, value)
    

def getQt4TranslationsDir(prefClass=Prefs):
    """
    Module function to retrieve the Qt4TranslationsDir setting.
    
    @param prefClass preferences class used as the storage area
    @return the requested Qt4TranslationsDir setting (string)
    """
    s = prefClass.settings.value("Qt/Qt4TranslationsDir",
        prefClass.qtDefaults["Qt4TranslationsDir"])
    if s == "":
        s = os.getenv("QT4TRANSLATIONSDIR", "")
    if s == "":
        s = QLibraryInfo.location(QLibraryInfo.TranslationsPath)
    if s == "" and isWindowsPlatform():
        transPath = os.path.join(getPyQt4ModulesDirectory(), "translations")
        if os.path.exists(transPath):
            s = transPath
    return s
    

def getQt(key, prefClass=Prefs):
    """
    Module function to retrieve the various Qt settings.
    
    @param key the key of the value to get
    @param prefClass preferences class used as the storage area
    @return the requested Qt setting
    """
    if key == "Qt4TranslationsDir":
        return getQt4TranslationsDir(prefClass)
    else:
        return prefClass.settings.value("Qt/" + key, prefClass.qtDefaults[key])
    

def setQt(key, value, prefClass=Prefs):
    """
    Module function to store the various Qt settings.
    
    @param key the key of the setting to be set
    @param value the value to be set
    @param prefClass preferences class used as the storage area
    """
    prefClass.settings.setValue("Qt/" + key, value)
    

def getCorba(key, prefClass=Prefs):
    """
    Module function to retrieve the various corba settings.
    
    @param key the key of the value to get
    @param prefClass preferences class used as the storage area
    @return the requested corba setting
    """
    return prefClass.settings.value("Corba/" + key,
                                    prefClass.corbaDefaults[key])
    

def setCorba(key, value, prefClass=Prefs):
    """
    Module function to store the various corba settings.
    
    @param key the key of the setting to be set
    @param value the value to be set
    @param prefClass preferences class used as the storage area
    """
    prefClass.settings.setValue("Corba/" + key, value)
    

def getUser(key, prefClass=Prefs):
    """
    Module function to retrieve the various user settings.
    
    @param key the key of the value to get
    @param prefClass preferences class used as the storage area
    @return the requested user setting
    """
    if key == "MailServerPassword":
        from Utilities.crypto import pwConvert
        return pwConvert(prefClass.settings.value("User/" + key,
            prefClass.userDefaults[key]), encode=False)
    elif key in ["MailServerPort"]:
        return int(prefClass.settings.value("User/" + key,
            prefClass.userDefaults[key]))
    elif key in ["MailServerAuthentication", "MailServerUseTLS",
                 "UseSystemEmailClient", "UseMasterPassword",
                 "SavePasswords"]:
        return toBool(prefClass.settings.value("User/" + key,
            prefClass.userDefaults[key]))
    else:
        return prefClass.settings.value("User/" + key,
                                        prefClass.userDefaults[key])
    

def setUser(key, value, prefClass=Prefs):
    """
    Module function to store the various user settings.
    
    @param key the key of the setting to be set
    @param value the value to be set
    @param prefClass preferences class used as the storage area
    """
    if key == "MailServerPassword":
        from Utilities.crypto import pwConvert
        prefClass.settings.setValue(
            "User/" + key, pwConvert(value, encode=True))
    elif key == "MasterPassword":
        from Utilities.crypto.py3PBKDF2 import hashPassword
        prefClass.settings.setValue(
            "User/" + key, hashPassword(value))
    else:
        prefClass.settings.setValue("User/" + key, value)
    

def getVCS(key, prefClass=Prefs):
    """
    Module function to retrieve the VCS related settings.
    
    @param key the key of the value to get
    @param prefClass preferences class used as the storage area
    @return the requested user setting
    """
    if key in ["StatusMonitorInterval"]:
        return int(prefClass.settings.value("VCS/" + key,
                                            prefClass.vcsDefaults[key]))
    else:
        return toBool(prefClass.settings.value("VCS/" + key,
                                               prefClass.vcsDefaults[key]))
    

def setVCS(key, value, prefClass=Prefs):
    """
    Module function to store the VCS related settings.
    
    @param key the key of the setting to be set
    @param value the value to be set
    @param prefClass preferences class used as the storage area
    """
    prefClass.settings.setValue("VCS/" + key, value)
    

def getTasks(key, prefClass=Prefs):
    """
    Module function to retrieve the Tasks related settings.
    
    @param key the key of the value to get
    @param prefClass preferences class used as the storage area
    @return the requested user setting
    """
    if key in ["TasksFixmeColor", "TasksWarningColor",
               "TasksTodoColor", "TasksNoteColor"]:
        col = prefClass.settings.value("Tasks/" + key)
        if col is not None:
            return QColor(col)
        else:
            return prefClass.tasksDefaults[key]
    elif key in ["ClearOnFileClose", "TasksProjectAutoSave"]:
        return toBool(prefClass.settings.value("Tasks/" + key,
            prefClass.tasksDefaults[key]))
    else:
        return prefClass.settings.value("Tasks/" + key,
            prefClass.tasksDefaults[key])
    

def setTasks(key, value, prefClass=Prefs):
    """
    Module function to store the Tasks related settings.
    
    @param key the key of the setting to be set
    @param value the value to be set
    @param prefClass preferences class used as the storage area
    """
    if key in ["TasksFixmeColor", "TasksWarningColor",
               "TasksTodoColor", "TasksNoteColor"]:
        prefClass.settings.setValue("Tasks/" + key, value.name())
    else:
        prefClass.settings.setValue("Tasks/" + key, value)
    

def getTemplates(key, prefClass=Prefs):
    """
    Module function to retrieve the Templates related settings.
    
    @param key the key of the value to get
    @param prefClass preferences class used as the storage area
    @return the requested user setting
    """
    if key in ["SeparatorChar"]:
        return prefClass.settings.value("Templates/" + key,
            prefClass.templatesDefaults[key])
    else:
        return toBool(prefClass.settings.value("Templates/" + key,
            prefClass.templatesDefaults[key]))
    

def setTemplates(key, value, prefClass=Prefs):
    """
    Module function to store the Templates related settings.
    
    @param key the key of the setting to be set
    @param value the value to be set
    @param prefClass preferences class used as the storage area
    """
    prefClass.settings.setValue("Templates/" + key, value)
    

def getPluginManager(key, prefClass=Prefs):
    """
    Module function to retrieve the plugin manager related settings.
    
    @param key the key of the value to get
    @param prefClass preferences class used as the storage area
    @return the requested user setting
    """
    if key in ["DownloadPath"]:
        return prefClass.settings.value("PluginManager/" + key,
            prefClass.pluginManagerDefaults[key])
    else:
        return toBool(prefClass.settings.value("PluginManager/" + key,
            prefClass.pluginManagerDefaults[key]))
    

def setPluginManager(key, value, prefClass=Prefs):
    """
    Module function to store the plugin manager related settings.
    
    @param key the key of the setting to be set
    @param value the value to be set
    @param prefClass preferences class used as the storage area
    """
    prefClass.settings.setValue("PluginManager/" + key, value)
    

def getGraphics(key, prefClass=Prefs):
    """
    Module function to retrieve the Graphics related settings.
    
    @param key the key of the value to get
    @param prefClass preferences class used as the storage area
    @return the requested user setting
    """
    if key in ["Font"]:
        font = prefClass.settings.value("Graphics/" + key,
            prefClass.graphicsDefaults[key])
        if isinstance(font, QFont):
            # workaround for an old bug in eric < 4.4
            return font
        else:
            f = QFont()
            f.fromString(font)
            return f
    else:
        return prefClass.settings.value("Graphics/" + key,
            prefClass.graphicsDefaults[key])
    

def setGraphics(key, value, prefClass=Prefs):
    """
    Module function to store the Graphics related settings.
    
    @param key the key of the setting to be set
    @param value the value to be set
    @param prefClass preferences class used as the storage area
    """
    if key in ["Font"]:
        prefClass.settings.setValue("Graphics/" + key, value.toString())
    else:
        prefClass.settings.setValue("Graphics/" + key, value)
    

def getIconEditor(key, prefClass=Prefs):
    """
    Module function to retrieve the Icon Editor related settings.
    
    @param key the key of the value to get
    @param prefClass preferences class used as the storage area
    @return the requested user setting
    """
    return prefClass.settings.value("IconEditor/" + key,
        prefClass.iconEditorDefaults[key])
    

def setIconEditor(key, value, prefClass=Prefs):
    """
    Module function to store the Icon Editor related settings.
    
    @param key the key of the setting to be set
    @param value the value to be set
    @param prefClass preferences class used as the storage area
    """
    prefClass.settings.setValue("IconEditor/" + key, value)


def getFlakes(key, prefClass=Prefs):
    """
    Module function to retrieve the py3flakes related settings.
    
    @param key the key of the value to get
    @param prefClass preferences class used as the storage area
    @return the requested user setting
    """
    if key in ["IncludeInSyntaxCheck", "IgnoreStarImportWarnings"]:
        return toBool(prefClass.settings.value("Py3Flakes/" + key,
            prefClass.py3flakesDefaults[key]))
    else:
        return prefClass.settings.value("Py3Flakes/" + key,
            prefClass.py3flakesDefaults[key])
    

def setFlakes(key, value, prefClass=Prefs):
    """
    Module function to store the py3flakes related settings.
    
    @param key the key of the setting to be set
    @param value the value to be set
    @param prefClass preferences class used as the storage area
    """
    prefClass.settings.setValue("Py3Flakes/" + key, value)


def getTrayStarter(key, prefClass=Prefs):
    """
    Module function to retrieve the tray starter related settings.
    
    @param key the key of the value to get
    @param prefClass preferences class used as the storage area
    @return the requested user setting
    """
    return prefClass.settings.value("TrayStarter/" + key,
            prefClass.trayStarterDefaults[key])
    

def setTrayStarter(key, value, prefClass=Prefs):
    """
    Module function to store the tray starter related settings.
    
    @param key the key of the setting to be set
    @param value the value to be set
    @param prefClass preferences class used as the storage area
    """
    prefClass.settings.setValue("TrayStarter/" + key, value)
    

def getIrc(key, prefClass=Prefs):
    """
    Module function to retrieve the IRC related settings.
    
    @param key the key of the value to get
    @param prefClass preferences class used as the storage area
    @return the requested user setting
    """
    if key in ["TimestampIncludeDate", "ShowTimestamps", "ShowNotifications",
               "NotifyJoinPart", "NotifyMessage", "NotifyNick",
               "EnableIrcColours", "AutoUserInfoLookup",
               "MarkPositionWhenHidden", "AskOnShutdown"]:
        return toBool(prefClass.settings.value("IRC/" + key,
                prefClass.ircDefaults[key]))
    elif key in ["AutoUserInfoMax", "AutoUserInfoInterval"]:
        return int(prefClass.settings.value("IRC/" + key,
                prefClass.ircDefaults[key]))
    else:
        return prefClass.settings.value("IRC/" + key,
                                        prefClass.ircDefaults[key])


def setIrc(key, value, prefClass=Prefs):
    """
    Module function to store the IRC related settings.
    
    @param key the key of the setting to be set
    @param value the value to be set
    @param prefClass preferences class used as the storage area
    """
    prefClass.settings.setValue("IRC/" + key, value)


def getGeometry(key, prefClass=Prefs):
    """
    Module function to retrieve the display geometry.
    
    @param key the key of the value to get
    @param prefClass preferences class used as the storage area
    @return the requested geometry setting
    """
    if key in ["MainMaximized"]:
        return toBool(prefClass.settings.value("Geometry/" + key,
            prefClass.geometryDefaults[key]))
    else:
        v = prefClass.settings.value("Geometry/" + key)
        if v is not None:
            return v
        else:
            return prefClass.geometryDefaults[key]


def setGeometry(key, value, prefClass=Prefs):
    """
    Module function to store the display geometry.
    
    @param key the key of the setting to be set
    @param value the geometry to be set
    @param prefClass preferences class used as the storage area
    """
    if key in ["MainMaximized"]:
        prefClass.settings.setValue("Geometry/" + key, value)
    else:
        if prefClass.resetLayout:
            v = prefClass.geometryDefaults[key]
        else:
            v = value
        prefClass.settings.setValue("Geometry/" + key, v)


def resetLayout(prefClass=Prefs):
    """
    Module function to set a flag not storing the current layout.
    
    @param prefClass preferences class used as the storage area
    """
    prefClass.resetLayout = True


def shouldResetLayout(prefClass=Prefs):
    """
    Module function to indicate a reset of the layout.
    
    @param prefClass preferences class used as the storage area
    @return flag indicating a reset of the layout (boolean)
    """
    return prefClass.resetLayout
    

def saveResetLayout(prefClass=Prefs):
    """
    Module function to save the reset layout.
    
    @param prefClass preferences class used as the storage area
    """
    if prefClass.resetLayout:
        for key in list(prefClass.geometryDefaults.keys()):
            prefClass.settings.setValue("Geometry/" + key,
                prefClass.geometryDefaults[key])


def toBool(value):
    """
    Module function to convert a value to bool.
    
    @param value value to be converted
    @return converted data
    """
    if value in ["true", "1", "True"]:
        return True
    elif value in ["false", "0", "False"]:
        return False
    else:
        return bool(value)


def toList(value):
    """
    Module function to convert a value to a list.
    
    @param value value to be converted
    @return converted data
    """
    if value is None:
        return []
    elif not isinstance(value, list):
        return [value]
    else:
        return value


def toByteArray(value):
    """
    Module function to convert a value to a byte array.
    
    @param value value to be converted
    @return converted data
    """
    if value is None:
        return QByteArray()
    else:
        return value


def toDict(value):
    """
    Module function to convert a value to a dictionary.
    
    @param value value to be converted
    @return converted data
    """
    if value is None:
        return {}
    else:
        return value


def convertPasswords(oldPassword, newPassword, prefClass=Prefs):
    """
    Module function to convert all passwords.
    
    @param oldPassword current master password (string)
    @param newPassword new master password (string)
    @param prefClass preferences class used as the storage area
    """
    from Utilities.crypto import pwRecode
    for key in ["ProxyPassword/Http", "ProxyPassword/Https",
                "ProxyPassword/Ftp", ]:
        prefClass.settings.setValue(
            "UI/" + key,
            pwRecode(
                prefClass.settings.value("UI/" + key,
                                         prefClass.uiDefaults[key]
                ),
                oldPassword,
                newPassword
            )
        )
    for key in ["MailServerPassword"]:
        prefClass.settings.setValue(
            "User/" + key,
            pwRecode(
                prefClass.settings.value("User/" + key,
                                         prefClass.userDefaults[key]
                ),
                oldPassword,
                newPassword
            )
        )
    for key in ["SyncFtpPassword", "SyncEncryptionKey"]:
        prefClass.settings.setValue(
            "Help/" + key,
            pwRecode(
                prefClass.settings.value("Help/" + key,
                                         prefClass.helpDefaults[key]
                ),
                oldPassword,
                newPassword
            )
        )


initPreferences()
initRecentSettings()<|MERGE_RESOLUTION|>--- conflicted
+++ resolved
@@ -35,14 +35,9 @@
 
 from E5Network.E5Ftp import E5FtpProxyType
 
-<<<<<<< HEAD
 from Globals import settingsNameOrganization, settingsNameGlobal, \
-    settingsNameRecent, isWindowsPlatform, findPython2Interpreters, \
+    settingsNameRecent, isWindowsPlatform, findPythonInterpreters, \
     getPyQt4ModulesDirectory
-=======
-from Globals import settingsNameOrganization, settingsNameGlobal, settingsNameRecent, \
-    isWindowsPlatform, findPythonInterpreters, getPyQt4ModulesDirectory
->>>>>>> 40ea14d8
 
 from Project.ProjectBrowserFlags import SourcesBrowserFlag, FormsBrowserFlag, \
     ResourcesBrowserFlag, TranslationsBrowserFlag, InterfacesBrowserFlag, \
@@ -135,62 +130,7 @@
         "ShowFilePreview": True,
         "ShowFilePreviewJS": True,
         "ShowFilePreviewSSI": True,
-<<<<<<< HEAD
-        # the order in ViewProfiles is Project-Viewer, File-Browser,
-        # Debug-Viewer, Python-Shell, Log-Viewer, Task-Viewer,
-        # Templates-Viewer, Multiproject-Viewer, Terminal, Chat, Symbols,
-        # Numbers
-        "ViewProfiles": {
-            "edit": [
-                    # visibility (0) OBSOLETE
-                    [True, False, False, True, True, True, True,  True,
-                     True, True,  True,  True],
-                    # saved state main window with dock windows (1) OBSOLETE
-                    b"",
-                    # saved states floating windows (2) OBSOLETE
-                    [b"", b"", b"", b"", b"", b"", b"", b"", b"", b"", b"",
-                     b""],
-                    # saved state main window with floating windows (3)
-                    # OBSOLETE
-                    b"",
-                    # saved state main window with toolbox windows (4)
-                    b"",
-                    # visibility of the toolboxes/sidebars (5)
-                    # left, bottom, right
-                    [True,  True, True],
-                    # saved states of the splitters and sidebars of the
-                    # sidebars layout (6)
-                    # left splitter, vertical splitter, left sidebar,
-                    # bottom sidebar, right splitter, right sidebar
-                    [b"", b"", b"", b"", b"", b""],
-                ],
-            "debug": [
-                    # visibility (0) OBSOLETE
-                    [False, False, True,  True, True, True, False, False,
-                     True,  False, False, False],
-                    # saved state main window with dock windows (1) OBSOLETE
-                    b"",
-                    # saved states floating windows (2) OBSOLETE
-                    [b"", b"", b"", b"", b"", b"", b"", b"", b"", b"", b"",
-                     b""],
-                    # saved state main window with floating windows (3)
-                    # OBSOLETE
-                    b"",
-                    # saved state main window with toolbox windows (4)
-                    b"",
-                    # visibility of the toolboxes/sidebars (5)
-                    # left, bottom, right
-                    [False,  True, True],
-                    # saved states of the splitters and sidebars of the
-                    # sidebars layout (6)
-                    # left splitter, vertical splitter, left sidebar,
-                    # bottom sidebar, right splitter, right sidebar
-                    [b"", b"", b"", b"", b"", b""],
-                ],
-        },
-=======
         # ViewProfiles is obsolete (used till Eric5.3)
->>>>>>> 40ea14d8
         "ViewProfiles2": {
             "edit": [
                     # saved state main window with toolbox windows (0)
@@ -1296,14 +1236,9 @@
                                      prefClass.debuggerDefaults[key]))
     elif key in ["AllowedHosts"]:
         return toList(
-<<<<<<< HEAD
             prefClass.settings.value("Debugger/" + key,
                                      prefClass.debuggerDefaults[key]))
-    elif key == "PythonInterpreter":
-=======
-            prefClass.settings.value("Debugger/" + key, prefClass.debuggerDefaults[key]))
     elif key in ["PythonInterpreter", "Python3Interpreter"]:
->>>>>>> 40ea14d8
         interpreter = \
             prefClass.settings.value("Debugger/" + key,
                                      prefClass.debuggerDefaults[key])
@@ -1501,43 +1436,6 @@
             return QColor(col)
         else:
             return prefClass.uiDefaults[key]
-<<<<<<< HEAD
-    elif key == "ViewProfiles":
-        profiles = prefClass.settings.value("UI/ViewProfiles")
-        if profiles is not None:
-            viewProfiles = profiles
-            for name in ["edit", "debug"]:
-                # adjust entries for individual windows
-                vpLength = len(viewProfiles[name][0])
-                if vpLength < prefClass.viewProfilesLength:
-                    viewProfiles[name][0].extend(
-                        prefClass.uiDefaults["ViewProfiles"][name][0]
-                            [vpLength:])
-                
-                # adjust profile
-                vpLength = len(viewProfiles[name])
-                if vpLength < len(prefClass.uiDefaults["ViewProfiles"][name]):
-                    viewProfiles[name].extend(
-                        prefClass.uiDefaults["ViewProfiles"][name][vpLength:])
-                
-                # adjust entries for toolboxes and sidebars
-                vpLength = len(viewProfiles[name][5])
-                if vpLength < len(
-                        prefClass.uiDefaults["ViewProfiles"][name][5]):
-                    viewProfiles[name][5].extend(
-                        prefClass.uiDefaults["ViewProfiles"][name][5]
-                            [vpLength:])
-                vpLength = len(viewProfiles[name][6])
-                if vpLength < len(
-                        prefClass.uiDefaults["ViewProfiles"][name][6]):
-                    viewProfiles[name][6].extend(
-                        prefClass.uiDefaults["ViewProfiles"][name][6]
-                            [vpLength:])
-        else:
-            viewProfiles = prefClass.uiDefaults["ViewProfiles"]
-        return viewProfiles
-=======
->>>>>>> 40ea14d8
     elif key in "ViewProfiles2":
         profiles = prefClass.settings.value("UI/ViewProfiles2")
         if profiles is not None:
