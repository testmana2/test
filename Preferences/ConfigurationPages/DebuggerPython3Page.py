# -*- coding: utf-8 -*-

# Copyright (c) 2009 - 2013 Detlev Offenbach <detlev@die-offenbachs.de>
#

"""
Module implementing the Debugger Python3 configuration page.
"""

from __future__ import unicode_literals    # __IGNORE_WARNING__

from PyQt4.QtCore import pyqtSlot

from E5Gui.E5Completers import E5FileCompleter
from E5Gui import E5FileDialog

from .ConfigurationPageBase import ConfigurationPageBase
from .Ui_DebuggerPython3Page import Ui_DebuggerPython3Page

import Preferences
import Utilities


class DebuggerPython3Page(ConfigurationPageBase, Ui_DebuggerPython3Page):
    """
    Class implementing the Debugger Python3 configuration page.
    """
    def __init__(self):
        """
        Constructor
        """
        super(DebuggerPython3Page, self).__init__()
        self.setupUi(self)
        self.setObjectName("DebuggerPython3Page")
        
        self.interpreterCompleter = E5FileCompleter(self.interpreterEdit)
        self.debugClientCompleter = E5FileCompleter(self.debugClientEdit)
        
        # set initial values
        self.interpreterEdit.setText(
            Preferences.getDebugger("Python3Interpreter"))
        dct = Preferences.getDebugger("DebugClientType3")
        if dct == "standard":
            self.standardButton.setChecked(True)
        elif dct == "threaded":
            self.threadedButton.setChecked(True)
        else:
            self.customButton.setChecked(True)
        self.debugClientEdit.setText(
            Preferences.getDebugger("DebugClient3"))
        self.pyRedirectCheckBox.setChecked(
            Preferences.getDebugger("Python3Redirect"))
        self.pyNoEncodingCheckBox.setChecked(
            Preferences.getDebugger("Python3NoEncoding"))
        self.sourceExtensionsEdit.setText(
            Preferences.getDebugger("Python3Extensions"))
        
    def save(self):
        """
        Public slot to save the Debugger Python configuration.
        """
<<<<<<< HEAD
        Preferences.setDebugger(
            "CustomPython3Interpreter",
            self.customPyCheckBox.isChecked())
        Preferences.setDebugger(
            "Python3Interpreter",
=======
        Preferences.setDebugger("Python3Interpreter",
>>>>>>> 31714e17
            self.interpreterEdit.text())
        if self.standardButton.isChecked():
            dct = "standard"
        elif self.threadedButton.isChecked():
            dct = "threaded"
        else:
            dct = "custom"
        Preferences.setDebugger("DebugClientType3", dct)
        Preferences.setDebugger(
            "DebugClient3",
            self.debugClientEdit.text())
        Preferences.setDebugger(
            "Python3Redirect",
            self.pyRedirectCheckBox.isChecked())
        Preferences.setDebugger(
            "Python3NoEncoding",
            self.pyNoEncodingCheckBox.isChecked())
        Preferences.setDebugger(
            "Python3Extensions",
            self.sourceExtensionsEdit.text())
        
    @pyqtSlot()
    def on_interpreterButton_clicked(self):
        """
        Private slot to handle the Python interpreter selection.
        """
        file = E5FileDialog.getOpenFileName(
            self,
            self.trUtf8("Select Python interpreter for Debug Client"),
            self.interpreterEdit.text(),
            "")
            
        if file:
            self.interpreterEdit.setText(
                Utilities.toNativeSeparators(file))
        
    @pyqtSlot()
    def on_debugClientButton_clicked(self):
        """
        Private slot to handle the Debug Client selection.
        """
        file = E5FileDialog.getOpenFileName(
            None,
            self.trUtf8("Select Debug Client"),
            self.debugClientEdit.text(),
            self.trUtf8("Python Files (*.py *.py3)"))
            
        if file:
            self.debugClientEdit.setText(
                Utilities.toNativeSeparators(file))
    

def create(dlg):
    """
    Module function to create the configuration page.
    
    @param dlg reference to the configuration dialog
    @return reference to the instantiated page (ConfigurationPageBase)
    """
    page = DebuggerPython3Page()
    return page<|MERGE_RESOLUTION|>--- conflicted
+++ resolved
@@ -59,15 +59,8 @@
         """
         Public slot to save the Debugger Python configuration.
         """
-<<<<<<< HEAD
-        Preferences.setDebugger(
-            "CustomPython3Interpreter",
-            self.customPyCheckBox.isChecked())
         Preferences.setDebugger(
             "Python3Interpreter",
-=======
-        Preferences.setDebugger("Python3Interpreter",
->>>>>>> 31714e17
             self.interpreterEdit.text())
         if self.standardButton.isChecked():
             dct = "standard"
