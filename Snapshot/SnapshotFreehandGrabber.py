--- conflicted
+++ resolved
@@ -50,12 +50,8 @@
         """
         Constructor
         """
-<<<<<<< HEAD
-        super().__init__(
+        super(SnapshotFreehandGrabber, self).__init__(
             None,
-=======
-        super(SnapshotFreehandGrabber, self).__init__(None,
->>>>>>> 31714e17
             Qt.X11BypassWindowManagerHint | Qt.WindowStaysOnTopHint |
             Qt.FramelessWindowHint | Qt.Tool)
         
