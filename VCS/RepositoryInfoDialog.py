--- conflicted
+++ resolved
@@ -19,16 +19,12 @@
     Class implemting a dialog to show repository information.
     """
     def __init__(self, parent, info):
-<<<<<<< HEAD
         """
         Constructor
         
         @param parent reference to the parent widget (QWidget)
         @param info info data to show (string)
         """
-        super().__init__(parent)
-=======
         super(VcsRepositoryInfoDialog, self).__init__(parent)
->>>>>>> 40ea14d8
         self.setupUi(self)
         self.infoBrowser.setHtml(info)