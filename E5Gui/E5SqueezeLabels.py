--- conflicted
+++ resolved
@@ -39,14 +39,9 @@
         """
         fm = self.fontMetrics()
         if fm.width(self.__text) > self.contentsRect().width():
-<<<<<<< HEAD
             self.__elided = fm.elidedText(
                 self.text(), Qt.ElideMiddle, self.width())
-            super().setText(self.__elided)
-=======
-            self.__elided = fm.elidedText(self.text(), Qt.ElideMiddle, self.width())
             super(E5SqueezeLabel, self).setText(self.__elided)
->>>>>>> 40ea14d8
         else:
             super(E5SqueezeLabel, self).setText(self.__text)
         super(E5SqueezeLabel, self).paintEvent(event)
@@ -114,14 +109,9 @@
         @param event reference to the paint event (QPaintEvent)
         """
         fm = self.fontMetrics()
-<<<<<<< HEAD
         if (fm.width(self.__surrounding.format(self.__path)) > 
                 self.contentsRect().width()):
-            super().setText(
-=======
-        if fm.width(self.__surrounding.format(self.__path)) > self.contentsRect().width():
             super(E5SqueezeLabelPath, self).setText(
->>>>>>> 40ea14d8
                 self.__surrounding.format(compactPath(self.__path,
                                           self.contentsRect().width(),
                                           self.length))
