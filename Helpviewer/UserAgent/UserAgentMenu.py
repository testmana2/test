# -*- coding: utf-8 -*-

# Copyright (c) 2010 - 2013 Detlev Offenbach <detlev@die-offenbachs.de>
#

"""
Module implementing a menu to select the user agent string.
"""

<<<<<<< HEAD
from PyQt4.QtCore import QXmlStreamReader, QFile, QIODevice
=======
from __future__ import unicode_literals    # __IGNORE_WARNING__

from PyQt4.QtCore import QByteArray, QXmlStreamReader
>>>>>>> 31714e17
from PyQt4.QtGui import QMenu, QAction, QActionGroup, QInputDialog, QLineEdit

from E5Gui import E5MessageBox


class UserAgentMenu(QMenu):
    """
    Class implementing a menu to select the user agent string.
    """
    def __init__(self, title, url=None, parent=None):
        """
        Constructor
        
        @param title title of the menu (string)
        @param url URL to set user agent for (QUrl)
        @param parent reference to the parent widget (QWidget)
        """
        super(UserAgentMenu, self).__init__(title, parent)
        
        self.__manager = None
        self.__url = url
        if self.__url:
            if self.__url.isValid():
                import Helpviewer.HelpWindow
                self.__manager = \
                    Helpviewer.HelpWindow.HelpWindow.userAgentsManager()
            else:
                self.__url = None
        
        self.aboutToShow.connect(self.__populateMenu)
    
    def __populateMenu(self):
        """
        Private slot to populate the menu.
        """
        self.aboutToShow.disconnect(self.__populateMenu)
        
        self.__actionGroup = QActionGroup(self)
        
        # add default action
        self.__defaultUserAgent = QAction(self)
        self.__defaultUserAgent.setText(self.trUtf8("Default"))
        self.__defaultUserAgent.setCheckable(True)
        self.__defaultUserAgent.triggered[()].connect(
            self.__switchToDefaultUserAgent)
        if self.__url:
            self.__defaultUserAgent.setChecked(
                self.__manager.userAgentForUrl(self.__url) == "")
        else:
            from Helpviewer.HelpBrowserWV import HelpWebPage
            self.__defaultUserAgent.setChecked(HelpWebPage().userAgent() == "")
        self.addAction(self.__defaultUserAgent)
        self.__actionGroup.addAction(self.__defaultUserAgent)
        isChecked = self.__defaultUserAgent.isChecked()
        
        # add default extra user agents
        isChecked = self.__addDefaultActions() or isChecked
        
        # add other action
        self.addSeparator()
        self.__otherUserAgent = QAction(self)
        self.__otherUserAgent.setText(self.trUtf8("Other..."))
        self.__otherUserAgent.setCheckable(True)
        self.__otherUserAgent.triggered[()].connect(
            self.__switchToOtherUserAgent)
        self.addAction(self.__otherUserAgent)
        self.__actionGroup.addAction(self.__otherUserAgent)
        self.__otherUserAgent.setChecked(not isChecked)
    
    def __switchToDefaultUserAgent(self):
        """
        Private slot to set the default user agent.
        """
        if self.__url:
            self.__manager.removeUserAgent(self.__url.host())
        else:
            from Helpviewer.HelpBrowserWV import HelpWebPage
            HelpWebPage().setUserAgent("")
    
    def __switchToOtherUserAgent(self):
        """
        Private slot to set a custom user agent string.
        """
        from Helpviewer.HelpBrowserWV import HelpWebPage
        userAgent, ok = QInputDialog.getText(
            self,
            self.trUtf8("Custom user agent"),
            self.trUtf8("User agent:"),
            QLineEdit.Normal,
            HelpWebPage().userAgent(resolveEmpty=True))
        if ok:
            if self.__url:
                self.__manager.setUserAgentForUrl(self.__url, userAgent)
            else:
                HelpWebPage().setUserAgent(userAgent)
    
    def __changeUserAgent(self):
        """
        Private slot to change the user agent.
        """
        act = self.sender()
        if self.__url:
            self.__manager.setUserAgentForUrl(self.__url, act.data())
        else:
            from Helpviewer.HelpBrowserWV import HelpWebPage
            HelpWebPage().setUserAgent(act.data())
    
    def __addDefaultActions(self):
        """
        Private slot to add the default user agent entries.
        
        @return flag indicating that a user agent entry is checked (boolean)
        """
        from . import UserAgentDefaults_rc              # __IGNORE_WARNING__
        defaultUserAgents = QFile(":/UserAgentDefaults.xml")
        defaultUserAgents.open(QIODevice.ReadOnly)
        
        menuStack = []
        isChecked = False
        
        if self.__url:
            currentUserAgentString = self.__manager.userAgentForUrl(self.__url)
        else:
            from Helpviewer.HelpBrowserWV import HelpWebPage
            currentUserAgentString = HelpWebPage().userAgent()
        xml = QXmlStreamReader(defaultUserAgents)
        while not xml.atEnd():
            xml.readNext()
            if xml.isStartElement() and xml.name() == "separator":
                if menuStack:
                    menuStack[-1].addSeparator()
                else:
                    self.addSeparator()
                continue
            
            if xml.isStartElement() and xml.name() == "useragent":
                attributes = xml.attributes()
                title = attributes.value("description")
                userAgent = attributes.value("useragent")
                
                act = QAction(self)
                act.setText(title)
                act.setData(userAgent)
                act.setToolTip(userAgent)
                act.setCheckable(True)
                act.setChecked(userAgent == currentUserAgentString)
                act.triggered[()].connect(self.__changeUserAgent)
                if menuStack:
                    menuStack[-1].addAction(act)
                else:
                    self.addAction(act)
                self.__actionGroup.addAction(act)
                isChecked = isChecked or act.isChecked()
            
            if xml.isStartElement() and xml.name() == "useragentmenu":
                attributes = xml.attributes()
                title = attributes.value("title")
                if title == "v_a_r_i_o_u_s":
                    title = self.trUtf8("Various")
                
                menu = QMenu(self)
                menu.setTitle(title)
                self.addMenu(menu)
                menuStack.append(menu)
            
            if xml.isEndElement() and xml.name() == "useragentmenu":
                menuStack.pop()
        
        if xml.hasError():
            E5MessageBox.critical(
                self,
                self.trUtf8("Parsing default user agents"),
                self.trUtf8(
                    """<p>Error parsing default user agents.</p><p>{0}</p>""")
                    .format(xml.errorString()))
        
        return isChecked<|MERGE_RESOLUTION|>--- conflicted
+++ resolved
@@ -7,13 +7,9 @@
 Module implementing a menu to select the user agent string.
 """
 
-<<<<<<< HEAD
-from PyQt4.QtCore import QXmlStreamReader, QFile, QIODevice
-=======
 from __future__ import unicode_literals    # __IGNORE_WARNING__
 
-from PyQt4.QtCore import QByteArray, QXmlStreamReader
->>>>>>> 31714e17
+from PyQt4.QtCore import QXmlStreamReader, QFile, QIODevice
 from PyQt4.QtGui import QMenu, QAction, QActionGroup, QInputDialog, QLineEdit
 
 from E5Gui import E5MessageBox
