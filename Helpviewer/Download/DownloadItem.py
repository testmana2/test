# -*- coding: utf-8 -*-

# Copyright (c) 2010 - 2013 Detlev Offenbach <detlev@die-offenbachs.de>
#

"""
Module implementing a widget controlling a download.
"""

<<<<<<< HEAD
from PyQt4.QtCore import pyqtSlot, pyqtSignal, Qt, QTime, QFile, QFileInfo, \
    QUrl, QIODevice, QCryptographicHash
=======
from __future__ import unicode_literals    # __IGNORE_WARNING__
try:
    str = unicode
except (NameError):
    pass

from PyQt4.QtCore import pyqtSlot, pyqtSignal, Qt, QTime, QFile, QFileInfo, QUrl, \
    QIODevice, QCryptographicHash
>>>>>>> 40ea14d8
from PyQt4.QtGui import QWidget, QPalette, QStyle, QDesktopServices, QDialog
from PyQt4.QtNetwork import QNetworkRequest, QNetworkReply

from E5Gui import E5FileDialog

from .Ui_DownloadItem import Ui_DownloadItem

from .DownloadUtilities import timeString, dataString

import UI.PixmapCache
import Preferences


class DownloadItem(QWidget, Ui_DownloadItem):
    """
    Class implementing a widget controlling a download.
    
    @signal statusChanged() emitted upon a status change of a download
    @signal downloadFinished() emitted when a download finished
    @signal progress(int, int) emitted to signal the download progress
    """
    statusChanged = pyqtSignal()
    downloadFinished = pyqtSignal()
    progress = pyqtSignal(int, int)
    
    Downloading = 0
    DownloadSuccessful = 1
    DownloadCancelled = 2
    
    def __init__(self, reply=None, requestFilename=False, webPage=None,
                 download=False, parent=None, mainWindow=None):
        """
        Constructor
        
        @keyparam reply reference to the network reply object (QNetworkReply)
        @keyparam requestFilename flag indicating to ask the user for a
            filename (boolean)
        @keyparam webPage reference to the web page object the download
            originated from (QWebPage)
        @keyparam download flag indicating a download operation (boolean)
        @keyparam parent reference to the parent widget (QWidget)
        @keyparam mainWindow reference to the main window (HelpWindow)
        """
        super(DownloadItem, self).__init__(parent)
        self.setupUi(self)
        
        p = self.infoLabel.palette()
        p.setColor(QPalette.Text, Qt.darkGray)
        self.infoLabel.setPalette(p)
        
        self.progressBar.setMaximum(0)
        
        self.__isFtpDownload = reply is not None and \
            reply.url().scheme() == "ftp"
        
        self.tryAgainButton.setIcon(UI.PixmapCache.getIcon("restart.png"))
        self.tryAgainButton.setEnabled(False)
        self.tryAgainButton.setVisible(False)
        self.stopButton.setIcon(UI.PixmapCache.getIcon("stopLoading.png"))
        self.pauseButton.setIcon(UI.PixmapCache.getIcon("pause.png"))
        self.openButton.setIcon(UI.PixmapCache.getIcon("open.png"))
        self.openButton.setEnabled(False)
        self.openButton.setVisible(False)
        if self.__isFtpDownload:
            self.stopButton.setEnabled(False)
            self.stopButton.setVisible(False)
            self.pauseButton.setEnabled(False)
            self.pauseButton.setVisible(False)
        
        self.__state = DownloadItem.Downloading
        
        icon = self.style().standardIcon(QStyle.SP_FileIcon)
        self.fileIcon.setPixmap(icon.pixmap(48, 48))
        
        self.__mainWindow = mainWindow
        self.__reply = reply
        self.__requestFilename = requestFilename
        self.__page = webPage
        self.__pageUrl = webPage and webPage.mainFrame().url() or QUrl()
        self.__toDownload = download
        self.__bytesReceived = 0
        self.__bytesTotal = -1
        self.__downloadTime = QTime()
        self.__output = QFile()
        self.__fileName = ""
        self.__originalFileName = ""
        self.__startedSaving = False
        self.__finishedDownloading = False
        self.__gettingFileName = False
        self.__canceledFileSelect = False
        self.__autoOpen = False
        
        self.__sha1Hash = QCryptographicHash(QCryptographicHash.Sha1)
        self.__md5Hash = QCryptographicHash(QCryptographicHash.Md5)
        
        if not requestFilename:
            self.__requestFilename = \
                Preferences.getUI("RequestDownloadFilename")
        
        self.__initialize()
    
    def __initialize(self, tryAgain=False):
        """
        Private method to (re)initialize the widget.
        
        @param tryAgain flag indicating a retry (boolean)
        """
        if self.__reply is None:
            return
        
        self.__startedSaving = False
        self.__finishedDownloading = False
        self.__bytesReceived = 0
        self.__bytesTotal = -1
        
        self.__sha1Hash.reset()
        self.__md5Hash.reset()
        
        # start timer for the download estimation
        self.__downloadTime.start()
        
        # attach to the reply object
        self.__url = self.__reply.url()
        self.__reply.setParent(self)
        self.__reply.setReadBufferSize(0)
        self.__reply.readyRead[()].connect(self.__readyRead)
        self.__reply.error.connect(self.__networkError)
        self.__reply.downloadProgress.connect(self.__downloadProgress)
        self.__reply.metaDataChanged.connect(self.__metaDataChanged)
        self.__reply.finished[()].connect(self.__finished)
        
        # reset info
        self.infoLabel.clear()
        self.progressBar.setValue(0)
        self.__getFileName()
        
        if self.__reply.error() != QNetworkReply.NoError:
            self.__networkError()
            self.__finished()
    
    def __getFileName(self):
        """
        Private method to get the file name to save to from the user.
        """
        if self.__gettingFileName:
            return
        
        import Helpviewer.HelpWindow
        downloadDirectory = Helpviewer.HelpWindow.HelpWindow\
            .downloadManager().downloadDirectory()
        
        if self.__fileName:
            fileName = self.__fileName
            originalFileName = self.__originalFileName
            self.__toDownload = True
            ask = False
        else:
            defaultFileName, originalFileName = \
                self.__saveFileName(downloadDirectory)
            fileName = defaultFileName
            self.__originalFileName = originalFileName
            ask = True
        self.__autoOpen = False
        if not self.__toDownload:
            from .DownloadAskActionDialog import DownloadAskActionDialog
            url = self.__reply.url()
            dlg = DownloadAskActionDialog(
                QFileInfo(originalFileName).fileName(),
                self.__reply.header(QNetworkRequest.ContentTypeHeader),
                "{0}://{1}".format(url.scheme(), url.authority()),
                self)
            if dlg.exec_() == QDialog.Rejected or dlg.getAction() == "cancel":
                self.progressBar.setVisible(False)
                self.__reply.close()
                self.on_stopButton_clicked()
                self.filenameLabel.setText(
                    self.trUtf8("Download canceled: {0}").format(
                        QFileInfo(defaultFileName).fileName()))
                self.__canceledFileSelect = True
                return
            
            if dlg.getAction() == "scan":
                self.__mainWindow.requestVirusTotalScan(url)
                
                self.progressBar.setVisible(False)
                self.__reply.close()
                self.on_stopButton_clicked()
                self.filenameLabel.setText(
                    self.trUtf8("VirusTotal scan scheduled: {0}").format(
                        QFileInfo(defaultFileName).fileName()))
                self.__canceledFileSelect = True
                return
            
            self.__autoOpen = dlg.getAction() == "open"
            fileName = QDesktopServices.storageLocation(
                QDesktopServices.TempLocation) + \
                '/' + QFileInfo(fileName).completeBaseName()
        
        if ask and not self.__autoOpen and self.__requestFilename:
            self.__gettingFileName = True
            fileName = E5FileDialog.getSaveFileName(
                None,
                self.trUtf8("Save File"),
                defaultFileName,
                "")
            self.__gettingFileName = False
            if not fileName:
                self.progressBar.setVisible(False)
                self.__reply.close()
                self.on_stopButton_clicked()
                self.filenameLabel.setText(
                    self.trUtf8("Download canceled: {0}")\
                        .format(QFileInfo(defaultFileName).fileName()))
                self.__canceledFileSelect = True
                return
        
        fileInfo = QFileInfo(fileName)
        Helpviewer.HelpWindow.HelpWindow.downloadManager()\
            .setDownloadDirectory(fileInfo.absoluteDir().absolutePath())
        self.filenameLabel.setText(fileInfo.fileName())
        
        self.__output.setFileName(fileName + ".part")
        self.__fileName = fileName
        
        # check file path for saving
        saveDirPath = QFileInfo(self.__fileName).dir()
        if not saveDirPath.exists():
            if not saveDirPath.mkpath(saveDirPath.absolutePath()):
                self.progressBar.setVisible(False)
                self.on_stopButton_clicked()
                self.infoLabel.setText(self.trUtf8(
                    "Download directory ({0}) couldn't be created.")\
                    .format(saveDirPath.absolutePath()))
                return
        
        self.filenameLabel.setText(QFileInfo(self.__fileName).fileName())
        if self.__requestFilename:
            self.__readyRead()
    
    def __saveFileName(self, directory):
        """
        Private method to calculate a name for the file to download.
        
        @param directory name of the directory to store the file into (string)
        @return proposed filename and original filename (string, string)
        """
        path = ""
        if self.__reply.hasRawHeader("Content-Disposition"):
            header = bytes(self.__reply.rawHeader("Content-Disposition"))\
                .decode()
            if header:
                pos = header.find("filename=")
                if pos != -1:
                    path = header[pos + 9:]
                    if path.startswith('"') and path.endswith('"'):
                        path = path[1:-1]
        if not path:
            path = self.__url.path()
        
        info = QFileInfo(path)
        baseName = info.completeBaseName()
        endName = info.suffix()
        
        if not baseName:
            baseName = "unnamed_download"
        
        origName = baseName
        if endName:
            origName += '.' + endName
        
        name = directory + baseName
        if endName:
            name += '.' + endName
            if not self.__requestFilename:
                # do not overwrite, if the user is not being asked
                i = 1
                while QFile.exists(name):
                    # file exists already, don't overwrite
                    name = directory + baseName + ('-{0:d}'.format(i))
                    if endName:
                        name += '.' + endName
                    i += 1
        return name, origName
    
    def __open(self):
        """
        Private slot to open the downloaded file.
        """
        info = QFileInfo(self.__output)
        url = QUrl.fromLocalFile(info.absoluteFilePath())
        QDesktopServices.openUrl(url)
    
    @pyqtSlot()
    def on_tryAgainButton_clicked(self):
        """
        Private slot to retry the download.
        """
        self.retry()
    
    def retry(self):
        """
        Public slot to retry the download.
        """
        if not self.tryAgainButton.isEnabled():
            return
        
        self.tryAgainButton.setEnabled(False)
        self.tryAgainButton.setVisible(False)
        self.openButton.setEnabled(False)
        self.openButton.setVisible(False)
        if not self.__isFtpDownload:
            self.stopButton.setEnabled(True)
            self.stopButton.setVisible(True)
            self.pauseButton.setEnabled(True)
            self.pauseButton.setVisible(True)
        self.progressBar.setVisible(True)
        
        if self.__page:
            nam = self.__page.networkAccessManager()
        else:
            import Helpviewer.HelpWindow
            nam = Helpviewer.HelpWindow.HelpWindow.networkAccessManager()
        reply = nam.get(QNetworkRequest(self.__url))
        if self.__output.exists():
            self.__output.remove()
        self.__output = QFile()
        self.__reply = reply
        self.__initialize(tryAgain=True)
        self.__state = DownloadItem.Downloading
        self.statusChanged.emit()
    
    @pyqtSlot(bool)
    def on_pauseButton_clicked(self, checked):
        """
        Private slot to pause the download.
        
        @param checked flag indicating the state of the button (boolean)
        """
        if checked:
            self.__reply.readyRead[()].disconnect(self.__readyRead)
            self.__reply.setReadBufferSize(16 * 1024)
        else:
            self.__reply.readyRead[()].connect(self.__readyRead)
            self.__reply.setReadBufferSize(0)
    
    @pyqtSlot()
    def on_stopButton_clicked(self):
        """
        Private slot to stop the download.
        """
        self.cancelDownload()
    
    def cancelDownload(self):
        """
        Public slot to stop the download.
        """
        self.setUpdatesEnabled(False)
        if not self.__isFtpDownload:
            self.stopButton.setEnabled(False)
            self.stopButton.setVisible(False)
            self.pauseButton.setEnabled(False)
            self.pauseButton.setVisible(False)
        self.tryAgainButton.setEnabled(True)
        self.tryAgainButton.setVisible(True)
        self.openButton.setEnabled(False)
        self.openButton.setVisible(False)
        self.setUpdatesEnabled(True)
        self.__state = DownloadItem.DownloadCancelled
        self.__reply.abort()
        self.downloadFinished.emit()
    
    @pyqtSlot()
    def on_openButton_clicked(self):
        """
        Private slot to open the downloaded file.
        """
        self.openFile()
    
    def openFile(self):
        """
        Public slot to open the downloaded file.
        """
        info = QFileInfo(self.__fileName)
        url = QUrl.fromLocalFile(info.absoluteFilePath())
        QDesktopServices.openUrl(url)
    
    def openFolder(self):
        """
        Public slot to open the folder containing the downloaded file.
        """
        info = QFileInfo(self.__fileName)
        url = QUrl.fromLocalFile(info.absolutePath())
        QDesktopServices.openUrl(url)
    
    def __readyRead(self):
        """
        Private slot to read the available data.
        """
        if self.__requestFilename and not self.__output.fileName():
            return
        
        if not self.__output.isOpen():
            # in case someone else has already put a file there
            if not self.__requestFilename:
                self.__getFileName()
            if not self.__output.open(QIODevice.WriteOnly):
                self.infoLabel.setText(
                    self.trUtf8("Error opening save file: {0}")\
                    .format(self.__output.errorString()))
                self.on_stopButton_clicked()
                self.statusChanged.emit()
                return
            self.statusChanged.emit()
        
        buffer = self.__reply.readAll()
        self.__sha1Hash.addData(buffer)
        self.__md5Hash.addData(buffer)
        bytesWritten = self.__output.write(buffer)
        if bytesWritten == -1:
            self.infoLabel.setText(self.trUtf8("Error saving: {0}")\
                .format(self.__output.errorString()))
            self.on_stopButton_clicked()
        else:
            self.__startedSaving = True
            if self.__finishedDownloading:
                self.__finished()
    
    def __networkError(self):
        """
        Private slot to handle a network error.
        """
        self.infoLabel.setText(self.trUtf8("Network Error: {0}")\
            .format(self.__reply.errorString()))
        self.tryAgainButton.setEnabled(True)
        self.tryAgainButton.setVisible(True)
        self.downloadFinished.emit()
    
    def __metaDataChanged(self):
        """
        Private slot to handle a change of the meta data.
        """
        locationHeader = self.__reply.header(QNetworkRequest.LocationHeader)
        if locationHeader and locationHeader.isValid():
            self.__url = QUrl(locationHeader)
            import Helpviewer.HelpWindow
            self.__reply = Helpviewer.HelpWindow.HelpWindow\
                .networkAccessManager().get(QNetworkRequest(self.__url))
            self.__initialize()
    
    def __downloadProgress(self, bytesReceived, bytesTotal):
        """
        Private method to show the download progress.
        
        @param bytesReceived number of bytes received (integer)
        @param bytesTotal number of total bytes (integer)
        """
        self.__bytesReceived = bytesReceived
        self.__bytesTotal = bytesTotal
        currentValue = 0
        totalValue = 0
        if bytesTotal > 0:
            currentValue = bytesReceived * 100 / bytesTotal
            totalValue = 100
        self.progressBar.setValue(currentValue)
        self.progressBar.setMaximum(totalValue)
        
        self.progress.emit(currentValue, totalValue)
        self.__updateInfoLabel()
    
    def bytesTotal(self):
        """
        Public method to get the total number of bytes of the download.
        
        @return total number of bytes (integer)
        """
        if self.__bytesTotal == -1:
            self.__bytesTotal = self.__reply.header(
                QNetworkRequest.ContentLengthHeader)
            if self.__bytesTotal is None:
                self.__bytesTotal = -1
        return self.__bytesTotal
    
    def bytesReceived(self):
        """
        Public method to get the number of bytes received.
        
        @return number of bytes received (integer)
        """
        return self.__bytesReceived
    
    def remainingTime(self):
        """
        Public method to get an estimation for the remaining time.
        
        @return estimation for the remaining time (float)
        """
        if not self.downloading():
            return -1.0
        
        if self.bytesTotal() == -1:
            return -1.0
        
        timeRemaining = (self.bytesTotal() - 
                         self.bytesReceived()) / self.currentSpeed()
        
        # ETA should never be 0
        if timeRemaining == 0:
            timeRemaining = 1
        
        return timeRemaining
    
    def currentSpeed(self):
        """
        Public method to get an estimation for the download speed.
        
        @return estimation for the download speed (float)
        """
        if not self.downloading():
            return -1.0
        
        return self.__bytesReceived * 1000.0 / self.__downloadTime.elapsed()
    
    def __updateInfoLabel(self):
        """
        Private method to update the info label.
        """
        if self.__reply.error() != QNetworkReply.NoError:
            return
        
        bytesTotal = self.bytesTotal()
        running = not self.downloadedSuccessfully()
        
        speed = self.currentSpeed()
        timeRemaining = self.remainingTime()
        
        info = ""
        if running:
            remaining = ""
            
            if bytesTotal > 0:
                remaining = timeString(timeRemaining)
            
            info = self.trUtf8("{0} of {1} ({2}/sec)\n{3}")\
                .format(
                    dataString(self.__bytesReceived),
                    bytesTotal == -1 and self.trUtf8("?") \
                                     or dataString(bytesTotal),
                    dataString(int(speed)),
                    remaining)
        else:
            if self.__bytesReceived == bytesTotal or bytesTotal == -1:
                info = self.trUtf8("{0} downloaded\nSHA1: {1}\nMD5: {2}")\
                    .format(dataString(self.__output.size()),
                            str(self.__sha1Hash.result().toHex(),
                                encoding="ascii"),
                            str(self.__md5Hash.result().toHex(),
                                encoding="ascii")
                    )
            else:
                info = self.trUtf8("{0} of {1} - Stopped")\
                    .format(dataString(self.__bytesReceived),
                            dataString(bytesTotal))
        self.infoLabel.setText(info)
    
    def downloading(self):
        """
        Public method to determine, if a download is in progress.
        
        @return flag indicating a download is in progress (boolean)
        """
        return self.__state == DownloadItem.Downloading
    
    def downloadedSuccessfully(self):
        """
        Public method to check for a successful download.
        
        @return flag indicating a successful download (boolean)
        """
        return self.__state == DownloadItem.DownloadSuccessful
    
    def downloadCanceled(self):
        """
        Public method to check, if the download was cancelled.
        
        @return flag indicating a canceled download (boolean)
        """
        return self.__state == DownloadItem.DownloadCancelled
    
    def __finished(self):
        """
        Private slot to handle the download finished.
        """
        self.__finishedDownloading = True
        if not self.__startedSaving:
            return
        
        noError = self.__reply.error() == QNetworkReply.NoError
        
        self.progressBar.setVisible(False)
        if not self.__isFtpDownload:
            self.stopButton.setEnabled(False)
            self.stopButton.setVisible(False)
            self.pauseButton.setEnabled(False)
            self.pauseButton.setVisible(False)
        self.openButton.setEnabled(noError)
        self.openButton.setVisible(noError)
        self.__output.close()
        if QFile.exists(self.__fileName):
            QFile.remove(self.__fileName)
        self.__output.rename(self.__fileName)
        self.__updateInfoLabel()
        self.__state = DownloadItem.DownloadSuccessful
        self.statusChanged.emit()
        self.downloadFinished.emit()
        
        if self.__autoOpen:
            self.__open()
    
    def canceledFileSelect(self):
        """
        Public method to check, if the user canceled the file selection.
        
        @return flag indicating cancellation (boolean)
        """
        return self.__canceledFileSelect
    
    def setIcon(self, icon):
        """
        Public method to set the download icon.
        
        @param icon reference to the icon to be set (QIcon)
        """
        self.fileIcon.setPixmap(icon.pixmap(48, 48))
    
    def fileName(self):
        """
        Public method to get the name of the output file.
        
        @return name of the output file (string)
        """
        return self.__fileName
    
    def absoluteFilePath(self):
        """
        Public method to get the absolute path of the output file.
        
        @return absolute path of the output file (string)
        """
        return QFileInfo(self.__fileName).absoluteFilePath()
    
    def getData(self):
        """
        Public method to get the relevant download data.
        
        @return tuple of URL, save location, flag and the
            URL of the related web page (QUrl, string, boolean,QUrl)
        """
        return (self.__url, QFileInfo(self.__fileName).filePath(),
                self.downloadedSuccessfully(), self.__pageUrl)
    
    def setData(self, data):
        """
        Public method to set the relevant download data.
        
        @param data tuple of URL, save location, flag and the
            URL of the related web page (QUrl, string, boolean, QUrl)
        """
        self.__url = data[0]
        self.__fileName = data[1]
        self.__pageUrl = data[3]
        self.__isFtpDownload = self.__url.scheme() == "ftp"
        
        self.filenameLabel.setText(QFileInfo(self.__fileName).fileName())
        self.infoLabel.setText(self.__fileName)
        
        self.stopButton.setEnabled(False)
        self.stopButton.setVisible(False)
        self.pauseButton.setEnabled(False)
        self.pauseButton.setVisible(False)
        self.openButton.setEnabled(data[2])
        self.openButton.setVisible(data[2])
        self.tryAgainButton.setEnabled(not data[2])
        self.tryAgainButton.setVisible(not data[2])
        if data[2]:
            self.__state = DownloadItem.DownloadSuccessful
        else:
            self.__state = DownloadItem.DownloadCancelled
        self.progressBar.setVisible(False)
    
    def getInfoData(self):
        """
        Public method to get the text of the info label.
        
        @return text of the info label (string)
        """
        return self.infoLabel.text()
    
    def getPageUrl(self):
        """
        Public method to get the URL of the download page.
        
        @return URL of the download page (QUrl)
        """
        return self.__pageUrl<|MERGE_RESOLUTION|>--- conflicted
+++ resolved
@@ -7,19 +7,14 @@
 Module implementing a widget controlling a download.
 """
 
-<<<<<<< HEAD
-from PyQt4.QtCore import pyqtSlot, pyqtSignal, Qt, QTime, QFile, QFileInfo, \
-    QUrl, QIODevice, QCryptographicHash
-=======
 from __future__ import unicode_literals    # __IGNORE_WARNING__
 try:
     str = unicode
 except (NameError):
     pass
 
-from PyQt4.QtCore import pyqtSlot, pyqtSignal, Qt, QTime, QFile, QFileInfo, QUrl, \
-    QIODevice, QCryptographicHash
->>>>>>> 40ea14d8
+from PyQt4.QtCore import pyqtSlot, pyqtSignal, Qt, QTime, QFile, QFileInfo, \
+    QUrl, QIODevice, QCryptographicHash
 from PyQt4.QtGui import QWidget, QPalette, QStyle, QDesktopServices, QDialog
 from PyQt4.QtNetwork import QNetworkRequest, QNetworkReply
 
