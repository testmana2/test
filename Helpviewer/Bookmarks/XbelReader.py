# -*- coding: utf-8 -*-

# Copyright (c) 2009 - 2013 Detlev Offenbach <detlev@die-offenbachs.de>
#

"""
Module implementing a class to read XBEL bookmark files.
"""

<<<<<<< HEAD
from PyQt4.QtCore import QXmlStreamReader, QXmlStreamEntityResolver, \
    QIODevice, QFile, QCoreApplication, QXmlStreamNamespaceDeclaration, \
    QDateTime, Qt
=======
from __future__ import unicode_literals    # __IGNORE_WARNING__

from PyQt4.QtCore import QXmlStreamReader, QXmlStreamEntityResolver, QIODevice, \
    QFile, QCoreApplication, QXmlStreamNamespaceDeclaration, QDateTime, Qt
>>>>>>> 40ea14d8

from .BookmarkNode import BookmarkNode


class XmlEntityResolver(QXmlStreamEntityResolver):
    """
    Class implementing an XML entity resolver for bookmark files.
    """
    def resolveUndeclaredEntity(self, entity):
        """
        Public method to resolve undeclared entities.
        
        @param entity entity to be resolved (string)
        @return resolved entity (string)
        """
        if entity == "nbsp":
            return " "
        return ""


class XbelReader(QXmlStreamReader):
    """
    Class implementing a reader object for XBEL bookmark files.
    """
    def __init__(self):
        """
        Constructor
        """
        super(XbelReader, self).__init__()
        
        self.__resolver = XmlEntityResolver()
        self.setEntityResolver(self.__resolver)
    
    def read(self, fileNameOrDevice):
        """
        Public method to read an XBEL bookmark file.
        
        @param fileNameOrDevice name of the file to read (string)
            or reference to the device to read (QIODevice)
        @return reference to the root node (BookmarkNode)
        """
        if isinstance(fileNameOrDevice, QIODevice):
            self.setDevice(fileNameOrDevice)
        else:
            f = QFile(fileNameOrDevice)
            if not f.exists():
                return BookmarkNode(BookmarkNode.Root)
            f.open(QFile.ReadOnly)
            self.setDevice(f)
        
        root = BookmarkNode(BookmarkNode.Root)
        while not self.atEnd():
            self.readNext()
            if self.isStartElement():
                version = self.attributes().value("version")
                if self.name() == "xbel" and \
                   (not version or version == "1.0"):
                    self.__readXBEL(root)
                else:
                    self.raiseError(QCoreApplication.translate(
                        "XbelReader",
                        "The file is not an XBEL version 1.0 file."))
        
        return root
    
    def __readXBEL(self, node):
        """
        Private method to read and parse the XBEL file.
        
        @param node reference to the node to attach to (BookmarkNode)
        """
        if not self.isStartElement() and self.name() != "xbel":
            return
        
        while not self.atEnd():
            self.readNext()
            if self.isEndElement():
                break
            
            if self.isStartElement():
                if self.name() == "folder":
                    self.__readFolder(node)
                elif self.name() == "bookmark":
                    self.__readBookmarkNode(node)
                elif self.name() == "separator":
                    self.__readSeparator(node)
                else:
                    self.__skipUnknownElement()
    
    def __readFolder(self, node):
        """
        Private method to read and parse a folder subtree.
        
        @param node reference to the node to attach to (BookmarkNode)
        """
        if not self.isStartElement() and self.name() != "folder":
            return
        
        folder = BookmarkNode(BookmarkNode.Folder, node)
        folder.expanded = self.attributes().value("folded") == "no"
        folder.added = QDateTime.fromString(
            self.attributes().value("added"), Qt.ISODate)
        
        while not self.atEnd():
            self.readNext()
            if self.isEndElement():
                break
            
            if self.isStartElement():
                if self.name() == "title":
                    self.__readTitle(folder)
                elif self.name() == "desc":
                    self.__readDescription(folder)
                elif self.name() == "folder":
                    self.__readFolder(folder)
                elif self.name() == "bookmark":
                    self.__readBookmarkNode(folder)
                elif self.name() == "separator":
                    self.__readSeparator(folder)
                elif self.name() == "info":
                    self.__readInfo()
                else:
                    self.__skipUnknownElement()
    
    def __readTitle(self, node):
        """
        Private method to read the title element.
        
        @param node reference to the bookmark node title belongs to
            (BookmarkNode)
        """
        if not self.isStartElement() and self.name() != "title":
            return
        
        node.title = self.readElementText()
    
    def __readDescription(self, node):
        """
        Private method to read the desc element.
        
        @param node reference to the bookmark node desc belongs to
            (BookmarkNode)
        """
        if not self.isStartElement() and self.name() != "desc":
            return
        
        node.desc = self.readElementText()
    
    def __readSeparator(self, node):
        """
        Private method to read a separator element.
        
        @param node reference to the bookmark node the separator belongs to
            (BookmarkNode)
        """
        sep = BookmarkNode(BookmarkNode.Separator, node)
        sep.added = QDateTime.fromString(
            self.attributes().value("added"), Qt.ISODate)
        
        # empty elements have a start and end element
        while not self.atEnd():
            self.readNext()
            if self.isEndElement():
                break
            
            if self.isStartElement():
                if self.name() == "info":
                    self.__readInfo()
                else:
                    self.__skipUnknownElement()
    
    def __readBookmarkNode(self, node):
        """
        Private method to read and parse a bookmark subtree.
        
        @param node reference to the node to attach to (BookmarkNode)
        """
        if not self.isStartElement() and self.name() != "bookmark":
            return
        
        bookmark = BookmarkNode(BookmarkNode.Bookmark, node)
        bookmark.url = self.attributes().value("href")
        bookmark.added = QDateTime.fromString(
            self.attributes().value("added"), Qt.ISODate)
        bookmark.modified = QDateTime.fromString(
            self.attributes().value("modified"), Qt.ISODate)
        bookmark.visited = QDateTime.fromString(
            self.attributes().value("visited"), Qt.ISODate)
        
        while not self.atEnd():
            self.readNext()
            if self.isEndElement():
                break
            
            if self.isStartElement():
                if self.name() == "title":
                    self.__readTitle(bookmark)
                elif self.name() == "desc":
                    self.__readDescription(bookmark)
                elif self.name() == "info":
                    self.__readInfo()
                else:
                    self.__skipUnknownElement()
        
        if not bookmark.title:
            bookmark.title = QCoreApplication.translate(
                "XbelReader", "Unknown title")
    
    def __readInfo(self):
        """
        Private method to read and parse an info subtree.
        """
        self.addExtraNamespaceDeclaration(QXmlStreamNamespaceDeclaration(
            "bookmark", "http://www.python.org"))
        self.skipCurrentElement()
    
    def __skipUnknownElement(self):
        """
        Private method to skip over all unknown elements.
        """
        self.skipCurrentElement()<|MERGE_RESOLUTION|>--- conflicted
+++ resolved
@@ -7,16 +7,11 @@
 Module implementing a class to read XBEL bookmark files.
 """
 
-<<<<<<< HEAD
+from __future__ import unicode_literals    # __IGNORE_WARNING__
+
 from PyQt4.QtCore import QXmlStreamReader, QXmlStreamEntityResolver, \
     QIODevice, QFile, QCoreApplication, QXmlStreamNamespaceDeclaration, \
     QDateTime, Qt
-=======
-from __future__ import unicode_literals    # __IGNORE_WARNING__
-
-from PyQt4.QtCore import QXmlStreamReader, QXmlStreamEntityResolver, QIODevice, \
-    QFile, QCoreApplication, QXmlStreamNamespaceDeclaration, QDateTime, Qt
->>>>>>> 40ea14d8
 
 from .BookmarkNode import BookmarkNode
 
