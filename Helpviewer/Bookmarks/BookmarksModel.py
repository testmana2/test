# -*- coding: utf-8 -*-

# Copyright (c) 2009 - 2013 Detlev Offenbach <detlev@die-offenbachs.de>
#

"""
Module implementing the bookmark model class.
"""

<<<<<<< HEAD
from PyQt4.QtCore import Qt, QAbstractItemModel, QModelIndex, QUrl, \
    QByteArray, QDataStream, QIODevice, QBuffer, QMimeData
=======
from __future__ import unicode_literals    # __IGNORE_WARNING__

from PyQt4.QtCore import Qt, QAbstractItemModel, QModelIndex, QUrl, QByteArray, \
    QDataStream, QIODevice, QBuffer, QMimeData
>>>>>>> 40ea14d8

import UI.PixmapCache


class BookmarksModel(QAbstractItemModel):
    """
    Class implementing the bookmark model.
    """
    TypeRole = Qt.UserRole + 1
    UrlRole = Qt.UserRole + 2
    UrlStringRole = Qt.UserRole + 3
    SeparatorRole = Qt.UserRole + 4
    
    MIMETYPE = "application/bookmarks.xbel"
    
    def __init__(self, manager, parent=None):
        """
        Constructor
        
        @param manager reference to the bookmark manager object
            (BookmarksManager)
        @param parent reference to the parent object (QObject)
        """
        super(BookmarksModel, self).__init__(parent)
        
        self.__endMacro = False
        self.__bookmarksManager = manager
        
        manager.entryAdded.connect(self.entryAdded)
        manager.entryRemoved.connect(self.entryRemoved)
        manager.entryChanged.connect(self.entryChanged)
        
        self.__headers = [
            self.trUtf8("Title"),
            self.trUtf8("Address"),
        ]
    
    def bookmarksManager(self):
        """
        Public method to get a reference to the bookmarks manager.
        
        @return reference to the bookmarks manager object (BookmarksManager)
        """
        return self.__bookmarksManager
    
    def nodeIndex(self, node):
        """
        Public method to get a model index.
        
        @param node reference to the node to get the index for (BookmarkNode)
        @return model index (QModelIndex)
        """
        parent = node.parent()
        if parent is None:
            return QModelIndex()
        return self.createIndex(parent.children().index(node), 0, node)
    
    def entryAdded(self, node):
        """
        Public slot to add a bookmark node.
        
        @param node reference to the bookmark node to add (BookmarkNode)
        """
        if node is None or node.parent() is None:
            return
        
        parent = node.parent()
        row = parent.children().index(node)
        # node was already added so remove before beginInsertRows is called
        parent.remove(node)
        self.beginInsertRows(self.nodeIndex(parent), row, row)
        parent.add(node, row)
        self.endInsertRows()
    
    def entryRemoved(self, parent, row, node):
        """
        Public slot to remove a bookmark node.
        
        @param parent reference to the parent bookmark node (BookmarkNode)
        @param row row number of the node (integer)
        @param node reference to the bookmark node to remove (BookmarkNode)
        """
        # node was already removed, re-add so beginRemoveRows works
        parent.add(node, row)
        self.beginRemoveRows(self.nodeIndex(parent), row, row)
        parent.remove(node)
        self.endRemoveRows()
    
    def entryChanged(self, node):
        """
        Public method to change a node.
        
        @param node reference to the bookmark node to change (BookmarkNode)
        """
        idx = self.nodeIndex(node)
        self.dataChanged.emit(idx, idx)
    
    def removeRows(self, row, count, parent=QModelIndex()):
        """
        Public method to remove bookmarks from the model.
        
        @param row row of the first bookmark to remove (integer)
        @param count number of bookmarks to remove (integer)
        @param parent index of the parent bookmark node (QModelIndex)
        @return flag indicating successful removal (boolean)
        """
        if row < 0 or count <= 0 or row + count > self.rowCount(parent):
            return False
        
        bookmarkNode = self.node(parent)
        children = bookmarkNode.children()[row:(row + count)]
        for node in children:
            if node == self.__bookmarksManager.menu() or \
               node == self.__bookmarksManager.toolbar():
                continue
            self.__bookmarksManager.removeBookmark(node)
        
        if self.__endMacro:
            self.__bookmarksManager.undoRedoStack().endMacro()
            self.__endMacro = False
        
        return True
    
    def headerData(self, section, orientation, role=Qt.DisplayRole):
        """
        Public method to get the header data.
        
        @param section section number (integer)
        @param orientation header orientation (Qt.Orientation)
        @param role data role (integer)
        @return header data
        """
        if orientation == Qt.Horizontal and role == Qt.DisplayRole:
            try:
                return self.__headers[section]
            except IndexError:
                pass
        return QAbstractItemModel.headerData(self, section, orientation, role)
    
    def data(self, index, role=Qt.DisplayRole):
        """
        Public method to get data from the model.
        
        @param index index of bookmark to get data for (QModelIndex)
        @param role data role (integer)
        @return bookmark data
        """
        if not index.isValid() or index.model() != self:
            return None
        
        from .BookmarkNode import BookmarkNode
        
        bookmarkNode = self.node(index)
        if role in [Qt.EditRole, Qt.DisplayRole]:
            if bookmarkNode.type() == BookmarkNode.Separator:
                if index.column() == 0:
                    return 50 * '\xB7'
                elif index.column() == 1:
                    return ""
            
            if index.column() == 0:
                return bookmarkNode.title
            elif index.column() == 1:
                return bookmarkNode.url
        
        elif role == self.UrlRole:
            return QUrl(bookmarkNode.url)
        
        elif role == self.UrlStringRole:
            return bookmarkNode.url
        
        elif role == self.TypeRole:
            return bookmarkNode.type()
        
        elif role == self.SeparatorRole:
            return bookmarkNode.type() == BookmarkNode.Separator
        
        elif role == Qt.DecorationRole:
            if index.column() == 0:
                if bookmarkNode.type() == BookmarkNode.Folder:
                    return UI.PixmapCache.getIcon("dirOpen.png")
                import Helpviewer.HelpWindow
                return Helpviewer.HelpWindow.HelpWindow.icon(
                        QUrl(bookmarkNode.url))
        
        return None
    
    def columnCount(self, parent=QModelIndex()):
        """
        Public method to get the number of columns.
        
        @param parent index of parent (QModelIndex)
        @return number of columns (integer)
        """
        if parent.column() > 0:
            return 0
        else:
            return len(self.__headers)
    
    def rowCount(self, parent=QModelIndex()):
        """
        Public method to determine the number of rows.
        
        @param parent index of parent (QModelIndex)
        @return number of rows (integer)
        """
        if parent.column() > 0:
            return 0
        
        if not parent.isValid():
            return len(self.__bookmarksManager.bookmarks().children())
        
        itm = parent.internalPointer()
        return len(itm.children())
    
    def index(self, row, column, parent=QModelIndex()):
        """
        Public method to get a model index for a node cell.
        
        @param row row number (integer)
        @param column column number (integer)
        @param parent index of the parent (QModelIndex)
        @return index (QModelIndex)
        """
        if row < 0 or column < 0 or \
           row >= self.rowCount(parent) or column >= self.columnCount(parent):
            return QModelIndex()
        
        parentNode = self.node(parent)
        return self.createIndex(row, column, parentNode.children()[row])
    
    def parent(self, index=QModelIndex()):
        """
        Public method to get the index of the parent node.
        
        @param index index of the child node (QModelIndex)
        @return index of the parent node (QModelIndex)
        """
        if not index.isValid():
            return QModelIndex()
        
        itemNode = self.node(index)
        if itemNode is None:
            parentNode = None
        else:
            parentNode = itemNode.parent()
        
        if parentNode is None or \
                parentNode == self.__bookmarksManager.bookmarks():
            return QModelIndex()
        
        # get the parent's row
        grandParentNode = parentNode.parent()
        parentRow = grandParentNode.children().index(parentNode)
        return self.createIndex(parentRow, 0, parentNode)
    
    def hasChildren(self, parent=QModelIndex()):
        """
        Public method to check, if a parent node has some children.
        
        @param parent index of the parent node (QModelIndex)
        @return flag indicating the presence of children (boolean)
        """
        if not parent.isValid():
            return True
        
        from .BookmarkNode import BookmarkNode
        parentNode = self.node(parent)
        return parentNode.type() == BookmarkNode.Folder
    
    def flags(self, index):
        """
        Public method to get flags for a node cell.
        
        @param index index of the node cell (QModelIndex)
        @return flags (Qt.ItemFlags)
        """
        if not index.isValid():
            return Qt.NoItemFlags
        
        node = self.node(index)
        type_ = node.type()
        flags = Qt.ItemIsSelectable | Qt.ItemIsEnabled
        
        if self.hasChildren(index):
            flags |= Qt.ItemIsDropEnabled
        
        if node == self.__bookmarksManager.menu() or \
           node == self.__bookmarksManager.toolbar():
            return flags
        
        flags |= Qt.ItemIsDragEnabled
        
        from .BookmarkNode import BookmarkNode
        if (index.column() == 0 and type_ != BookmarkNode.Separator) or \
           (index.column() == 1 and type_ == BookmarkNode.Bookmark):
            flags |= Qt.ItemIsEditable
        
        return flags
    
    def supportedDropActions(self):
        """
        Public method to report the supported drop actions.
        
        @return supported drop actions (Qt.DropAction)
        """
        return Qt.CopyAction | Qt.MoveAction
    
    def mimeTypes(self):
        """
        Public method to report the supported mime types.
        
        @return supported mime types (list of strings)
        """
        return [self.MIMETYPE, "text/uri-list"]
    
    def mimeData(self, indexes):
        """
        Public method to return the mime data.
        
        @param indexes list of indexes (QModelIndexList)
        @return mime data (QMimeData)
        """
        from .XbelWriter import XbelWriter
        
        data = QByteArray()
        stream = QDataStream(data, QIODevice.WriteOnly)
        urls = []
        
        for index in indexes:
            if index.column() != 0 or not index.isValid():
                continue
            
            encodedData = QByteArray()
            buffer = QBuffer(encodedData)
            buffer.open(QIODevice.ReadWrite)
            writer = XbelWriter()
            parentNode = self.node(index)
            writer.write(buffer, parentNode)
            stream << encodedData
            urls.append(index.data(self.UrlRole))
        
        mdata = QMimeData()
        mdata.setData(self.MIMETYPE, data)
        mdata.setUrls(urls)
        return mdata
    
    def dropMimeData(self, data, action, row, column, parent):
        """
        Public method to accept the mime data of a drop action.
        
        @param data reference to the mime data (QMimeData)
        @param action drop action requested (Qt.DropAction)
        @param row row number (integer)
        @param column column number (integer)
        @param parent index of the parent node (QModelIndex)
        @return flag indicating successful acceptance of the data (boolean)
        """
        if action == Qt.IgnoreAction:
            return True
        
        if column > 0:
            return False
        
        parentNode = self.node(parent)
        
        if not data.hasFormat(self.MIMETYPE):
            if not data.hasUrls():
                return False
            
            from .BookmarkNode import BookmarkNode
            node = BookmarkNode(BookmarkNode.Bookmark, parentNode)
            node.url = bytes(data.urls()[0].toEncoded()).decode()
            
            if data.hasText():
                node.title = data.text()
            else:
                node.title = node.url
            
            self.__bookmarksManager.addBookmark(parentNode, node, row)
            return True
        
        ba = data.data(self.MIMETYPE)
        stream = QDataStream(ba, QIODevice.ReadOnly)
        if stream.atEnd():
            return False
        
        undoStack = self.__bookmarksManager.undoRedoStack()
        undoStack.beginMacro("Move Bookmarks")
        
        from .XbelReader import XbelReader
        while not stream.atEnd():
            encodedData = QByteArray()
            stream >> encodedData
            buffer = QBuffer(encodedData)
            buffer.open(QIODevice.ReadOnly)
            
            reader = XbelReader()
            rootNode = reader.read(buffer)
            for bookmarkNode in rootNode.children():
                rootNode.remove(bookmarkNode)
                row = max(0, row)
                self.__bookmarksManager.addBookmark(
                    parentNode, bookmarkNode, row)
                self.__endMacro = True
        
        return True
    
    def setData(self, index, value, role=Qt.EditRole):
        """
        Public method to set the data of a node cell.
        
        @param index index of the node cell (QModelIndex)
        @param value value to be set
        @param role role of the data (integer)
        @return flag indicating success (boolean)
        """
        if not index.isValid() or (self.flags(index) & Qt.ItemIsEditable) == 0:
            return False
        
        item = self.node(index)
        
        if role in (Qt.EditRole, Qt.DisplayRole):
            if index.column() == 0:
                self.__bookmarksManager.setTitle(item, value)
            elif index.column() == 1:
                self.__bookmarksManager.setUrl(item, value)
            else:
                return False
        
        elif role == BookmarksModel.UrlRole:
            self.__bookmarksManager.setUrl(item, value.toString())
        
        elif role == BookmarksModel.UrlStringRole:
            self.__bookmarksManager.setUrl(item, value)
        
        else:
            return False
        
        return True
    
    def node(self, index):
        """
        Public method to get a bookmark node given its index.
        
        @param index index of the node (QModelIndex)
        @return bookmark node (BookmarkNode)
        """
        itemNode = index.internalPointer()
        if itemNode is None:
            return self.__bookmarksManager.bookmarks()
        else:
            return itemNode<|MERGE_RESOLUTION|>--- conflicted
+++ resolved
@@ -7,15 +7,10 @@
 Module implementing the bookmark model class.
 """
 
-<<<<<<< HEAD
+from __future__ import unicode_literals    # __IGNORE_WARNING__
+
 from PyQt4.QtCore import Qt, QAbstractItemModel, QModelIndex, QUrl, \
     QByteArray, QDataStream, QIODevice, QBuffer, QMimeData
-=======
-from __future__ import unicode_literals    # __IGNORE_WARNING__
-
-from PyQt4.QtCore import Qt, QAbstractItemModel, QModelIndex, QUrl, QByteArray, \
-    QDataStream, QIODevice, QBuffer, QMimeData
->>>>>>> 40ea14d8
 
 import UI.PixmapCache
 
