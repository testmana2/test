--- conflicted
+++ resolved
@@ -26,16 +26,10 @@
         @param protocol protocol name (string)
         @param parent reference to the parent object (QObject)
         """
-<<<<<<< HEAD
-        super().__init__(parent)
+        super(NetworkProtocolUnknownErrorReply, self).__init__(parent)
         self.setError(
             QNetworkReply.ProtocolUnknownError,
             self.trUtf8("Protocol '{0}' not supported.").format(protocol))
-=======
-        super(NetworkProtocolUnknownErrorReply, self).__init__(parent)
-        self.setError(QNetworkReply.ProtocolUnknownError,
-                      self.trUtf8("Protocol '{0}' not supported.").format(protocol))
->>>>>>> 40ea14d8
         QTimer.singleShot(0, self.__fireSignals)
     
     def __fireSignals(self):
