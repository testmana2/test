--- conflicted
+++ resolved
@@ -1182,12 +1182,7 @@
         if distDir:
             compileall.compile_dir(sourceDir,
                 ddir=os.path.join(distDir, modDir, cfg['ericDir']),
-<<<<<<< HEAD
-                rx=re.compile(
-                    r"DebugClients[\\/]Python[\\/]|UtilitiesPython2[\\/]"),
-=======
                 rx=re.compile(r"DebugClients[\\/]Python[\\/]"),
->>>>>>> 40ea14d8
                 quiet=True)
             py_compile.compile(
                 configName,
@@ -1195,12 +1190,7 @@
         else:
             compileall.compile_dir(sourceDir,
                 ddir=os.path.join(modDir, cfg['ericDir']),
-<<<<<<< HEAD
-                rx=re.compile(
-                    r"DebugClients[\\/]Python[\\/]|UtilitiesPython2[\\/]"),
-=======
                 rx=re.compile(r"DebugClients[\\/]Python[\\/]"),
->>>>>>> 40ea14d8
                 quiet=True)
             py_compile.compile(configName,
                                dfile=os.path.join(modDir, "eric5config.py"))
